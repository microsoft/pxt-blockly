--- conflicted
+++ resolved
@@ -1,26 +1,7 @@
 /**
  * @license
-<<<<<<< HEAD
- * Visual Blocks Language
- *
- * Copyright 2016 Google Inc.
- * https://developers.google.com/blockly/
- *
- * Licensed under the Apache License, Version 2.0 (the "License");
- * you may not use this file except in compliance with the License.
- * You may obtain a copy of the License at
- *
- *   http://www.apache.org/licenses/LICENSE-2.0
- *
- * Unless required by applicable law or agreed to in writing, software
- * distributed under the License is distributed on an "AS IS" BASIS,
- * WITHOUT WARRANTIES OR CONDITIONS OF ANY KIND, either express or implied.
- * See the License for the specific language governing permissions and
- * limitations under the License.
-=======
  * Copyright 2016 Google LLC
  * SPDX-License-Identifier: Apache-2.0
->>>>>>> a9f9086e
  */
 
 /**
@@ -40,8 +21,6 @@
   return [code, Blockly.Lua.ORDER_ATOMIC];
 };
 
-<<<<<<< HEAD
-=======
 Blockly.Lua['text_multiline'] = function(block) {
   // Text value.
   var code = Blockly.Lua.multiline_quote_(block.getFieldValue('TEXT'));
@@ -50,7 +29,6 @@
   return [code, order];
 };
 
->>>>>>> a9f9086e
 Blockly.Lua['text_join'] = function(block) {
   // Create a string made up of any number of elements of any type.
   if (block.itemCount_ == 0) {
@@ -80,13 +58,8 @@
 
 Blockly.Lua['text_append'] = function(block) {
   // Append to a variable in place.
-<<<<<<< HEAD
-  var varName = Blockly.Lua.variableDB_.getName(
-      block.getField('VAR').getText(), Blockly.Variables.NAME_TYPE);
-=======
   var varName = Blockly.Lua.nameDB_.getName(
       block.getFieldValue('VAR'), Blockly.VARIABLE_CATEGORY_NAME);
->>>>>>> a9f9086e
   var value = Blockly.Lua.valueToCode(block, 'TEXT',
       Blockly.Lua.ORDER_CONCATENATION) || '\'\'';
   return varName + ' = ' + varName + ' .. ' + value + '\n';
