/**
 * @license
<<<<<<< HEAD
 * Visual Blocks Language
 *
 * Copyright 2016 Google Inc.
 * https://developers.google.com/blockly/
 *
 * Licensed under the Apache License, Version 2.0 (the "License");
 * you may not use this file except in compliance with the License.
 * You may obtain a copy of the License at
 *
 *   http://www.apache.org/licenses/LICENSE-2.0
 *
 * Unless required by applicable law or agreed to in writing, software
 * distributed under the License is distributed on an "AS IS" BASIS,
 * WITHOUT WARRANTIES OR CONDITIONS OF ANY KIND, either express or implied.
 * See the License for the specific language governing permissions and
 * limitations under the License.
=======
 * Copyright 2016 Google LLC
 * SPDX-License-Identifier: Apache-2.0
>>>>>>> a9f9086e
 */

/**
 * @fileoverview Generating Lua for loop blocks.
 * @author rodrigoq@google.com (Rodrigo Queiro)
 */
'use strict';

goog.provide('Blockly.Lua.loops');

goog.require('Blockly.Lua');


/**
 * This is the text used to implement a <pre>continue</pre>.
 * It is also used to recognise <pre>continue</pre>s in generated code so that
 * the appropriate label can be put at the end of the loop body.
 * @const {string}
 */
Blockly.Lua.CONTINUE_STATEMENT = 'goto continue\n';

/**
 * If the loop body contains a "goto continue" statement, add a continue label
 * to the loop body. Slightly inefficient, as continue labels will be generated
 * in all outer loops, but this is safer than duplicating the logic of
 * blockToCode.
 *
 * @param {string} branch Generated code of the loop body
 * @return {string} Generated label or '' if unnecessary
 * @private
 */
Blockly.Lua.addContinueLabel_ = function(branch) {
  if (branch.indexOf(Blockly.Lua.CONTINUE_STATEMENT) != -1) {
    // False positives are possible (e.g. a string literal), but are harmless.
    return branch + Blockly.Lua.INDENT + '::continue::\n';
  } else {
    return branch;
  }
};

Blockly.Lua['controls_repeat_ext'] = function(block) {
  // Repeat n times.
  if (block.getField('TIMES')) {
    // Internal number.
    var repeats = String(Number(block.getFieldValue('TIMES')));
  } else {
    // External number.
    var repeats = Blockly.Lua.valueToCode(block, 'TIMES',
        Blockly.Lua.ORDER_NONE) || '0';
  }
  if (Blockly.isNumber(repeats)) {
    repeats = parseInt(repeats, 10);
  } else {
    repeats = 'math.floor(' + repeats + ')';
  }
  var branch = Blockly.Lua.statementToCode(block, 'DO');
  branch = Blockly.Lua.addLoopTrap(branch, block);
  branch = Blockly.Lua.addContinueLabel_(branch);
<<<<<<< HEAD
  var loopVar = Blockly.Lua.variableDB_.getDistinctName(
      'count', Blockly.Variables.NAME_TYPE);
=======
  var loopVar = Blockly.Lua.nameDB_.getDistinctName(
      'count', Blockly.VARIABLE_CATEGORY_NAME);
>>>>>>> a9f9086e
  var code = 'for ' + loopVar + ' = 1, ' + repeats + ' do\n' +
      branch + 'end\n';
  return code;
};

Blockly.Lua['controls_repeat'] = Blockly.Lua['controls_repeat_ext'];

Blockly.Lua['controls_whileUntil'] = function(block) {
  // Do while/until loop.
  var until = block.getFieldValue('MODE') == 'UNTIL';
  var argument0 = Blockly.Lua.valueToCode(block, 'BOOL',
      until ? Blockly.Lua.ORDER_UNARY :
      Blockly.Lua.ORDER_NONE) || 'false';
  var branch = Blockly.Lua.statementToCode(block, 'DO');
  branch = Blockly.Lua.addLoopTrap(branch, block);
  branch = Blockly.Lua.addContinueLabel_(branch);
  if (until) {
    argument0 = 'not ' + argument0;
  }
  return 'while ' + argument0 + ' do\n' + branch + 'end\n';
};

Blockly.Lua['controls_for'] = function(block) {
  // For loop.
<<<<<<< HEAD
  var variable0 = Blockly.Lua.variableDB_.getName(
      block.getField('VAR').getText(), Blockly.Variables.NAME_TYPE);
=======
  var variable0 = Blockly.Lua.nameDB_.getName(
      block.getFieldValue('VAR'), Blockly.VARIABLE_CATEGORY_NAME);
>>>>>>> a9f9086e
  var startVar = Blockly.Lua.valueToCode(block, 'FROM',
      Blockly.Lua.ORDER_NONE) || '0';
  var endVar = Blockly.Lua.valueToCode(block, 'TO',
      Blockly.Lua.ORDER_NONE) || '0';
  var increment = Blockly.Lua.valueToCode(block, 'BY',
      Blockly.Lua.ORDER_NONE) || '1';
  var branch = Blockly.Lua.statementToCode(block, 'DO');
  branch = Blockly.Lua.addLoopTrap(branch, block);
  branch = Blockly.Lua.addContinueLabel_(branch);
  var code = '';
  var incValue;
  if (Blockly.isNumber(startVar) && Blockly.isNumber(endVar) &&
      Blockly.isNumber(increment)) {
    // All arguments are simple numbers.
    var up = parseFloat(startVar) <= parseFloat(endVar);
    var step = Math.abs(parseFloat(increment));
    incValue = (up ? '' : '-') + step;
  } else {
    code = '';
    // Determine loop direction at start, in case one of the bounds
    // changes during loop execution.
<<<<<<< HEAD
    incValue = Blockly.Lua.variableDB_.getDistinctName(
        variable0 + '_inc', Blockly.Variables.NAME_TYPE);
=======
    incValue = Blockly.Lua.nameDB_.getDistinctName(
        variable0 + '_inc', Blockly.VARIABLE_CATEGORY_NAME);
>>>>>>> a9f9086e
    code += incValue + ' = ';
    if (Blockly.isNumber(increment)) {
      code += Math.abs(increment) + '\n';
    } else {
      code += 'math.abs(' + increment + ')\n';
    }
    code += 'if (' + startVar + ') > (' + endVar + ') then\n';
    code += Blockly.Lua.INDENT + incValue + ' = -' + incValue + '\n';
    code += 'end\n';
  }
  code += 'for ' + variable0 + ' = ' + startVar + ', ' + endVar +
      ', ' + incValue;
  code += ' do\n' + branch + 'end\n';
  return code;
};

Blockly.Lua['controls_forEach'] = function(block) {
  // For each loop.
<<<<<<< HEAD
  var variable0 = Blockly.Lua.variableDB_.getName(
      block.getField('VAR').getText(), Blockly.Variables.NAME_TYPE);
=======
  var variable0 = Blockly.Lua.nameDB_.getName(
      block.getFieldValue('VAR'), Blockly.VARIABLE_CATEGORY_NAME);
>>>>>>> a9f9086e
  var argument0 = Blockly.Lua.valueToCode(block, 'LIST',
      Blockly.Lua.ORDER_NONE) || '{}';
  var branch = Blockly.Lua.statementToCode(block, 'DO');
  branch = Blockly.Lua.addLoopTrap(branch, block);
  branch = Blockly.Lua.addContinueLabel_(branch);
  var code = 'for _, ' + variable0 + ' in ipairs(' + argument0 + ') do \n' +
      branch + 'end\n';
  return code;
};

Blockly.Lua['controls_flow_statements'] = function(block) {
  // Flow statements: continue, break.
  var xfix = '';
  if (Blockly.Lua.STATEMENT_PREFIX) {
    // Automatic prefix insertion is switched off for this block.  Add manually.
    xfix += Blockly.Lua.injectId(Blockly.Lua.STATEMENT_PREFIX, block);
  }
  if (Blockly.Lua.STATEMENT_SUFFIX) {
    // Inject any statement suffix here since the regular one at the end
    // will not get executed if the break/continue is triggered.
    xfix += Blockly.Lua.injectId(Blockly.Lua.STATEMENT_SUFFIX, block);
  }
  if (Blockly.Lua.STATEMENT_PREFIX) {
    var loop = Blockly.Constants.Loops
        .CONTROL_FLOW_IN_LOOP_CHECK_MIXIN.getSurroundLoop(block);
    if (loop && !loop.suppressPrefixSuffix) {
      // Inject loop's statement prefix here since the regular one at the end
      // of the loop will not get executed if 'continue' is triggered.
      // In the case of 'break', a prefix is needed due to the loop's suffix.
      xfix += Blockly.Lua.injectId(Blockly.Lua.STATEMENT_PREFIX, loop);
    }
  }
  switch (block.getFieldValue('FLOW')) {
    case 'BREAK':
      return xfix + 'break\n';
    case 'CONTINUE':
      return xfix + Blockly.Lua.CONTINUE_STATEMENT;
  }
  throw Error('Unknown flow statement.');
};<|MERGE_RESOLUTION|>--- conflicted
+++ resolved
@@ -1,26 +1,7 @@
 /**
  * @license
-<<<<<<< HEAD
- * Visual Blocks Language
- *
- * Copyright 2016 Google Inc.
- * https://developers.google.com/blockly/
- *
- * Licensed under the Apache License, Version 2.0 (the "License");
- * you may not use this file except in compliance with the License.
- * You may obtain a copy of the License at
- *
- *   http://www.apache.org/licenses/LICENSE-2.0
- *
- * Unless required by applicable law or agreed to in writing, software
- * distributed under the License is distributed on an "AS IS" BASIS,
- * WITHOUT WARRANTIES OR CONDITIONS OF ANY KIND, either express or implied.
- * See the License for the specific language governing permissions and
- * limitations under the License.
-=======
  * Copyright 2016 Google LLC
  * SPDX-License-Identifier: Apache-2.0
->>>>>>> a9f9086e
  */
 
 /**
@@ -79,13 +60,8 @@
   var branch = Blockly.Lua.statementToCode(block, 'DO');
   branch = Blockly.Lua.addLoopTrap(branch, block);
   branch = Blockly.Lua.addContinueLabel_(branch);
-<<<<<<< HEAD
-  var loopVar = Blockly.Lua.variableDB_.getDistinctName(
-      'count', Blockly.Variables.NAME_TYPE);
-=======
   var loopVar = Blockly.Lua.nameDB_.getDistinctName(
       'count', Blockly.VARIABLE_CATEGORY_NAME);
->>>>>>> a9f9086e
   var code = 'for ' + loopVar + ' = 1, ' + repeats + ' do\n' +
       branch + 'end\n';
   return code;
@@ -110,13 +86,8 @@
 
 Blockly.Lua['controls_for'] = function(block) {
   // For loop.
-<<<<<<< HEAD
-  var variable0 = Blockly.Lua.variableDB_.getName(
-      block.getField('VAR').getText(), Blockly.Variables.NAME_TYPE);
-=======
   var variable0 = Blockly.Lua.nameDB_.getName(
       block.getFieldValue('VAR'), Blockly.VARIABLE_CATEGORY_NAME);
->>>>>>> a9f9086e
   var startVar = Blockly.Lua.valueToCode(block, 'FROM',
       Blockly.Lua.ORDER_NONE) || '0';
   var endVar = Blockly.Lua.valueToCode(block, 'TO',
@@ -138,13 +109,8 @@
     code = '';
     // Determine loop direction at start, in case one of the bounds
     // changes during loop execution.
-<<<<<<< HEAD
-    incValue = Blockly.Lua.variableDB_.getDistinctName(
-        variable0 + '_inc', Blockly.Variables.NAME_TYPE);
-=======
     incValue = Blockly.Lua.nameDB_.getDistinctName(
         variable0 + '_inc', Blockly.VARIABLE_CATEGORY_NAME);
->>>>>>> a9f9086e
     code += incValue + ' = ';
     if (Blockly.isNumber(increment)) {
       code += Math.abs(increment) + '\n';
@@ -163,13 +129,8 @@
 
 Blockly.Lua['controls_forEach'] = function(block) {
   // For each loop.
-<<<<<<< HEAD
-  var variable0 = Blockly.Lua.variableDB_.getName(
-      block.getField('VAR').getText(), Blockly.Variables.NAME_TYPE);
-=======
   var variable0 = Blockly.Lua.nameDB_.getName(
       block.getFieldValue('VAR'), Blockly.VARIABLE_CATEGORY_NAME);
->>>>>>> a9f9086e
   var argument0 = Blockly.Lua.valueToCode(block, 'LIST',
       Blockly.Lua.ORDER_NONE) || '{}';
   var branch = Blockly.Lua.statementToCode(block, 'DO');
