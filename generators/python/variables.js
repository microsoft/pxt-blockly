/**
 * @license
<<<<<<< HEAD
 * Visual Blocks Language
 *
 * Copyright 2012 Google Inc.
 * https://developers.google.com/blockly/
 *
 * Licensed under the Apache License, Version 2.0 (the "License");
 * you may not use this file except in compliance with the License.
 * You may obtain a copy of the License at
 *
 *   http://www.apache.org/licenses/LICENSE-2.0
 *
 * Unless required by applicable law or agreed to in writing, software
 * distributed under the License is distributed on an "AS IS" BASIS,
 * WITHOUT WARRANTIES OR CONDITIONS OF ANY KIND, either express or implied.
 * See the License for the specific language governing permissions and
 * limitations under the License.
=======
 * Copyright 2012 Google LLC
 * SPDX-License-Identifier: Apache-2.0
>>>>>>> a9f9086e
 */

/**
 * @fileoverview Generating Python for variable blocks.
 * @author q.neutron@gmail.com (Quynh Neutron)
 */
'use strict';

goog.provide('Blockly.Python.variables');

goog.require('Blockly.Python');


Blockly.Python['variables_get'] = function(block) {
  // Variable getter.
<<<<<<< HEAD
  var code = Blockly.Python.variableDB_.getName(block.getField('VAR').getText(),
      Blockly.Variables.NAME_TYPE);
=======
  var code = Blockly.Python.nameDB_.getName(block.getFieldValue('VAR'),
      Blockly.VARIABLE_CATEGORY_NAME);
>>>>>>> a9f9086e
  return [code, Blockly.Python.ORDER_ATOMIC];
};

Blockly.Python['variables_set'] = function(block) {
  // Variable setter.
  var argument0 = Blockly.Python.valueToCode(block, 'VALUE',
      Blockly.Python.ORDER_NONE) || '0';
<<<<<<< HEAD
  var varName = Blockly.Python.variableDB_.getName(block.getField('VAR').getText(),
      Blockly.Variables.NAME_TYPE);
=======
  var varName = Blockly.Python.nameDB_.getName(block.getFieldValue('VAR'),
      Blockly.VARIABLE_CATEGORY_NAME);
>>>>>>> a9f9086e
  return varName + ' = ' + argument0 + '\n';
};<|MERGE_RESOLUTION|>--- conflicted
+++ resolved
@@ -1,26 +1,7 @@
 /**
  * @license
-<<<<<<< HEAD
- * Visual Blocks Language
- *
- * Copyright 2012 Google Inc.
- * https://developers.google.com/blockly/
- *
- * Licensed under the Apache License, Version 2.0 (the "License");
- * you may not use this file except in compliance with the License.
- * You may obtain a copy of the License at
- *
- *   http://www.apache.org/licenses/LICENSE-2.0
- *
- * Unless required by applicable law or agreed to in writing, software
- * distributed under the License is distributed on an "AS IS" BASIS,
- * WITHOUT WARRANTIES OR CONDITIONS OF ANY KIND, either express or implied.
- * See the License for the specific language governing permissions and
- * limitations under the License.
-=======
  * Copyright 2012 Google LLC
  * SPDX-License-Identifier: Apache-2.0
->>>>>>> a9f9086e
  */
 
 /**
@@ -36,13 +17,8 @@
 
 Blockly.Python['variables_get'] = function(block) {
   // Variable getter.
-<<<<<<< HEAD
-  var code = Blockly.Python.variableDB_.getName(block.getField('VAR').getText(),
-      Blockly.Variables.NAME_TYPE);
-=======
   var code = Blockly.Python.nameDB_.getName(block.getFieldValue('VAR'),
       Blockly.VARIABLE_CATEGORY_NAME);
->>>>>>> a9f9086e
   return [code, Blockly.Python.ORDER_ATOMIC];
 };
 
@@ -50,12 +26,7 @@
   // Variable setter.
   var argument0 = Blockly.Python.valueToCode(block, 'VALUE',
       Blockly.Python.ORDER_NONE) || '0';
-<<<<<<< HEAD
-  var varName = Blockly.Python.variableDB_.getName(block.getField('VAR').getText(),
-      Blockly.Variables.NAME_TYPE);
-=======
   var varName = Blockly.Python.nameDB_.getName(block.getFieldValue('VAR'),
       Blockly.VARIABLE_CATEGORY_NAME);
->>>>>>> a9f9086e
   return varName + ' = ' + argument0 + '\n';
 };