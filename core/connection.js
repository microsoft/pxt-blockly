--- conflicted
+++ resolved
@@ -167,7 +167,6 @@
       shadowDom = Blockly.Xml.blockToDom(orphanBlock);
       orphanBlock.dispose();
       orphanBlock = null;
-<<<<<<< HEAD
       
     } /*else if (parentConnection.type == Blockly.INPUT_VALUE) {
       // Value connections.
@@ -185,9 +184,6 @@
         orphanBlock = null;
       }
     } */else if (parentConnection.type == Blockly.NEXT_STATEMENT) {
-=======
-    } else if (parentConnection.type == Blockly.NEXT_STATEMENT) {
->>>>>>> 597583fe
       // Statement connections.
       // Statement blocks may be inserted into the middle of a stack.
       // Split the stack.
@@ -378,7 +374,6 @@
   if (this.targetConnection) {
     // This connection is already occupied.
     // A next connection will never disconnect itself mid-drag.
-<<<<<<< HEAD
     return false;
   }
 
@@ -387,16 +382,6 @@
     return false;
   }
 
-=======
-    return false;
-  }
-
-  // Don't let blocks try to connect to themselves or ones they nest.
-  if (Blockly.draggingConnections_.indexOf(candidate) != -1) {
-    return false;
-  }
-
->>>>>>> 597583fe
   var firstStatementConnection =
       this.sourceBlock_.getFirstStatementConnection();
   // Is it a C-shaped (e.g. repeat) or E-shaped (e.g. if-else) block?
@@ -414,17 +399,11 @@
   // Complex blocks with no previous connection will not be allowed to connect
   // mid-stack.
   var sourceHasPreviousConn = this.sourceBlock_.previousConnection != null;
-<<<<<<< HEAD
+
   if (isFirstStatementConnection && sourceHasPreviousConn) {
     return true;
   }
-=======
-
-  if (isFirstStatementConnection && sourceHasPreviousConn) {
-    return true;
-  }
-
->>>>>>> 597583fe
+
   if (isNextConnection ||
       (isFirstStatementConnection && !sourceHasPreviousConn)) {
     // If the candidate is the first connection in a stack, we can connect.
@@ -443,7 +422,6 @@
     return !targetBlock.getPreviousBlock();
   }
 };
-<<<<<<< HEAD
 
 /**
  * Check if the two connections can be dragged to connect to each other.
@@ -453,18 +431,7 @@
  * @return {boolean} True if the connection is allowed, false otherwise.
  */
 Blockly.Connection.prototype.isConnectionAllowed = function(candidate) {
-=======
-
-/**
- * Check if the two connections can be dragged to connect to each other.
- * This is used by the connection database when searching for the closest
- * connection.
- * @param {!Blockly.Connection} candidate A nearby connection to check.
- * @return {boolean} True if the connection is allowed, false otherwise.
- */
-Blockly.Connection.prototype.isConnectionAllowed = function(candidate) {
-
->>>>>>> 597583fe
+
   // Don't consider insertion markers.
   if (candidate.sourceBlock_.isInsertionMarker()) {
     return false;
@@ -579,12 +546,38 @@
     if (thisConnection && thisConnection.type == Blockly.INPUT_VALUE &&
         orphanBlock.outputConnection.checkType_(thisConnection)) {
       if (connection) {
-        return null;  // More than   one connection.
+        return null;  // More than one connection.
       }
       connection = thisConnection;
     }
   }
   return connection;
+};
+
+/**
+ * Walks down a row a blocks, at each stage checking if there are any
+ * connections that will accept the orphaned block.  If at any point there
+ * are zero or multiple eligible connections, returns null.  Otherwise
+ * returns the only input on the last block in the chain.
+ * Terminates early for shadow blocks.
+ * @param {!Blockly.Block} startBlock The block on which to start the search.
+ * @param {!Blockly.Block} orphanBlock The block that is looking for a home.
+ * @return {Blockly.Connection} The suitable connection point on the chain
+ *    of blocks, or null.
+ * @private
+ */
+Blockly.Connection.lastConnectionInRow_ = function(startBlock, orphanBlock) {
+  var newBlock = startBlock;
+  var connection;
+  while (connection = Blockly.Connection.singleConnection_(
+      /** @type {!Blockly.Block} */ (newBlock), orphanBlock)) {
+    // '=' is intentional in line above.
+    newBlock = connection.targetBlock();
+    if (!newBlock || newBlock.isShadow()) {
+      return connection;
+    }
+  }
+  return null;
 };
 
 /**
