--- conflicted
+++ resolved
@@ -262,40 +262,25 @@
     [...content goes here...]
   </g>
   */
-<<<<<<< HEAD
-  this.bubbleGroup_ = Blockly.utils.dom.createSvgElement('g', {}, null);
-  var filter =
-      {'filter': 'url(#' +
-      this.workspace_.getRenderer().getConstants().embossFilterId + ')'};
-  if (Blockly.utils.userAgent.JAVA_FX || !this.useArrow_) { // pxt-blockly
-=======
   this.bubbleGroup_ =
       Blockly.utils.dom.createSvgElement(Blockly.utils.Svg.G, {}, null);
   var filter = {
     'filter': 'url(#' +
         this.workspace_.getRenderer().getConstants().embossFilterId + ')'
   };
-  if (Blockly.utils.userAgent.JAVA_FX) {
->>>>>>> a9f9086e
+  // pxt-blockly: Support for hidden comment arrow
+  if (Blockly.utils.userAgent.JAVA_FX || !this.useArrow_) {
     // Multiple reports that JavaFX can't handle filters.
     // https://github.com/google/blockly/issues/99
     filter = {};
   }
-<<<<<<< HEAD
-  var bubbleEmboss = Blockly.utils.dom.createSvgElement('g',
-      filter, this.bubbleGroup_);
-  this.bubbleArrow_ = Blockly.utils.dom.createSvgElement(this.useArrow_ ? 'path' : 'line', {}, // pxt-blockly
-      bubbleEmboss);
-  this.bubbleBack_ = Blockly.utils.dom.createSvgElement('rect',
-      {
-=======
   var bubbleEmboss = Blockly.utils.dom.createSvgElement(
       Blockly.utils.Svg.G, filter, this.bubbleGroup_);
   this.bubbleArrow_ = Blockly.utils.dom.createSvgElement(
-      Blockly.utils.Svg.PATH, {}, bubbleEmboss);
+      // pxt-blockly
+      this.useArrow_ ? Blockly.utils.Svg.PATH : Blockly.utils.Svg.LINE, {}, bubbleEmboss);
   this.bubbleBack_ = Blockly.utils.dom.createSvgElement(
       Blockly.utils.Svg.RECT, {
->>>>>>> a9f9086e
         'class': 'blocklyDraggable',
         'x': 0,
         'y': 0,
@@ -309,14 +294,10 @@
         Blockly.utils.Svg.G,
         {'class': this.workspace_.RTL ? 'blocklyResizeSW' : 'blocklyResizeSE'},
         this.bubbleGroup_);
-<<<<<<< HEAD
+    // pxt-blockly: Fix size of resize icon
     var resizeSize = Blockly.Bubble.RESIZE_SIZE;
-    Blockly.utils.dom.createSvgElement('polygon',
-=======
-    var resizeSize = 2 * Blockly.Bubble.BORDER_WIDTH;
     Blockly.utils.dom.createSvgElement(
         Blockly.utils.Svg.POLYGON,
->>>>>>> a9f9086e
         {'points': '0,x x,x x,0'.replace(/x/g, resizeSize.toString())},
         this.resizeGroup_);
     Blockly.utils.dom.createSvgElement(
@@ -751,15 +732,7 @@
     var resizeSize = Blockly.Bubble.RESIZE_SIZE;
     if (this.workspace_.RTL) {
       // Mirror the resize group.
-<<<<<<< HEAD
-      this.resizeGroup_.setAttribute('transform', 'translate(' +
-          resizeSize + ',' + (height - doubleBorderWidth) + ') scale(-1 1)');
-    } else {
-      this.resizeGroup_.setAttribute('transform', 'translate(' +
-          (width - resizeSize) + ',' +
-          (height - resizeSize) + ')');
-=======
-      var resizeSize = 2 * Blockly.Bubble.BORDER_WIDTH;
+      // var resizeSize = 2 * Blockly.Bubble.BORDER_WIDTH; // pxt-blockly: unused
       this.resizeGroup_.setAttribute(
           'transform',
           'translate(' + resizeSize + ',' + (height - doubleBorderWidth) +
@@ -767,9 +740,9 @@
     } else {
       this.resizeGroup_.setAttribute(
           'transform',
-          'translate(' + (width - doubleBorderWidth) + ',' +
-              (height - doubleBorderWidth) + ')');
->>>>>>> a9f9086e
+          // pxt-blockly: Use resizeSize instead of doubleBorderWidth
+          'translate(' + (width - resizeSize) + ',' +
+              (height - resizeSize) + ')');
     }
   }
   if (this.autoLayout_) {
@@ -981,6 +954,7 @@
   this.autoLayout_ = enable;
 };
 
+// TODO shakao check if below 2 need to be commented out
 /**
  * Create the text for a non editable bubble.
  * @param {string} text The text to display.
