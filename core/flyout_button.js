/**
 * @license
 * Copyright 2016 Google LLC
 * SPDX-License-Identifier: Apache-2.0
 */

/**
 * @fileoverview Class for a button in the flyout.
 * @author fenichel@google.com (Rachel Fenichel)
 */
'use strict';

goog.provide('Blockly.FlyoutButton');

goog.require('Blockly.browserEvents');
goog.require('Blockly.Css');
goog.require('Blockly.utils');
goog.require('Blockly.utils.Coordinate');
goog.require('Blockly.utils.dom');
goog.require('Blockly.utils.style');
goog.require('Blockly.utils.Svg');

goog.requireType('Blockly.utils.toolbox');
goog.requireType('Blockly.WorkspaceSvg');


/**
 * Class for a button in the flyout.
 * @param {!Blockly.WorkspaceSvg} workspace The workspace in which to place this
 *     button.
 * @param {!Blockly.WorkspaceSvg} targetWorkspace The flyout's target workspace.
 * @param {!Blockly.utils.toolbox.ButtonOrLabelInfo} json
 *    The JSON specifying the label/button.
 * @param {boolean} isLabel Whether this button should be styled as a label.
 * @constructor
 * @package
 */
Blockly.FlyoutButton = function(workspace, targetWorkspace, json, isLabel) {
  // Labels behave the same as buttons, but are styled differently.

  /**
   * @type {!Blockly.WorkspaceSvg}
   * @private
   */
  this.workspace_ = workspace;

  /**
   * @type {!Blockly.WorkspaceSvg}
   * @private
   */
  this.targetWorkspace_ = targetWorkspace;

  /**
   * @type {string}
   * @private
   */
  this.text_ = json['text'];

  /**
   * @type {!Blockly.utils.Coordinate}
   * @private
   */
  this.position_ = new Blockly.utils.Coordinate(0, 0);

  /**
   * Whether this button should be styled as a label.
   * @type {boolean}
   * @private
   */
  this.isLabel_ = isLabel;

  /**
   * If specified, add a help icon to the right of the label.
   * @type {?string}
   * @private
   */
  this.helpButtonIcon_ = xml.getAttribute('web-help-button') || null;

  /**
   * The key to the function called when this button is clicked.
   * TODO shakao check if callbackkey changes needed pxt-blockly/commit/3dc9e08f9add5147ab42946692017bac953cf9ad
   * @type {string}
   * @private
   */
  this.callbackKey_ = json['callbackKey'] ||
  /* Check the lower case version too to satisfy IE */
                      json['callbackkey'];

  /**
   * If specified, a CSS class to add to this button.
   * @type {?string}
   * @private
   */
  this.cssClass_ = json['web-class'] || null;

  /**
   * If specified, an icon to add to this button.
   * @type {?string}
   * @private
   */
  this.icon_ = xml.getAttribute('web-icon') || null;
  this.iconClass_ = xml.getAttribute('web-icon-class') || null;
  this.iconColor_ = xml.getAttribute('web-icon-color') || null;

  /**
   * If specified, a line to add underneath this button.
   * @type {?string}
   * @private
   */
  this.line_ = xml.getAttribute('web-line') || null;
  this.lineWidth_ = xml.getAttribute('web-line-width') || null;

  /**
   * Mouse up event data.
   * @type {?Blockly.browserEvents.Data}
   * @private
   */
  this.onMouseUpWrapper_ = null;

  /**
   * The JSON specifying the label / button.
   * @type {!Blockly.utils.toolbox.ButtonOrLabelInfo}
   */
  this.info = json;
};

/**
 * The horizontal margin around the text in the button.
 */
<<<<<<< HEAD
Blockly.FlyoutButton.MARGIN = 40;
=======
Blockly.FlyoutButton.MARGIN_X = 5;

/**
 * The vertical margin around the text in the button.
 */
Blockly.FlyoutButton.MARGIN_Y = 2;
>>>>>>> a9f9086e

/**
 * The width of the button's rect.
 * @type {number}
 */
Blockly.FlyoutButton.prototype.width = 0;

/**
 * The height of the button's rect.
 * @type {number}
 */
Blockly.FlyoutButton.prototype.height = 40; // Can't be computed like the width

/**
 * Opaque data that can be passed to Blockly.unbindEvent_.
 * @type {Array.<!Array>}
 * @private
 */
Blockly.FlyoutButton.HELP_IMAGE_URI = 'data:image/svg+xml;base64,PHN2ZyB3aWR0aD0iMjYiIGhlaWdodD0iMjYiIHZpZXdCb3g9IjAgMCAyNiAyNiIgZmlsbD0ibm9uZSIgeG1sbnM9Imh0dHA6Ly93d3cudzMub3JnLzIwMDAvc3ZnIj4KPGNpcmNsZSBjeD0iMTMiIGN5PSIxMyIgcj0iMTMiIGZpbGw9IndoaXRlIi8+CjxwYXRoIGQ9Ik0xNy45NTIgOS4xODQwMkMxNy45NTIgMTAuMjU2IDE3LjgxNiAxMS4wNzIgMTcuNTQ0IDExLjYzMkMxNy4yODggMTIuMTkyIDE2Ljc1MiAxMi43OTIgMTUuOTM2IDEzLjQzMkMxNS4xMiAxNC4wNzIgMTQuNTc2IDE0LjU4NCAxNC4zMDQgMTQuOTY4QzE0LjA0OCAxNS4zMzYgMTMuOTIgMTUuNzM2IDEzLjkyIDE2LjE2OFYxNi45NkgxMS44MDhDMTEuNDI0IDE2LjQ2NCAxMS4yMzIgMTUuODQgMTEuMjMyIDE1LjA4OEMxMS4yMzIgMTQuNjg4IDExLjM4NCAxNC4yODggMTEuNjg4IDEzLjg4OEMxMS45OTIgMTMuNDg4IDEyLjUzNiAxMi45NjggMTMuMzIgMTIuMzI4QzE0LjEwNCAxMS42NzIgMTQuNjI0IDExLjE2OCAxNC44OCAxMC44MTZDMTUuMTM2IDEwLjQ0OCAxNS4yNjQgOS45NjgwMiAxNS4yNjQgOS4zNzYwMkMxNS4yNjQgOC4yMDgwMiAxNC40MTYgNy42MjQwMiAxMi43MiA3LjYyNDAyQzExLjc2IDcuNjI0MDIgMTAuNzUyIDcuNzM2MDIgOS42OTYgNy45NjAwMkw5LjE0NCA4LjA4MDAyTDkgNi4wODgwMkMxMC40ODggNS41NjAwMiAxMS44NCA1LjI5NjAyIDEzLjA1NiA1LjI5NjAyQzE0LjczNiA1LjI5NjAyIDE1Ljk2OCA1LjYwODAyIDE2Ljc1MiA2LjIzMjAyQzE3LjU1MiA2Ljg0MDAyIDE3Ljk1MiA3LjgyNDAyIDE3Ljk1MiA5LjE4NDAyWk0xMS40IDIyVjE4LjY0SDE0LjE4NFYyMkgxMS40WiIgZmlsbD0iIzU5NUU3NCIvPgo8L3N2Zz4K';

/**
 * Create the button elements.
 * @return {!SVGElement} The button's SVG group.
 */
Blockly.FlyoutButton.prototype.createDom = function() {
  var cssClass = this.isLabel_ ? 'blocklyFlyoutLabel' : 'blocklyFlyoutButton';
  if (this.cssClass_) {
    cssClass += ' ' + this.cssClass_;
  }

  this.svgGroup_ = Blockly.utils.dom.createSvgElement(
      Blockly.utils.Svg.G, {'class': cssClass},
      this.workspace_.getCanvas());

  if (!this.isLabel_) {
    // Shadow rectangle (light source does not mirror in RTL).
    var shadow = Blockly.utils.dom.createSvgElement(
        Blockly.utils.Svg.RECT,
        {
          'class': 'blocklyFlyoutButtonShadow',
          'rx': 4, 'ry': 4, 'x': 1, 'y': 1
        },
        this.svgGroup_);
  }
  // Background rectangle.
  var rect = Blockly.utils.dom.createSvgElement(
      Blockly.utils.Svg.RECT,
      {
        'class': this.isLabel_ ?
            'blocklyFlyoutLabelBackground' : 'blocklyFlyoutButtonBackground',
        'rx': 4, 'ry': 4
      },
      this.svgGroup_);

  var svgText = Blockly.utils.dom.createSvgElement(
      Blockly.utils.Svg.TEXT,
      {
        'class': this.isLabel_ ? 'blocklyFlyoutLabelText' : 'blocklyText',
        'x': 0,
        'y': 0,
        'text-anchor': 'middle'
      },
      this.svgGroup_);
  var text = Blockly.utils.replaceMessageReferences(this.text_);
  if (this.workspace_.RTL) {
    // Force text to be RTL by adding an RLM.
    text += '\u200F';
  }
  svgText.textContent = text;
  if (this.isLabel_) {
    this.svgText_ = svgText;
    this.workspace_.getThemeManager().subscribe(this.svgText_,
        'flyoutForegroundColour', 'fill');
  }

<<<<<<< HEAD
  this.width = Blockly.utils.dom.getTextWidth(svgText);

  // pxtblockly: support for icons in toolbox labels
  if (this.icon_ || this.iconClass_) {
    var svgIcon = Blockly.utils.dom.createSvgElement('text',
        {'class': this.iconClass_ ? 'blocklyFlyoutLabelIcon ' + this.iconClass_ : 'blocklyFlyoutLabelIcon',
          'x': 0, 'y': 0, 'text-anchor': 'start'},
        this.svgGroup_);
    if (this.icon_) svgIcon.textContent = this.icon_;
    if (this.iconColor_) svgIcon.setAttribute('style', 'fill: ' + this.iconColor_);

    svgIcon.setAttribute('dominant-baseline', 'central');
    svgIcon.setAttribute('dy', Blockly.utils.userAgent.EDGE_OR_IE ?
      Blockly.Field.IE_TEXT_OFFSET : '0');
    svgIcon.setAttribute('x', this.targetWorkspace_.RTL ? this.width + Blockly.FlyoutButton.MARGIN : 0);
    svgIcon.setAttribute('y', this.height / 2);

    this.width += Blockly.utils.dom.getTextWidth(svgIcon) + Blockly.FlyoutButton.MARGIN;
  }

  if (this.helpButtonIcon_) {
    var helpButtonWidth = 25;
    var helpButtonMarginX = 15;
    var helpButtonMarginY = 10;
    var helpButtonX = this.workspace_.RTL ?
      - this.width + Blockly.FlyoutButton.MARGIN + helpButtonMarginX :
      this.width + helpButtonMarginX;
    this.helpButtonImage_ = Blockly.utils.dom.createSvgElement(
        'image',
        {
          'class': 'blocklyFlyoutButton',
          'height': helpButtonWidth + 'px',
          'width': helpButtonWidth + 'px',
          'x': helpButtonX + 'px',
          'y': helpButtonMarginY + 'px'
        },
        this.svgGroup_);
    this.helpButtonImage_.setAttributeNS('http://www.w3.org/1999/xlink',
        'xlink:href', Blockly.FlyoutButton.HELP_IMAGE_URI);
  }

  if (this.line_) {
    var svgLine = Blockly.utils.dom.createSvgElement('line',
        {'class': 'blocklyFlyoutLine', 'stroke-dasharray': this.line_,
          'text-anchor': 'middle'},
        this.svgGroup_);
    svgLine.setAttribute('x1', 0);
    svgLine.setAttribute('x2', this.lineWidth_ != null ? this.lineWidth_ : this.width);
    svgLine.setAttribute('y1', this.height);
    svgLine.setAttribute('y2', this.height);
  }
=======
  var fontSize = Blockly.utils.style.getComputedStyle(svgText, 'fontSize');
  var fontWeight = Blockly.utils.style.getComputedStyle(svgText, 'fontWeight');
  var fontFamily = Blockly.utils.style.getComputedStyle(svgText, 'fontFamily');
  this.width = Blockly.utils.dom.getFastTextWidthWithSizeString(svgText,
      fontSize, fontWeight, fontFamily);
  var fontMetrics = Blockly.utils.dom.measureFontMetrics(text, fontSize,
      fontWeight, fontFamily);
  this.height = fontMetrics.height;
>>>>>>> a9f9086e

  if (!this.isLabel_) {
    this.width += 2 * Blockly.FlyoutButton.MARGIN_X;
    this.height += 2 * Blockly.FlyoutButton.MARGIN_Y;
    shadow.setAttribute('width', this.width);
    shadow.setAttribute('height', this.height);
  }
  rect.setAttribute('width', this.width);
  rect.setAttribute('height', this.height);

  svgText.setAttribute('text-anchor', 'middle');
  svgText.setAttribute('dominant-baseline', 'central');
  svgText.setAttribute('dy', Blockly.utils.userAgent.EDGE_OR_IE ?
    Blockly.Field.IE_TEXT_OFFSET : '0');
  svgText.setAttribute('x', this.width / 2);
<<<<<<< HEAD
  svgText.setAttribute('y', this.height / 2);

  // pxt-blockly: flyout help button
  var buttonHitTarget = this.helpButtonIcon_ && this.callback_ ?
      this.helpButtonImage_ : this.svgGroup_;
  this.onMouseUpWrapper_ = Blockly.bindEventWithChecks_(
      buttonHitTarget, 'mouseup', this, this.onMouseUp_);
=======
  svgText.setAttribute('y', this.height / 2 - fontMetrics.height / 2 +
      fontMetrics.baseline);

  this.updateTransform_();

  this.onMouseUpWrapper_ = Blockly.browserEvents.conditionalBind(
      this.svgGroup_, 'mouseup', this, this.onMouseUp_);
>>>>>>> a9f9086e
  return this.svgGroup_;
};

/**
 * Correctly position the flyout button and make it visible.
 */
Blockly.FlyoutButton.prototype.show = function() {
  this.updateTransform_();
  this.svgGroup_.setAttribute('display', 'block');
};

/**
 * Update SVG attributes to match internal state.
 * @private
 */
Blockly.FlyoutButton.prototype.updateTransform_ = function() {
  this.svgGroup_.setAttribute('transform',
      'translate(' + this.position_.x + ',' + this.position_.y + ')');
};

/**
 * Move the button to the given x, y coordinates.
 * @param {number} x The new x coordinate.
 * @param {number} y The new y coordinate.
 */
Blockly.FlyoutButton.prototype.moveTo = function(x, y) {
  this.position_.x = x;
  this.position_.y = y;
  this.updateTransform_();
};

/**
 * @return {boolean} Whether or not the button is a label.
 */
Blockly.FlyoutButton.prototype.isLabel = function() {
  return this.isLabel_;
};

/**
 * Location of the button.
 * @return {!Blockly.utils.Coordinate} x, y coordinates.
 * @package
 */
Blockly.FlyoutButton.prototype.getPosition = function() {
  return this.position_;
};

/**
 * @return {string} Text of the button.
 */
Blockly.FlyoutButton.prototype.getButtonText = function() {
  return this.text_;
};

/**
 * Get the button's target workspace.
 * @return {!Blockly.WorkspaceSvg} The target workspace of the flyout where this
 *     button resides.
 */
Blockly.FlyoutButton.prototype.getTargetWorkspace = function() {
  return this.targetWorkspace_;
};

/**
 * Get the text of this button.
 * @return {string} The text on the button.
 * @package
 */
Blockly.FlyoutButton.prototype.getText = function() {
  return this.text_;
};

/**
 * Get the position of this button.
 * @return {!Blockly.utils.Coordinate} The button position.
 * @package
 */
Blockly.FlyoutButton.prototype.getPosition = function() {
  return this.position_;
};

/**
 * Dispose of this button.
 */
Blockly.FlyoutButton.prototype.dispose = function() {
  if (this.onMouseUpWrapper_) {
    Blockly.browserEvents.unbind(this.onMouseUpWrapper_);
  }
  if (this.svgGroup_) {
    Blockly.utils.dom.removeNode(this.svgGroup_);
  }
  if (this.svgText_) {
    this.workspace_.getThemeManager().unsubscribe(this.svgText_);
  }
};

/**
 * Do something when the button is clicked.
 * @param {!Event} e Mouse up event.
 * @private
 */
Blockly.FlyoutButton.prototype.onMouseUp_ = function(e) {
  var gesture = this.targetWorkspace_.getGesture(e);
  if (gesture) {
    gesture.cancel();
  }

  if (this.isLabel_ && this.callbackKey_) {
    console.warn('Labels should not have callbacks. Label text: ' + this.text_);
  } else if (!this.isLabel_ && !(this.callbackKey_ &&
      this.targetWorkspace_.getButtonCallback(this.callbackKey_))) {
    console.warn('Buttons should have callbacks. Button text: ' + this.text_);
  } else if (!this.isLabel_) {
    this.targetWorkspace_.getButtonCallback(this.callbackKey_)(this);
  }
};

/**
 * CSS for buttons and labels.  See css.js for use.
 */
Blockly.Css.register([
  /* eslint-disable indent */
  '.blocklyFlyoutButton {',
    'fill: #F4F4F4;',
  '}',

  '.blocklyFlyoutButtonBackground {',
      'stroke: #fff;',
  '}',

  '.blocklyFlyoutButton .blocklyText {',
    'fill: $colour_text;',
  '}',

  '.blocklyFlyoutButtonShadow {',
    'fill: none;',
  '}',

  '.blocklyFlyoutButton:hover {',
    'fill: #EAEAEA;',
    'cursor: pointer;',
  '}',

  '.blocklyFlyoutLabel {',
    'cursor: default;',
  '}',

  '.blocklyFlyoutLabelBackground {',
    'opacity: 0;',
  '}',
<<<<<<< HEAD

  '.blocklyFlyoutLabelText {',
    'font-family: "Helvetica Neue", "Segoe UI", Helvetica, sans-serif;',
    'font-size: 14pt;',
    'fill: $colour_text;',
    'font-weight: bold;',
  '}'
=======
>>>>>>> a9f9086e
  /* eslint-enable indent */
]);<|MERGE_RESOLUTION|>--- conflicted
+++ resolved
@@ -127,16 +127,12 @@
 /**
  * The horizontal margin around the text in the button.
  */
-<<<<<<< HEAD
-Blockly.FlyoutButton.MARGIN = 40;
-=======
 Blockly.FlyoutButton.MARGIN_X = 5;
 
 /**
  * The vertical margin around the text in the button.
  */
 Blockly.FlyoutButton.MARGIN_Y = 2;
->>>>>>> a9f9086e
 
 /**
  * The width of the button's rect.
@@ -212,8 +208,14 @@
         'flyoutForegroundColour', 'fill');
   }
 
-<<<<<<< HEAD
-  this.width = Blockly.utils.dom.getTextWidth(svgText);
+  var fontSize = Blockly.utils.style.getComputedStyle(svgText, 'fontSize');
+  var fontWeight = Blockly.utils.style.getComputedStyle(svgText, 'fontWeight');
+  var fontFamily = Blockly.utils.style.getComputedStyle(svgText, 'fontFamily');
+  this.width = Blockly.utils.dom.getFastTextWidthWithSizeString(svgText,
+      fontSize, fontWeight, fontFamily);
+  var fontMetrics = Blockly.utils.dom.measureFontMetrics(text, fontSize,
+      fontWeight, fontFamily);
+  this.height = fontMetrics.height;
 
   // pxtblockly: support for icons in toolbox labels
   if (this.icon_ || this.iconClass_) {
@@ -264,16 +266,6 @@
     svgLine.setAttribute('y1', this.height);
     svgLine.setAttribute('y2', this.height);
   }
-=======
-  var fontSize = Blockly.utils.style.getComputedStyle(svgText, 'fontSize');
-  var fontWeight = Blockly.utils.style.getComputedStyle(svgText, 'fontWeight');
-  var fontFamily = Blockly.utils.style.getComputedStyle(svgText, 'fontFamily');
-  this.width = Blockly.utils.dom.getFastTextWidthWithSizeString(svgText,
-      fontSize, fontWeight, fontFamily);
-  var fontMetrics = Blockly.utils.dom.measureFontMetrics(text, fontSize,
-      fontWeight, fontFamily);
-  this.height = fontMetrics.height;
->>>>>>> a9f9086e
 
   if (!this.isLabel_) {
     this.width += 2 * Blockly.FlyoutButton.MARGIN_X;
@@ -289,23 +281,16 @@
   svgText.setAttribute('dy', Blockly.utils.userAgent.EDGE_OR_IE ?
     Blockly.Field.IE_TEXT_OFFSET : '0');
   svgText.setAttribute('x', this.width / 2);
-<<<<<<< HEAD
-  svgText.setAttribute('y', this.height / 2);
+  svgText.setAttribute('y', this.height / 2 - fontMetrics.height / 2 +
+      fontMetrics.baseline);
+
+  this.updateTransform_();
 
   // pxt-blockly: flyout help button
   var buttonHitTarget = this.helpButtonIcon_ && this.callback_ ?
       this.helpButtonImage_ : this.svgGroup_;
-  this.onMouseUpWrapper_ = Blockly.bindEventWithChecks_(
+  this.onMouseUpWrapper_ = Blockly.browserEvents.conditionalBind(
       buttonHitTarget, 'mouseup', this, this.onMouseUp_);
-=======
-  svgText.setAttribute('y', this.height / 2 - fontMetrics.height / 2 +
-      fontMetrics.baseline);
-
-  this.updateTransform_();
-
-  this.onMouseUpWrapper_ = Blockly.browserEvents.conditionalBind(
-      this.svgGroup_, 'mouseup', this, this.onMouseUp_);
->>>>>>> a9f9086e
   return this.svgGroup_;
 };
 
@@ -456,15 +441,13 @@
   '.blocklyFlyoutLabelBackground {',
     'opacity: 0;',
   '}',
-<<<<<<< HEAD
-
+
+  // pxt-blockly
   '.blocklyFlyoutLabelText {',
     'font-family: "Helvetica Neue", "Segoe UI", Helvetica, sans-serif;',
     'font-size: 14pt;',
     'fill: $colour_text;',
     'font-weight: bold;',
   '}'
-=======
->>>>>>> a9f9086e
   /* eslint-enable indent */
 ]);