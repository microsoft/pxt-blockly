/**
 * @license
 * Visual Blocks Editor
 *
 * Copyright 2016 Google Inc.
 * https://developers.google.com/blockly/
 *
 * Licensed under the Apache License, Version 2.0 (the "License");
 * you may not use this file except in compliance with the License.
 * You may obtain a copy of the License at
 *
 *   http://www.apache.org/licenses/LICENSE-2.0
 *
 * Unless required by applicable law or agreed to in writing, software
 * distributed under the License is distributed on an "AS IS" BASIS,
 * WITHOUT WARRANTIES OR CONDITIONS OF ANY KIND, either express or implied.
 * See the License for the specific language governing permissions and
 * limitations under the License.
 */

/**
 * @fileoverview Class for a button in the flyout.
 * @author fenichel@google.com (Rachel Fenichel)
 */
'use strict';

goog.provide('Blockly.FlyoutButton');

goog.require('goog.dom');
goog.require('goog.math.Coordinate');


/**
 * Class for a button in the flyout.
 * @param {!Blockly.WorkspaceSvg} workspace The workspace in which to place this
 *     button.
 * @param {!Blockly.WorkspaceSvg} targetWorkspace The flyout's target workspace.
 * @param {!Element} xml The XML specifying the label/button.
 * @param {boolean} isLabel Whether this button should be styled as a label.
 * @constructor
 */
Blockly.FlyoutButton = function(workspace, targetWorkspace, xml, isLabel) {
  // Labels behave the same as buttons, but are styled differently.

  /**
   * @type {!Blockly.WorkspaceSvg}
   * @private
   */
  this.workspace_ = workspace;

  /**
   * @type {!Blockly.Workspace}
   * @private
   */
  this.targetWorkspace_ = targetWorkspace;

  /**
   * @type {string}
   * @private
   */
  this.text_ = xml.getAttribute('text');

  /**
   * @type {!goog.math.Coordinate}
   * @private
   */
  this.position_ = new goog.math.Coordinate(0, 0);

  /**
   * Whether this button should be styled as a label.
   * @type {boolean}
   * @private
   */
  this.isLabel_ = isLabel;

  /**
   * Function to call when this button is clicked.
   * @type {function(!Blockly.FlyoutButton)}
   * @private
   */
  this.callback_ = null;

  var callbackKey = xml.getAttribute('callbackKey');
  if (this.isLabel_ && callbackKey) {
    console.warn('Labels should not have callbacks. Label text: ' + this.text_);
  } else if (!this.isLabel_ &&
      !(callbackKey && targetWorkspace.getButtonCallback(callbackKey))) {
    console.warn('Buttons should have callbacks. Button text: ' + this.text_);
  } else {
    this.callback_ = targetWorkspace.getButtonCallback(callbackKey);
  }

  /**
   * If specified, a CSS class to add to this button.
   * @type {?string}
   * @private
   */
  this.cssClass_ = xml.getAttribute('web-class') || null;

  /**
   * If specified, an icon to add to this button.
   * @type {?string}
   * @private
   */
  this.icon_ = xml.getAttribute('web-icon') || null;
  this.iconClass_ = xml.getAttribute('web-icon-class') || null;
  this.iconColor_ = xml.getAttribute('web-icon-color') || null;

  /**
   * If specified, a line to add underneath this button.
   * @type {?string}
   * @private
   */
  this.line_ = xml.getAttribute('web-line') || null;
  this.lineWidth_ = xml.getAttribute('web-line-width') || null;
};

/**
 * The margin around the text in the button.
 */
Blockly.FlyoutButton.MARGIN = 40;

/**
 * The width of the button's rect.
 * @type {number}
 */
Blockly.FlyoutButton.prototype.width = 0;

/**
 * The height of the button's rect.
 * @type {number}
 */
Blockly.FlyoutButton.prototype.height = 40; // Can't be computed like the width

/**
 * Opaque data that can be passed to Blockly.unbindEvent_.
 * @type {Array.<!Array>}
 * @private
 */
Blockly.FlyoutButton.prototype.onMouseUpWrapper_ = null;
<<<<<<< HEAD

/**
 * Opaque data that can be passed to Blockly.unbindEvent_.
 * @type {Array.<!Array>}
 * @private
 */
Blockly.FlyoutButton.prototype.onMouseUpWrapper_ = null;
=======
>>>>>>> 597583fe

/**
 * Create the button elements.
 * @return {!Element} The button's SVG group.
 */
Blockly.FlyoutButton.prototype.createDom = function() {
  var cssClass = this.isLabel_ ? 'blocklyFlyoutLabel' : 'blocklyFlyoutButton';
  if (this.cssClass_) {
    cssClass += ' ' + this.cssClass_;
  }

  this.svgGroup_ = Blockly.utils.createSvgElement('g', {'class': cssClass},
      this.workspace_.getCanvas());

  if (!this.isLabel_) {
    // Shadow rectangle (light source does not mirror in RTL).
    var shadow = Blockly.utils.createSvgElement('rect',
        {'class': 'blocklyFlyoutButtonShadow',
         'rx': 4, 'ry': 4, 'x': 1, 'y': 1},
         this.svgGroup_);
  }
  // Background rectangle.
  var rect = Blockly.utils.createSvgElement('rect',
      {'class': this.isLabel_ ?
        'blocklyFlyoutLabelBackground' : 'blocklyFlyoutButtonBackground',
        'rx': 4, 'ry': 4},
      this.svgGroup_);

  var svgText = Blockly.utils.createSvgElement('text',
      {'class': this.isLabel_ ? 'blocklyFlyoutLabelText' : 'blocklyText',
          'x': 0, 'y': 0, 'text-anchor': 'middle'},
      this.svgGroup_);
  svgText.textContent = this.text_;

  this.width = svgText.getComputedTextLength() +
      2 * Blockly.FlyoutButton.MARGIN;
<<<<<<< HEAD

  if (this.icon_ || this.iconClass_) {
    var svgIcon = Blockly.utils.createSvgElement('text',
      {'class': this.iconClass_ ? 'blocklyFlyoutLabelIcon ' + this.iconClass_ : 'blocklyFlyoutLabelIcon',
          'x': 0, 'y': 0, 'text-anchor': 'middle'},
      this.svgGroup_);
    if (this.icon_) svgIcon.textContent = this.icon_;
    if (this.iconColor_) svgIcon.setAttribute('style', 'fill: ' + this.iconColor_);

    this.width += svgIcon.getComputedTextLength();

    svgIcon.setAttribute('text-anchor', 'end');
    svgIcon.setAttribute('alignment-baseline', 'central');
    svgIcon.setAttribute('x', Blockly.FlyoutButton.MARGIN);
    svgIcon.setAttribute('y', this.height / 2);
  } else if (this.isLabel_) {
    this.width = svgText.getComputedTextLength() +
    2 * Blockly.BlockSvg.TAB_WIDTH;
  }

  if (this.line_) {
    var svgLine = Blockly.utils.createSvgElement('line',
      {'class': 'blocklyFlyoutLine', 'stroke-dasharray': this.line_,
          'text-anchor': 'middle'},
      this.svgGroup_);
    svgLine.setAttribute('x1', 0);
    svgLine.setAttribute('x2', this.lineWidth_ != null ? this.lineWidth_ : this.width);
    svgLine.setAttribute('y1', this.height);
    svgLine.setAttribute('y2', this.height);
  }
=======
>>>>>>> 597583fe

  if (!this.isLabel_) {
    shadow.setAttribute('width', this.width);
    shadow.setAttribute('height', this.height);
  }
  rect.setAttribute('width', this.width);
  rect.setAttribute('height', this.height);

  svgText.setAttribute('text-anchor', 'middle');
  svgText.setAttribute('alignment-baseline', 'central');
  svgText.setAttribute('x', this.width / 2);
  svgText.setAttribute('y', this.height / 2);

  this.updateTransform_();

  this.mouseUpWrapper_ = Blockly.bindEventWithChecks_(this.svgGroup_, 'mouseup',
      this, this.onMouseUp_);
  return this.svgGroup_;
};

/**
 * Correctly position the flyout button and make it visible.
 */
Blockly.FlyoutButton.prototype.show = function() {
  this.updateTransform_();
  this.svgGroup_.setAttribute('display', 'block');
};

/**
 * Update svg attributes to match internal state.
 * @private
 */
Blockly.FlyoutButton.prototype.updateTransform_ = function() {
  this.svgGroup_.setAttribute('transform',
      'translate(' + this.position_.x + ',' + this.position_.y + ')');
};

/**
 * Move the button to the given x, y coordinates.
 * @param {number} x The new x coordinate.
 * @param {number} y The new y coordinate.
 */
Blockly.FlyoutButton.prototype.moveTo = function(x, y) {
  this.position_.x = x;
  this.position_.y = y;
  this.updateTransform_();
};

/**
 * Get the button's target workspace.
 * @return {!Blockly.WorkspaceSvg} The target workspace of the flyout where this
 *     button resides.
 */
Blockly.FlyoutButton.prototype.getTargetWorkspace = function() {
  return this.targetWorkspace_;
};

/**
 * Dispose of this button.
 */
Blockly.FlyoutButton.prototype.dispose = function() {
  if (this.onMouseUpWrapper_) {
    Blockly.unbindEvent_(this.onMouseUpWrapper_);
  }
  if (this.svgGroup_) {
    goog.dom.removeNode(this.svgGroup_);
    this.svgGroup_ = null;
  }
  this.workspace_ = null;
  this.targetWorkspace_ = null;
};

/**
 * Do something when the button is clicked.
 * @param {!Event} e Mouse up event.
 * @private
 */
Blockly.FlyoutButton.prototype.onMouseUp_ = function(e) {
  var gesture = this.targetWorkspace_.getGesture(e);
  if (gesture) {
    gesture.cancel();
  }

  // Call the callback registered to this button.
  if (this.callback_) {
    this.callback_(this);
  }
};<|MERGE_RESOLUTION|>--- conflicted
+++ resolved
@@ -138,16 +138,6 @@
  * @private
  */
 Blockly.FlyoutButton.prototype.onMouseUpWrapper_ = null;
-<<<<<<< HEAD
-
-/**
- * Opaque data that can be passed to Blockly.unbindEvent_.
- * @type {Array.<!Array>}
- * @private
- */
-Blockly.FlyoutButton.prototype.onMouseUpWrapper_ = null;
-=======
->>>>>>> 597583fe
 
 /**
  * Create the button elements.
@@ -184,7 +174,6 @@
 
   this.width = svgText.getComputedTextLength() +
       2 * Blockly.FlyoutButton.MARGIN;
-<<<<<<< HEAD
 
   if (this.icon_ || this.iconClass_) {
     var svgIcon = Blockly.utils.createSvgElement('text',
@@ -215,8 +204,6 @@
     svgLine.setAttribute('y1', this.height);
     svgLine.setAttribute('y2', this.height);
   }
-=======
->>>>>>> 597583fe
 
   if (!this.isLabel_) {
     shadow.setAttribute('width', this.width);
