--- conflicted
+++ resolved
@@ -205,19 +205,13 @@
     if (this.icon_) svgIcon.textContent = this.icon_;
     if (this.iconColor_) svgIcon.setAttribute('style', 'fill: ' + this.iconColor_);
 
-<<<<<<< HEAD
-=======
-    this.width += Blockly.Field.getCachedWidth(svgIcon) + 2 * Blockly.FlyoutButton.MARGIN;
-
-    svgIcon.setAttribute('text-anchor', 'end');
->>>>>>> 82ef510b
     svgIcon.setAttribute('dominant-baseline', 'central');
     svgIcon.setAttribute('dy', goog.userAgent.EDGE_OR_IE ?
       Blockly.Field.IE_TEXT_OFFSET : '0');
     svgIcon.setAttribute('x', this.targetWorkspace_.RTL ? this.width + Blockly.FlyoutButton.MARGIN : 0);
     svgIcon.setAttribute('y', this.height / 2);
 
-    this.width += svgIcon.getComputedTextLength() + Blockly.FlyoutButton.MARGIN;
+    this.width += Blockly.Field.getCachedWidth(svgIcon) + Blockly.FlyoutButton.MARGIN;
   }
 
   if (this.helpButtonIcon_) {
