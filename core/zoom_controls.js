/**
 * @license
 * Visual Blocks Editor
 *
 * Copyright 2015 Google Inc.
 * https://developers.google.com/blockly/
 *
 * Licensed under the Apache License, Version 2.0 (the "License");
 * you may not use this file except in compliance with the License.
 * You may obtain a copy of the License at
 *
 *   http://www.apache.org/licenses/LICENSE-2.0
 *
 * Unless required by applicable law or agreed to in writing, software
 * distributed under the License is distributed on an "AS IS" BASIS,
 * WITHOUT WARRANTIES OR CONDITIONS OF ANY KIND, either express or implied.
 * See the License for the specific language governing permissions and
 * limitations under the License.
 */

/**
 * @fileoverview Object representing a zoom icons.
 * @author carloslfu@gmail.com (Carlos Galarza)
 */
'use strict';

goog.provide('Blockly.ZoomControls');

goog.require('Blockly.Touch');
goog.require('goog.dom');


/**
 * Class for a zoom controls.
 * @param {!Blockly.Workspace} workspace The workspace to sit in.
 * @constructor
 */
Blockly.ZoomControls = function(workspace) {
  this.workspace_ = workspace;
};

/**
 * Width of the zoom controls.
 * @type {number}
 * @private
 */
Blockly.ZoomControls.prototype.WIDTH_ = 32;

/**
 * Height of the zoom controls.
 * @type {number}
 * @private
 */
Blockly.ZoomControls.prototype.HEIGHT_ = 110;

/**
 * Distance between zoom controls and bottom edge of workspace.
 * @type {number}
 * @private
 */
Blockly.ZoomControls.prototype.MARGIN_BOTTOM_ = 20;

/**
 * Distance between zoom controls and right edge of workspace.
 * @type {number}
 * @private
 */
Blockly.ZoomControls.prototype.MARGIN_SIDE_ = 20;

/**
 * The SVG group containing the zoom controls.
 * @type {Element}
 * @private
 */
Blockly.ZoomControls.prototype.svgGroup_ = null;

/**
 * Left coordinate of the zoom controls.
 * @type {number}
 * @private
 */
Blockly.ZoomControls.prototype.left_ = 0;

/**
 * Top coordinate of the zoom controls.
 * @type {number}
 * @private
 */
Blockly.ZoomControls.prototype.top_ = 0;

/**
 * Create the zoom controls.
 * @return {!Element} The zoom controls SVG group.
 */
Blockly.ZoomControls.prototype.createDom = function() {
  var workspace = this.workspace_;
  /* Here's the markup that will be generated:
  <g class="blocklyZoom">
    <clippath id="blocklyZoomoutClipPath837493">
      <rect width="32" height="32" y="77"></rect>
    </clippath>
    <image width="96" height="124" x="-64" y="-15" xlink:href="media/sprites.png"
        clip-path="url(#blocklyZoomoutClipPath837493)"></image>
    <clippath id="blocklyZoominClipPath837493">
      <rect width="32" height="32" y="43"></rect>
    </clippath>
    <image width="96" height="124" x="-32" y="-49" xlink:href="media/sprites.png"
        clip-path="url(#blocklyZoominClipPath837493)"></image>
    <clippath id="blocklyZoomresetClipPath837493">
      <rect width="32" height="32"></rect>
    </clippath>
    <image width="96" height="124" y="-92" xlink:href="media/sprites.png"
        clip-path="url(#blocklyZoomresetClipPath837493)"></image>
  </g>
  */
  this.svgGroup_ = Blockly.createSvgElement('g',
      {'class': 'blocklyZoom'}, null);
  var rnd = String(Math.random()).substring(2);

  var clip = Blockly.createSvgElement('clipPath',
      {'id': 'blocklyZoomoutClipPath' + rnd},
      this.svgGroup_);
  Blockly.createSvgElement('rect',
      {'width': 32, 'height': 32, 'y': 77},
      clip);
  var zoomoutSvg = Blockly.createSvgElement('image',
      {'width': Blockly.SPRITE.width,
       'height': Blockly.SPRITE.height, 'x': -64,
       'y': -15,
       'clip-path': 'url(#blocklyZoomoutClipPath' + rnd + ')'},
      this.svgGroup_);
  zoomoutSvg.setAttributeNS('http://www.w3.org/1999/xlink', 'xlink:href',
      workspace.options.pathToMedia + Blockly.SPRITE.url);

  var clip = Blockly.createSvgElement('clipPath',
      {'id': 'blocklyZoominClipPath' + rnd},
      this.svgGroup_);
  Blockly.createSvgElement('rect',
      {'width': 32, 'height': 32, 'y': 43},
      clip);
  var zoominSvg = Blockly.createSvgElement('image',
      {'width': Blockly.SPRITE.width,
       'height': Blockly.SPRITE.height,
       'x': -32,
       'y': -49,
       'clip-path': 'url(#blocklyZoominClipPath' + rnd + ')'},
      this.svgGroup_);
  zoominSvg.setAttributeNS('http://www.w3.org/1999/xlink', 'xlink:href',
      workspace.options.pathToMedia + Blockly.SPRITE.url);

  var clip = Blockly.createSvgElement('clipPath',
      {'id': 'blocklyZoomresetClipPath' + rnd},
      this.svgGroup_);
  Blockly.createSvgElement('rect',
      {'width': 32, 'height': 32},
      clip);
  var zoomresetSvg = Blockly.createSvgElement('image',
      {'width': Blockly.SPRITE.width,
       'height': Blockly.SPRITE.height, 'y': -92,
       'clip-path': 'url(#blocklyZoomresetClipPath' + rnd + ')'},
      this.svgGroup_);
  zoomresetSvg.setAttributeNS('http://www.w3.org/1999/xlink', 'xlink:href',
      workspace.options.pathToMedia + Blockly.SPRITE.url);

  // Attach event listeners.
<<<<<<< HEAD
  Blockly.bindEvent_(zoomresetSvg, 'mousedown', null, function(e) {
=======
  Blockly.bindEventWithChecks_(zoomresetSvg, 'mousedown', null, function(e) {
    workspace.markFocused();
>>>>>>> dfbf7876
    workspace.setScale(workspace.options.zoomOptions.startScale);
    workspace.scrollCenter();
    Blockly.Touch.clearTouchIdentifier(); // Don't block future drags.
    e.stopPropagation();  // Don't start a workspace scroll.
    e.preventDefault();  // Stop double-clicking from selecting text.
  });
  Blockly.bindEventWithChecks_(zoominSvg, 'mousedown', null, function(e) {
    workspace.markFocused();
    workspace.zoomCenter(1);
    Blockly.Touch.clearTouchIdentifier(); // Don't block future drags.
    e.stopPropagation();  // Don't start a workspace scroll.
    e.preventDefault();  // Stop double-clicking from selecting text.
  });
  Blockly.bindEventWithChecks_(zoomoutSvg, 'mousedown', null, function(e) {
    workspace.markFocused();
    workspace.zoomCenter(-1);
    Blockly.Touch.clearTouchIdentifier(); // Don't block future drags.
    e.stopPropagation();  // Don't start a workspace scroll.
    e.preventDefault();  // Stop double-clicking from selecting text.
  });

  return this.svgGroup_;
};

/**
 * Initialize the zoom controls.
 * @param {number} bottom Distance from workspace bottom to bottom of controls.
 * @return {number} Distance from workspace bottom to the top of controls.
 */
Blockly.ZoomControls.prototype.init = function(bottom) {
  this.bottom_ = this.MARGIN_BOTTOM_ + bottom;
  return this.bottom_ + this.HEIGHT_;
};

/**
 * Dispose of this zoom controls.
 * Unlink from all DOM elements to prevent memory leaks.
 */
Blockly.ZoomControls.prototype.dispose = function() {
  if (this.svgGroup_) {
    goog.dom.removeNode(this.svgGroup_);
    this.svgGroup_ = null;
  }
  this.workspace_ = null;
};

/**
 * Move the zoom controls to the bottom-right corner.
 */
Blockly.ZoomControls.prototype.position = function() {
  var metrics = this.workspace_.getMetrics();
  if (!metrics) {
    // There are no metrics available (workspace is probably not visible).
    return;
  }
  if (this.workspace_.RTL) {
    this.left_ = this.MARGIN_SIDE_ + Blockly.Scrollbar.scrollbarThickness;
    if (metrics.toolboxPosition == Blockly.TOOLBOX_AT_LEFT) {
      this.left_ += metrics.flyoutWidth;
      if (this.workspace_.toolbox_) {
        this.left_ += metrics.absoluteLeft;
      }
    }
  } else {
    this.left_ = metrics.viewWidth + metrics.absoluteLeft -
        this.WIDTH_ - this.MARGIN_SIDE_ - Blockly.Scrollbar.scrollbarThickness;

    if (metrics.toolboxPosition == Blockly.TOOLBOX_AT_RIGHT) {
      this.left_ -= metrics.flyoutWidth;
    }
  }
  this.top_ = metrics.viewHeight + metrics.absoluteTop -
      this.HEIGHT_ - this.bottom_;
  if (metrics.toolboxPosition == Blockly.TOOLBOX_AT_BOTTOM) {
    this.top_ -= metrics.flyoutHeight;
  }
  this.svgGroup_.setAttribute('transform',
      'translate(' + this.left_ + ',' + this.top_ + ')');
};<|MERGE_RESOLUTION|>--- conflicted
+++ resolved
@@ -163,12 +163,8 @@
       workspace.options.pathToMedia + Blockly.SPRITE.url);
 
   // Attach event listeners.
-<<<<<<< HEAD
-  Blockly.bindEvent_(zoomresetSvg, 'mousedown', null, function(e) {
-=======
   Blockly.bindEventWithChecks_(zoomresetSvg, 'mousedown', null, function(e) {
     workspace.markFocused();
->>>>>>> dfbf7876
     workspace.setScale(workspace.options.zoomOptions.startScale);
     workspace.scrollCenter();
     Blockly.Touch.clearTouchIdentifier(); // Don't block future drags.
