--- conflicted
+++ resolved
@@ -276,11 +276,7 @@
  * @return {?string} A string representing a valid angle, or null if invalid.
  * @this {!Blockly.FieldAngle}
  */
-<<<<<<< HEAD
-Blockly.FieldAngle.angleValidator = function(text) {
-=======
 Blockly.FieldAngle.classValidator = function(text) {
->>>>>>> efc2ca3d
   if (text === null) {
     return null;
   }
