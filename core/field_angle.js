--- conflicted
+++ resolved
@@ -315,52 +315,6 @@
  * @private
  */
 Blockly.FieldAngle.prototype.dropdownCreate_ = function() {
-<<<<<<< HEAD
-  var svg = Blockly.utils.dom.createSvgElement('svg', {
-    'xmlns': Blockly.utils.dom.SVG_NS,
-    'xmlns:html': Blockly.utils.dom.HTML_NS,
-    'xmlns:xlink': Blockly.utils.dom.XLINK_NS,
-    'version': '1.1',
-    'height': (Blockly.FieldAngle.HALF * 2) + 'px',
-    'width': (Blockly.FieldAngle.HALF * 2) + 'px',
-    'style': 'touch-action: none'
-  }, null);
-  var circle = Blockly.utils.dom.createSvgElement('circle', {
-    'cx': Blockly.FieldAngle.HALF,
-    'cy': Blockly.FieldAngle.HALF,
-    'r': Blockly.FieldAngle.RADIUS,
-    'class': 'blocklyAngleCircle'
-  }, svg);
-  this.gauge_ = Blockly.utils.dom.createSvgElement('path', {
-    'class': 'blocklyAngleGauge'
-  }, svg);
-  // The moving line, x2 and y2 are set in updateGraph_
-  this.line_ = Blockly.utils.dom.createSvgElement('line',{
-    'x1': Blockly.FieldAngle.HALF,
-    'y1': Blockly.FieldAngle.HALF,
-    'class': 'blocklyAngleLine'
-  }, svg);
-  // The fixed vertical line at the offset
-  var offsetRadians = Math.PI * Blockly.FieldAngle.OFFSET / 180;
-  Blockly.utils.dom.createSvgElement('line', {
-    'x1': Blockly.FieldAngle.HALF,
-    'y1': Blockly.FieldAngle.HALF,
-    'x2': Blockly.FieldAngle.HALF + Blockly.FieldAngle.RADIUS * Math.cos(offsetRadians),
-    'y2': Blockly.FieldAngle.HALF - Blockly.FieldAngle.RADIUS * Math.sin(offsetRadians),
-    'class': 'blocklyAngleLine'
-  }, svg);
-  // Draw markers around the edge.
-  for (var angle = 0; angle < 360; angle += 15) {
-    Blockly.utils.dom.createSvgElement('line', {
-      'x1': Blockly.FieldAngle.HALF + Blockly.FieldAngle.RADIUS - 13,
-      'y1': Blockly.FieldAngle.HALF,
-      'x2': Blockly.FieldAngle.HALF + Blockly.FieldAngle.RADIUS - 7,
-      'y2': Blockly.FieldAngle.HALF,
-      'class': 'blocklyAngleMarks',
-      'transform': 'rotate(' + angle + ',' +
-          Blockly.FieldAngle.HALF + ',' + Blockly.FieldAngle.HALF + ')'
-    }, svg);
-=======
   var svg = Blockly.utils.dom.createSvgElement(
       Blockly.utils.Svg.SVG, {
         'xmlns': Blockly.utils.dom.SVG_NS,
@@ -401,7 +355,6 @@
           'transform': 'rotate(' + angle + ',' +
               Blockly.FieldAngle.HALF + ',' + Blockly.FieldAngle.HALF + ')'
         }, svg);
->>>>>>> a9f9086e
   }
   // Center point
   Blockly.utils.dom.createSvgElement('circle', {
