/**
 * @license
 * Copyright 2012 Google LLC
 *
 * Licensed under the Apache License, Version 2.0 (the "License");
 * you may not use this file except in compliance with the License.
 * You may obtain a copy of the License at
 *
 *   http://www.apache.org/licenses/LICENSE-2.0
 *
 * Unless required by applicable law or agreed to in writing, software
 * distributed under the License is distributed on an "AS IS" BASIS,
 * WITHOUT WARRANTIES OR CONDITIONS OF ANY KIND, either express or implied.
 * See the License for the specific language governing permissions and
 * limitations under the License.
 */

/**
 * @fileoverview Object representing a mutator dialog.  A mutator allows the
 * user to change the shape of a block using a nested blocks editor.
 * @author fraser@google.com (Neil Fraser)
 */
'use strict';

goog.provide('Blockly.Mutator');

goog.require('Blockly.Bubble');
goog.require('Blockly.Events');
goog.require('Blockly.Events.BlockChange');
goog.require('Blockly.Events.Ui');
goog.require('Blockly.Icon');
goog.require('Blockly.navigation');
goog.require('Blockly.utils');
goog.require('Blockly.utils.dom');
goog.require('Blockly.utils.global');
goog.require('Blockly.utils.object');
goog.require('Blockly.utils.xml');
goog.require('Blockly.WorkspaceSvg');
goog.require('Blockly.Xml');


/**
 * Class for a mutator dialog.
 * @param {!Array.<string>} quarkNames List of names of sub-blocks for flyout.
 * @extends {Blockly.Icon}
 * @constructor
 */
Blockly.Mutator = function(quarkNames) {
  Blockly.Mutator.superClass_.constructor.call(this, null);
  this.quarkNames_ = quarkNames;
};
Blockly.utils.object.inherits(Blockly.Mutator, Blockly.Icon);

/**
 * Width of workspace.
 * @private
 */
Blockly.Mutator.prototype.workspaceWidth_ = 0;

/**
 * Height of workspace.
 * @private
 */
Blockly.Mutator.prototype.workspaceHeight_ = 0;

/**
 * Set the block this mutator is associated with.
 * @param {Blockly.BlockSvg} block The block associated with this mutator.
 * @package
 */
Blockly.Mutator.prototype.setBlock = function(block) {
  this.block_ = block;
};

/**
 * Returns the workspace inside this mutator icon's bubble.
 * @return {Blockly.WorkspaceSvg} The workspace inside this mutator icon's
 *     bubble.
 * @package
 */
Blockly.Mutator.prototype.getWorkspace = function() {
  return this.workspace_;
};

/**
 * Draw the mutator icon.
 * @param {!Element} group The icon group.
 * @private
 */
Blockly.Mutator.prototype.drawIcon_ = function(group) {
  // Square with rounded corners.
  Blockly.utils.dom.createSvgElement('rect',
      {
        'class': 'blocklyIconShape',
        'rx': '10', // pxtblockly
        'ry': '10', // pxtblockly
        'height': '16',
        'width': '16'
      },
      group);
  // Gear teeth.
  Blockly.utils.dom.createSvgElement('path',
      {
        'class': 'blocklyIconSymbol',
        'd': 'm4.203,7.296 0,1.368 -0.92,0.677 -0.11,0.41 0.9,1.559 0.41,' +
             '0.11 1.043,-0.457 1.187,0.683 0.127,1.134 0.3,0.3 1.8,0 0.3,' +
             '-0.299 0.127,-1.138 1.185,-0.682 1.046,0.458 0.409,-0.11 0.9,' +
             '-1.559 -0.11,-0.41 -0.92,-0.677 0,-1.366 0.92,-0.677 0.11,' +
             '-0.41 -0.9,-1.559 -0.409,-0.109 -1.046,0.458 -1.185,-0.682 ' +
             '-0.127,-1.138 -0.3,-0.299 -1.8,0 -0.3,0.3 -0.126,1.135 -1.187,' +
             '0.682 -1.043,-0.457 -0.41,0.11 -0.899,1.559 0.108,0.409z'
      },
      group);
  // Axle hole.
  Blockly.utils.dom.createSvgElement(
      'circle',
      {
        'class': 'blocklyIconShape',
        'r': '2.7',
        'cx': '8',
        'cy': '8'
      },
      group);
};

/**
 * Clicking on the icon toggles if the mutator bubble is visible.
 * Disable if block is uneditable.
 * @param {!Event} e Mouse click event.
 * @private
 * @override
 */
Blockly.Mutator.prototype.iconClick_ = function(e) {
  if (this.block_.isEditable()) {
    Blockly.Icon.prototype.iconClick_.call(this, e);
  }
};

/**
 * Create the editor for the mutator's bubble.
 * @return {!SVGElement} The top-level node of the editor.
 * @private
 */
Blockly.Mutator.prototype.createEditor_ = function() {
  /* Create the editor.  Here's the markup that will be generated:
  <svg>
    [Workspace]
  </svg>
  */
  this.svgDialog_ = Blockly.utils.dom.createSvgElement('svg',
      {'x': Blockly.Bubble.BORDER_WIDTH, 'y': Blockly.Bubble.BORDER_WIDTH},
      null);
  // Convert the list of names into a list of XML objects for the flyout.
  if (this.quarkNames_.length) {
    var quarkXml = Blockly.utils.xml.createElement('xml');
    for (var i = 0, quarkName; (quarkName = this.quarkNames_[i]); i++) {
      var element = Blockly.utils.xml.createElement('block');
      element.setAttribute('type', quarkName);
      quarkXml.appendChild(element);
    }
  } else {
    var quarkXml = null;
  }
  var workspaceOptions = /** @type {!Blockly.Options} */ ({
    // If you want to enable disabling, also remove the
    // event filter from workspaceChanged_ .
    disable: false,
    languageTree: quarkXml,
    parentWorkspace: this.block_.workspace,
    pathToMedia: this.block_.workspace.options.pathToMedia,
    RTL: this.block_.RTL,
    toolboxPosition: this.block_.RTL ? Blockly.TOOLBOX_AT_RIGHT :
        Blockly.TOOLBOX_AT_LEFT,
    horizontalLayout: false,
    getMetrics: this.getFlyoutMetrics_.bind(this),
<<<<<<< HEAD
    setMetrics: null
  };
  this.workspace_ = new Blockly.WorkspaceSvg(workspaceOptions, this.block_.workspace.dragSurface);
=======
    setMetrics: null,
    renderer: this.block_.workspace.options.renderer
  });
  this.workspace_ = new Blockly.WorkspaceSvg(workspaceOptions);
>>>>>>> 1a2fb6dd
  this.workspace_.isMutator = true;
  this.workspace_.addChangeListener(Blockly.Events.disableOrphans);

  // Mutator flyouts go inside the mutator workspace's <g> rather than in
  // a top level svg. Instead of handling scale themselves, mutators
  // inherit scale from the parent workspace.
  // To fix this, scale needs to be applied at a different level in the dom.
  var flyoutSvg = this.workspace_.addFlyout('g');
  var background = this.workspace_.createDom('blocklyMutatorBackground');

  // Insert the flyout after the <rect> but before the block canvas so that
  // the flyout is underneath in z-order.  This makes blocks layering during
  // dragging work properly.
  background.insertBefore(flyoutSvg, this.workspace_.svgBlockCanvas_);
  this.svgDialog_.appendChild(background);

  return this.svgDialog_;
};

/**
 * Add or remove the UI indicating if this icon may be clicked or not.
 */
Blockly.Mutator.prototype.updateEditable = function() {
  Blockly.Mutator.superClass_.updateEditable.call(this);
  if (!this.block_.isInFlyout) {
    if (this.block_.isEditable()) {
      if (this.iconGroup_) {
        Blockly.utils.dom.removeClass(
            /** @type {!Element} */ (this.iconGroup_),
            'blocklyIconGroupReadonly');
      }
    } else {
      // Close any mutator bubble.  Icon is not clickable.
      this.setVisible(false);
      if (this.iconGroup_) {
        Blockly.utils.dom.addClass(
            /** @type {!Element} */ (this.iconGroup_),
            'blocklyIconGroupReadonly');
      }
    }
  }
};

/**
 * Resize the bubble to match the size of the workspace.
 * @private
 */
Blockly.Mutator.prototype.resizeBubble_ = function() {
  var doubleBorderWidth = 2 * Blockly.Bubble.BORDER_WIDTH;
  var workspaceSize = this.workspace_.getCanvas().getBBox();
  var width;
  if (this.block_.RTL) {
    width = -workspaceSize.x;
  } else {
    width = workspaceSize.width + workspaceSize.x;
  }
  var height = workspaceSize.height + doubleBorderWidth * 3;
  var flyout = this.workspace_.getFlyout();
  if (flyout) {
    var flyoutMetrics = flyout.getMetrics_();
    height = Math.max(height, flyoutMetrics.contentHeight + 20);
  }
  width += doubleBorderWidth * 3;
  // Only resize if the size difference is significant.  Eliminates shuddering.
  if (Math.abs(this.workspaceWidth_ - width) > doubleBorderWidth ||
      Math.abs(this.workspaceHeight_ - height) > doubleBorderWidth) {
    // Record some layout information for getFlyoutMetrics_.
    this.workspaceWidth_ = width;
    this.workspaceHeight_ = height;
    // Resize the bubble.
    this.bubble_.setBubbleSize(
        width + doubleBorderWidth, height + doubleBorderWidth);
    this.svgDialog_.setAttribute('width', this.workspaceWidth_);
    this.svgDialog_.setAttribute('height', this.workspaceHeight_);
  }

  if (this.block_.RTL) {
    // Scroll the workspace to always left-align.
    var translation = 'translate(' + this.workspaceWidth_ + ',0)';
    this.workspace_.getCanvas().setAttribute('transform', translation);
  }
  this.workspace_.resize();
};

/**
 * A method handler for when the bubble is moved.
 * @private
 */
Blockly.Mutator.prototype.onBubbleMove_ = function() {
  if (this.workspace_) {
    this.workspace_.recordDeleteAreas();
  }
};

/**
 * Show or hide the mutator bubble.
 * @param {boolean} visible True if the bubble should be visible.
 */
Blockly.Mutator.prototype.setVisible = function(visible) {
  if (visible == this.isVisible()) {
    // No change.
    return;
  }
  Blockly.Events.fire(
      new Blockly.Events.Ui(this.block_, 'mutatorOpen', !visible, visible));
  if (visible) {
    // Create the bubble.
    this.bubble_ = new Blockly.Bubble(
        /** @type {!Blockly.WorkspaceSvg} */ (this.block_.workspace),
        this.createEditor_(), this.block_.pathObject.svgPath,
        /** @type {!Blockly.utils.Coordinate} */ (this.iconXY_), null, null);
    // Expose this mutator's block's ID on its top-level SVG group.
    this.bubble_.setSvgId(this.block_.id);
    this.bubble_.registerMoveEvent(this.onBubbleMove_.bind(this));
    var tree = this.workspace_.options.languageTree;
    var flyout = this.workspace_.getFlyout();
    if (tree) {
      flyout.init(this.workspace_);
      flyout.show(tree.childNodes);
    }

    this.rootBlock_ = this.block_.decompose(this.workspace_);
    var blocks = this.rootBlock_.getDescendants(false);
    for (var i = 0, child; (child = blocks[i]); i++) {
      child.render();
    }
    // The root block should not be dragable or deletable.
    this.rootBlock_.setMovable(false);
    this.rootBlock_.setDeletable(false);
    if (flyout) {
      var margin = flyout.CORNER_RADIUS * 2;
      var x = flyout.getWidth() + margin;
    } else {
      var margin = 16;
      var x = margin;
    }
    if (this.block_.RTL) {
      x = -x;
    }
    this.rootBlock_.moveBy(x, margin);
    // Save the initial connections, then listen for further changes.
    if (this.block_.saveConnections) {
      var thisMutator = this;
      var mutatorBlock =
        /** @type {{saveConnections: function(!Blockly.Block)}} */ (
          this.block_);
      mutatorBlock.saveConnections(this.rootBlock_);
      this.sourceListener_ = function() {
        mutatorBlock.saveConnections(thisMutator.rootBlock_);
      };
      this.block_.workspace.addChangeListener(this.sourceListener_);
    }
    this.resizeBubble_();
    // When the mutator's workspace changes, update the source block.
    this.workspace_.addChangeListener(this.workspaceChanged_.bind(this));
    this.applyColour();
  } else {
    // Dispose of the bubble.
    this.svgDialog_ = null;
    this.workspace_.dispose();
    this.workspace_ = null;
    this.rootBlock_ = null;
    this.bubble_.dispose();
    this.bubble_ = null;
    this.workspaceWidth_ = 0;
    this.workspaceHeight_ = 0;
    if (this.sourceListener_) {
      this.block_.workspace.removeChangeListener(this.sourceListener_);
      this.sourceListener_ = null;
    }
  }
};

/**
 * Update the source block when the mutator's blocks are changed.
 * Bump down any block that's too high.
 * Fired whenever a change is made to the mutator's workspace.
 * @param {!Blockly.Events.Abstract} e Custom data for event.
 * @private
 */
Blockly.Mutator.prototype.workspaceChanged_ = function(e) {
  if (e.type == Blockly.Events.UI ||
      (e.type == Blockly.Events.CHANGE && e.element == 'disabled')) {
    return;
  }

  if (!this.workspace_.isDragging()) {
    var blocks = this.workspace_.getTopBlocks(false);
    var MARGIN = 20;
    for (var b = 0, block; (block = blocks[b]); b++) {
      var blockXY = block.getRelativeToSurfaceXY();
      var blockHW = block.getHeightWidth();
      if (blockXY.y + blockHW.height < MARGIN) {
        // Bump any block that's above the top back inside.
        block.moveBy(0, MARGIN - blockHW.height - blockXY.y);
      }
    }
  }

  // When the mutator's workspace changes, update the source block.
  if (this.rootBlock_.workspace == this.workspace_) {
    Blockly.Events.setGroup(true);
    var block = this.block_;
    var oldMutationDom = block.mutationToDom();
    var oldMutation = oldMutationDom && Blockly.Xml.domToText(oldMutationDom);
    // Allow the source block to rebuild itself.
    block.compose(this.rootBlock_);
    block.initSvg();
    block.render();

    if (Blockly.getMainWorkspace().keyboardAccessibilityMode) {
      Blockly.navigation.moveCursorOnBlockMutation(block);
    }
    var newMutationDom = block.mutationToDom();
    var newMutation = newMutationDom && Blockly.Xml.domToText(newMutationDom);
    if (oldMutation != newMutation) {
      Blockly.Events.fire(new Blockly.Events.BlockChange(
          block, 'mutation', null, oldMutation, newMutation));
      // Ensure that any bump is part of this mutation's event group.
      var group = Blockly.Events.getGroup();
      setTimeout(function() {
        Blockly.Events.setGroup(group);
        block.bumpNeighbours();
        Blockly.Events.setGroup(false);
      }, Blockly.BUMP_DELAY);
    }

    // Don't update the bubble until the drag has ended, to avoid moving blocks
    // under the cursor.
    if (!this.workspace_.isDragging()) {
      this.resizeBubble_();
    }
    Blockly.Events.setGroup(false);
  }
};

/**
 * Return an object with all the metrics required to size scrollbars for the
 * mutator flyout.  The following properties are computed:
 * .viewHeight: Height of the visible rectangle,
 * .viewWidth: Width of the visible rectangle,
 * .absoluteTop: Top-edge of view.
 * .absoluteLeft: Left-edge of view.
 * @return {!Object} Contains size and position metrics of mutator dialog's
 *     workspace.
 * @private
 */
Blockly.Mutator.prototype.getFlyoutMetrics_ = function() {
  return {
    viewHeight: this.workspaceHeight_,
    viewWidth: this.workspaceWidth_ - this.workspace_.getFlyout().getWidth(),
    absoluteTop: 0,
    absoluteLeft: this.workspace_.RTL ? 0 :
        this.workspace_.getFlyout().getWidth()
  };
};

/**
 * Dispose of this mutator.
 */
Blockly.Mutator.prototype.dispose = function() {
  this.block_.mutator = null;
  Blockly.Icon.prototype.dispose.call(this);
};

/**
 * Update the styles on all blocks in the mutator.
 * @public
 */
Blockly.Mutator.prototype.updateBlockStyle = function() {
  var ws = this.workspace_;

  if (ws && ws.getAllBlocks(false)) {
    var workspaceBlocks = ws.getAllBlocks(false);
    for (var i = 0; i < workspaceBlocks.length; i++) {
      var block = workspaceBlocks[i];
      block.setStyle(block.getStyleName());
    }

    var flyoutBlocks = ws.getFlyout().workspace_.getAllBlocks(false);
    for (var i = 0; i < flyoutBlocks.length; i++) {
      var block = flyoutBlocks[i];
      block.setStyle(block.getStyleName());
    }
  }
};

/**
 * Reconnect an block to a mutated input.
 * @param {Blockly.Connection} connectionChild Connection on child block.
 * @param {!Blockly.Block} block Parent block.
 * @param {string} inputName Name of input on parent block.
 * @return {boolean} True iff a reconnection was made, false otherwise.
 */
Blockly.Mutator.reconnect = function(connectionChild, block, inputName) {
  if (!connectionChild || !connectionChild.getSourceBlock().workspace) {
    return false;  // No connection or block has been deleted.
  }
  var connectionParent = block.getInput(inputName).connection;
  var currentParent = connectionChild.targetBlock();
  if ((!currentParent || currentParent == block) &&
      connectionParent.targetConnection != connectionChild) {
    if (connectionParent.isConnected()) {
      // There's already something connected here.  Get rid of it.
      connectionParent.disconnect();
    }
    connectionParent.connect(connectionChild);
    return true;
  }
  return false;
};

/**
 * Get the parent workspace of a workspace that is inside a mutator, taking into
 * account whether it is a flyout.
 * @param {Blockly.Workspace} workspace The workspace that is inside a mutator.
 * @return {Blockly.Workspace} The mutator's parent workspace or null.
 * @public
 */
Blockly.Mutator.findParentWs = function(workspace) {
  var outerWs = null;
  if (workspace && workspace.options) {
    var parent = workspace.options.parentWorkspace;
    // If we were in a flyout in a mutator, need to go up two levels to find
    // the actual parent.
    if (workspace.isFlyout) {
      if (parent && parent.options) {
        outerWs = parent.options.parentWorkspace;
      }
    } else if (parent) {
      outerWs = parent;
    }
  }
  return outerWs;
};<|MERGE_RESOLUTION|>--- conflicted
+++ resolved
@@ -173,16 +173,11 @@
         Blockly.TOOLBOX_AT_LEFT,
     horizontalLayout: false,
     getMetrics: this.getFlyoutMetrics_.bind(this),
-<<<<<<< HEAD
-    setMetrics: null
-  };
-  this.workspace_ = new Blockly.WorkspaceSvg(workspaceOptions, this.block_.workspace.dragSurface);
-=======
     setMetrics: null,
     renderer: this.block_.workspace.options.renderer
   });
-  this.workspace_ = new Blockly.WorkspaceSvg(workspaceOptions);
->>>>>>> 1a2fb6dd
+  // TODO shakao check if drag surface necessary
+  this.workspace_ = new Blockly.WorkspaceSvg(workspaceOptions, this.block_.workspace.dragSurface);
   this.workspace_.isMutator = true;
   this.workspace_.addChangeListener(Blockly.Events.disableOrphans);
 
