/**
 * @license
 * Copyright 2017 Google LLC
 * SPDX-License-Identifier: Apache-2.0
 */

/**
 * @fileoverview Object representing a code comment on a rendered workspace.
 * @author fenichel@google.com (Rachel Fenichel)
 */
'use strict';

goog.provide('Blockly.WorkspaceCommentSvg');

goog.require('Blockly.Css');
goog.require('Blockly.Events');
/** @suppress {extraRequire} */
goog.require('Blockly.Events.CommentCreate');
/** @suppress {extraRequire} */
goog.require('Blockly.Events.CommentDelete');
/** @suppress {extraRequire} */
goog.require('Blockly.Events.CommentMove');
/** @suppress {extraRequire} */
goog.require('Blockly.Events.Selected');
goog.require('Blockly.utils');
goog.require('Blockly.utils.Coordinate');
goog.require('Blockly.utils.dom');
goog.require('Blockly.utils.object');
goog.require('Blockly.utils.Rect');
goog.require('Blockly.utils.Svg');
goog.require('Blockly.WorkspaceComment');

goog.requireType('Blockly.IBoundedElement');
goog.requireType('Blockly.IBubble');
goog.requireType('Blockly.ICopyable');


/**
 * Class for a workspace comment's SVG representation.
 * @param {!Blockly.Workspace} workspace The block's workspace.
 * @param {string} content The content of this workspace comment.
 * @param {number} height Height of the comment.
 * @param {number} width Width of the comment.
 * @param {boolean} minimized Whether this comment is minimized.
 * @param {string=} opt_id Optional ID.  Use this ID if provided, otherwise
 *     create a new ID.
 * @extends {Blockly.WorkspaceComment}
 * @implements {Blockly.IBoundedElement}
 * @implements {Blockly.IBubble}
 * @implements {Blockly.ICopyable}
 * @constructor
 */
<<<<<<< HEAD
Blockly.WorkspaceCommentSvg = function(workspace, content, height, width, minimized,
    opt_id) {

=======
Blockly.WorkspaceCommentSvg = function(
    workspace, content, height, width, opt_id) {
>>>>>>> a9f9086e
  /**
   * Mouse up event data.
   * @type {?Blockly.browserEvents.Data}
   * @private
   */
  this.onMouseUpWrapper_ = null;

  /**
   * Mouse move event data.
   * @type {?Blockly.browserEvents.Data}
   * @private
   */
  this.onMouseMoveWrapper_ = null;

  // Create core elements for the block.
  /**
   * @type {!SVGElement}
   * @private
   */
  this.svgGroup_ = Blockly.utils.dom.createSvgElement(
      Blockly.utils.Svg.G, {'class': 'blocklyComment'}, null);
  this.svgGroup_.translate_ = '';

  this.svgRect_ = Blockly.utils.dom.createSvgElement(
      Blockly.utils.Svg.RECT, {
        'class': 'blocklyCommentRect',
        'x': 0,
        'y': 0,
        'rx': Blockly.WorkspaceCommentSvg.BORDER_WIDTH,
        'ry': Blockly.WorkspaceCommentSvg.BORDER_WIDTH
      });

  this.svgGroup_.appendChild(this.svgRect_);

  /**
   * Whether the comment is rendered onscreen and is a part of the DOM.
   * @type {boolean}
   * @private
   */
  this.rendered_ = false;

  /**
   * Whether to move the comment to the drag surface when it is dragged.
   * True if it should move, false if it should be translated directly.
   * @type {boolean}
   * @private
   */
  this.useDragSurface_ =
      Blockly.utils.is3dSupported() && !!workspace.blockDragSurface_;

<<<<<<< HEAD
  Blockly.WorkspaceCommentSvg.superClass_.constructor.call(this,
      workspace, content, height, width, minimized, opt_id);
=======
  Blockly.WorkspaceCommentSvg.superClass_.constructor.call(
      this, workspace, content, height, width, opt_id);
>>>>>>> a9f9086e

  this.render();
};
Blockly.utils.object.inherits(
    Blockly.WorkspaceCommentSvg, Blockly.WorkspaceComment);

/**
 * The width and height to use to size a workspace comment when it is first
 * added, before it has been edited by the user.
 * @type {number}
 * @package
 */
Blockly.WorkspaceCommentSvg.DEFAULT_SIZE = 200;

/**
 * Dispose of this comment.
 * @package
 */
Blockly.WorkspaceCommentSvg.prototype.dispose = function() {
  if (!this.workspace) {
    // The comment has already been deleted.
    return;
  }
  // If this comment is being dragged, unlink the mouse events.
  if (Blockly.selected == this) {
    this.unselect();
    this.workspace.cancelCurrentGesture();
  }

  if (Blockly.Events.isEnabled()) {
    Blockly.Events.fire(
        new (Blockly.Events.get(Blockly.Events.COMMENT_DELETE))(this));
  }

  Blockly.utils.dom.removeNode(this.svgGroup_);
  // Sever JavaScript to DOM connections.
  this.svgGroup_ = null;
  this.svgRect_ = null;
  // Dispose of any rendered components
  this.disposeInternal_();

  Blockly.Events.disable();
  Blockly.WorkspaceCommentSvg.superClass_.dispose.call(this);
  Blockly.Events.enable();
};

/**
 * Create and initialize the SVG representation of a workspace comment.
 * May be called more than once.
 *
 * @param {boolean=} opt_noSelect Text inside text area will be selected if false
 *
 * @package
 */
Blockly.WorkspaceCommentSvg.prototype.initSvg = function(opt_noSelect) {
  if (!this.workspace.rendered) {
    throw TypeError('Workspace is headless.');
  }
  if (!this.workspace.options.readOnly && !this.eventsInit_) {
    Blockly.browserEvents.conditionalBind(
        this.svgRectTarget_, 'mousedown', this, this.pathMouseDown_);
    Blockly.browserEvents.conditionalBind(
        this.svgHandleTarget_, 'mousedown', this, this.pathMouseDown_);
  }
  this.eventsInit_ = true;

  this.updateMovable();
  if (!this.getSvgRoot().parentNode) {
    this.workspace.getBubbleCanvas().appendChild(this.getSvgRoot());
  }

  if (!opt_noSelect && this.textarea_) {
    this.textarea_.select();
  }
};

/**
 * Handle a mouse-down on an SVG comment.
 * @param {!Event} e Mouse down event or touch start event.
 * @private
 */
Blockly.WorkspaceCommentSvg.prototype.pathMouseDown_ = function(e) {
  var gesture = this.workspace.getGesture(e);
  if (gesture) {
    gesture.handleBubbleStart(e, this);
  }
};

/**
 * Show the context menu for this workspace comment.
 * @param {!Event} e Mouse event.
 * @package
 */
Blockly.WorkspaceCommentSvg.prototype.showContextMenu = function(e) {
  if (this.workspace.options.readOnly || this.workspace.options.debugMode) {
    return;
  }
  // Save the current workspace comment in a variable for use in closures.
  var comment = this;
  var menuOptions = [];

  if (this.isDeletable() && this.isMovable()) {
    menuOptions.push(Blockly.ContextMenu.commentDuplicateOption(comment));
    menuOptions.push(Blockly.ContextMenu.commentDeleteOption(comment));
  }

  Blockly.ContextMenu.show(e, menuOptions, this.RTL);
};

/**
 * Select this comment.  Highlight it visually.
 * @package
 */
Blockly.WorkspaceCommentSvg.prototype.select = function() {
  if (Blockly.selected == this) {
    return;
  }
  var oldId = null;
  if (Blockly.selected) {
    oldId = Blockly.selected.id;
    // Unselect any previously selected block.
    Blockly.Events.disable();
    try {
      Blockly.selected.unselect();
    } finally {
      Blockly.Events.enable();
    }
  }
  var event = new (Blockly.Events.get(Blockly.Events.SELECTED))(oldId, this.id,
      this.workspace.id);
  Blockly.Events.fire(event);
  Blockly.selected = this;
  this.addSelect();
};

/**
 * Unselect this comment.  Remove its highlighting.
 * @package
 */
Blockly.WorkspaceCommentSvg.prototype.unselect = function() {
  if (Blockly.selected != this) {
    return;
  }
  var event = new (Blockly.Events.get(Blockly.Events.SELECTED))(this.id, null,
      this.workspace.id);
  Blockly.Events.fire(event);
  Blockly.selected = null;
  this.removeSelect();
  this.blurFocus(); // TODO shakao: verify if needed
};

/**
 * Select this comment.  Highlight it visually.
 * @package
 */
Blockly.WorkspaceCommentSvg.prototype.addSelect = function() {
  Blockly.utils.dom.addClass(
      /** @type {!Element} */ (this.svgGroup_), 'blocklySelected');
  this.setFocus();
};

/**
 * Unselect this comment.  Remove its highlighting.
 * @package
 */
Blockly.WorkspaceCommentSvg.prototype.removeSelect = function() {
  Blockly.utils.dom.removeClass(
      /** @type {!Element} */ (this.svgGroup_), 'blocklySelected');
  this.blurFocus();
};

/**
 * Focus this comment.  Highlight it visually.
 * @package
 */
Blockly.WorkspaceCommentSvg.prototype.addFocus = function() {
  Blockly.utils.dom.addClass(
      /** @type {!Element} */ (this.svgGroup_), 'blocklyFocused');
};

/**
 * Unfocus this comment.  Remove its highlighting.
 * @package
 */
Blockly.WorkspaceCommentSvg.prototype.removeFocus = function() {
  Blockly.utils.dom.removeClass(
      /** @type {!Element} */ (this.svgGroup_), 'blocklyFocused');
};

/**
 * Return the coordinates of the top-left corner of this comment relative to
 * the drawing surface's origin (0,0), in workspace units.
 * If the comment is on the workspace, (0, 0) is the origin of the workspace
 * coordinate system.
 * This does not change with workspace scale.
 * @return {!Blockly.utils.Coordinate} Object with .x and .y properties in
 *     workspace coordinates.
 * @package
 */
Blockly.WorkspaceCommentSvg.prototype.getRelativeToSurfaceXY = function() {
  var x = 0;
  var y = 0;

  var dragSurfaceGroup =
      this.useDragSurface_ ? this.workspace.blockDragSurface_.getGroup() : null;

  var element = this.getSvgRoot();
  if (element) {
    do {
      // Loop through this comment and every parent.
      var xy = Blockly.utils.getRelativeXY(element);
      x += xy.x;
      y += xy.y;
      // If this element is the current element on the drag surface, include
      // the translation of the drag surface itself.
      if (this.useDragSurface_ &&
          this.workspace.blockDragSurface_.getCurrentBlock() == element) {
        var surfaceTranslation =
            this.workspace.blockDragSurface_.getSurfaceTranslation();
        x += surfaceTranslation.x;
        y += surfaceTranslation.y;
      }
      element = element.parentNode;
    } while (element && element != this.workspace.getBubbleCanvas() &&
             element != dragSurfaceGroup);
  }
  this.xy_ = new Blockly.utils.Coordinate(x, y);
  return this.xy_;
};

/**
 * Move a comment by a relative offset.
 * @param {number} dx Horizontal offset, in workspace units.
 * @param {number} dy Vertical offset, in workspace units.
 * @package
 */
Blockly.WorkspaceCommentSvg.prototype.moveBy = function(dx, dy) {
  var event = new (Blockly.Events.get(Blockly.Events.COMMENT_MOVE))(this);
  // TODO: Do I need to look up the relative to surface XY position here?
  var xy = this.getRelativeToSurfaceXY();
  this.translate(xy.x + dx, xy.y + dy);
  this.xy_ = new Blockly.utils.Coordinate(xy.x + dx, xy.y + dy);
  event.recordNew();
  Blockly.Events.fire(event);
  this.workspace.resizeContents();
};

/**
 * Transforms a comment by setting the translation on the transform attribute
 * of the block's SVG.
 * @param {number} x The x coordinate of the translation in workspace units.
 * @param {number} y The y coordinate of the translation in workspace units.
 * @package
 */
Blockly.WorkspaceCommentSvg.prototype.translate = function(x, y) {
  this.xy_ = new Blockly.utils.Coordinate(x, y);
  this.getSvgRoot().setAttribute('transform', 'translate(' + x + ',' + y + ')');
};

/**
 * Move this comment to its workspace's drag surface, accounting for
 * positioning.  Generally should be called at the same time as
 * setDragging(true).  Does nothing if useDragSurface_ is false.
 * @package
 */
Blockly.WorkspaceCommentSvg.prototype.moveToDragSurface = function() {
  if (!this.useDragSurface_) {
    return;
  }
  // The translation for drag surface blocks,
  // is equal to the current relative-to-surface position,
  // to keep the position in sync as it move on/off the surface.
  // This is in workspace coordinates.
  var xy = this.getRelativeToSurfaceXY();
  this.clearTransformAttributes_();
  this.workspace.blockDragSurface_.translateSurface(xy.x, xy.y);
  // Execute the move on the top-level SVG component
  this.workspace.blockDragSurface_.setBlocksAndShow(this.getSvgRoot());
};

/**
 * Move this comment back to the workspace block canvas.
 * Generally should be called at the same time as setDragging(false).
 * Does nothing if useDragSurface_ is false.
 * @param {!Blockly.utils.Coordinate} newXY The position the comment should take
 *     on on the workspace canvas, in workspace coordinates.
 * @private
 */
Blockly.WorkspaceCommentSvg.prototype.moveOffDragSurface = function(newXY) {
  if (!this.useDragSurface_) {
    return;
  }
  // Translate to current position, turning off 3d.
  this.translate(newXY.x, newXY.y);
  this.workspace.blockDragSurface_.clearAndHide(this.workspace.getCanvas());
};

/**
 * Move this comment during a drag, taking into account whether we are using a
 * drag surface to translate blocks.
 * @param {Blockly.BlockDragSurfaceSvg} dragSurface The surface that carries
 *     rendered items during a drag, or null if no drag surface is in use.
 * @param {!Blockly.utils.Coordinate} newLoc The location to translate to, in
 *     workspace coordinates.
 * @package
 */
Blockly.WorkspaceCommentSvg.prototype.moveDuringDrag = function(
    dragSurface, newLoc) {
  if (dragSurface) {
    dragSurface.translateSurface(newLoc.x, newLoc.y);
  } else {
    this.svgGroup_.translate_ = 'translate(' + newLoc.x + ',' + newLoc.y + ')';
    this.svgGroup_.setAttribute(
        'transform', this.svgGroup_.translate_ + this.svgGroup_.skew_);
  }
};

/**
 * Move the bubble group to the specified location in workspace coordinates.
 * @param {number} x The x position to move to.
 * @param {number} y The y position to move to.
 * @package
 */
Blockly.WorkspaceCommentSvg.prototype.moveTo = function(x, y) {
  this.translate(x, y);
};

/**
 * Clear the comment of transform="..." attributes.
 * Used when the comment is switching from 3d to 2d transform or vice versa.
 * @private
 */
Blockly.WorkspaceCommentSvg.prototype.clearTransformAttributes_ = function() {
  this.getSvgRoot().removeAttribute('transform');
};

/**
 * Return the rendered size of the comment or the stored size if the comment is
 * not rendered. This differs from getHeightWidth in the behavior of rendered
 * minimized comments. This function reports the actual size of the minimized
 * comment instead of the full sized comment height/width.
 * @return {!{height: number, width: number}} Object with height and width
 *    properties in workspace units.
 * @package
 */
Blockly.WorkspaceCommentSvg.prototype.getBubbleSize = function() {
  if (this.rendered_) {
    return {
      width: parseInt(this.svgRect_.getAttribute('width')),
      height: parseInt(this.svgRect_.getAttribute('height'))
    };
  } else {
    this.getHeightWidth();
  }
};

/**
 * Returns the coordinates of a bounding box describing the dimensions of this
 * comment.
 * Coordinate system: workspace coordinates.
 * @return {!Blockly.utils.Rect} Object with coordinates of the bounding box.
 * @package
 */
Blockly.WorkspaceCommentSvg.prototype.getBoundingRectangle = function() {
  var blockXY = this.getRelativeToSurfaceXY();
  var commentBounds = this.getHeightWidth();
  var top = blockXY.y;
  var bottom = blockXY.y + commentBounds.height;
  var left, right;
  if (this.RTL) {
    left = blockXY.x - commentBounds.width;
    // Add the width of the tab/puzzle piece knob to the x coordinate
    // since X is the corner of the rectangle, not the whole puzzle piece.
    right = blockXY.x;
  } else {
    // Subtract the width of the tab/puzzle piece knob to the x coordinate
    // since X is the corner of the rectangle, not the whole puzzle piece.
    left = blockXY.x;
    right = blockXY.x + commentBounds.width;
  }
  return new Blockly.utils.Rect(top, bottom, left, right);
};

/**
 * Add or remove the UI indicating if this comment is movable or not.
 * @package
 */
Blockly.WorkspaceCommentSvg.prototype.updateMovable = function() {
  if (this.isMovable()) {
    Blockly.utils.dom.addClass(
        /** @type {!Element} */ (this.svgGroup_), 'blocklyDraggable');
  } else {
    Blockly.utils.dom.removeClass(
        /** @type {!Element} */ (this.svgGroup_), 'blocklyDraggable');
  }
};

/**
 * Set whether this comment is movable or not.
 * @param {boolean} movable True if movable.
 * @package
 */
Blockly.WorkspaceCommentSvg.prototype.setMovable = function(movable) {
  Blockly.WorkspaceCommentSvg.superClass_.setMovable.call(this, movable);
  this.updateMovable();
};

/**
 * Set whether this comment is editable or not.
 * @param {boolean} editable True if editable.
 */
Blockly.WorkspaceCommentSvg.prototype.setEditable = function(editable) {
  Blockly.WorkspaceCommentSvg.superClass_.setEditable.call(this, editable);
  if (this.textarea_) {
    this.textarea_.readOnly = !editable;
  }
};

/**
 * Recursively adds or removes the dragging class to this node and its children.
 * @param {boolean} adding True if adding, false if removing.
 * @package
 */
Blockly.WorkspaceCommentSvg.prototype.setDragging = function(adding) {
  if (adding) {
    var group = this.getSvgRoot();
    group.translate_ = '';
    group.skew_ = '';
    Blockly.utils.dom.addClass(
        /** @type {!Element} */ (this.svgGroup_), 'blocklyDragging');
  } else {
    Blockly.utils.dom.removeClass(
        /** @type {!Element} */ (this.svgGroup_), 'blocklyDragging');
  }
};

/**
 * Return the root node of the SVG or null if none exists.
 * @return {!SVGElement} The root SVG node (probably a group).
 * @package
 */
Blockly.WorkspaceCommentSvg.prototype.getSvgRoot = function() {
  return this.svgGroup_;
};

/**
 * Returns this comment's text.
 * @return {string} Comment text.
 * @package
 */
Blockly.WorkspaceCommentSvg.prototype.getContent = function() {
  return this.textarea_ ? this.textarea_.value : this.content_;
};

/**
 * Set this comment's content.
 * @param {string} content Comment content.
 * @package
 */
Blockly.WorkspaceCommentSvg.prototype.setContent = function(content) {
  Blockly.WorkspaceCommentSvg.superClass_.setContent.call(this, content);
  if (this.textarea_) {
    this.textarea_.value = content;
  }
};

/**
 * Update the cursor over this comment by adding or removing a class.
 * @param {boolean} enable True if the delete cursor should be shown, false
 *     otherwise.
 * @package
 */
Blockly.WorkspaceCommentSvg.prototype.setDeleteStyle = function(enable) {
  if (enable) {
    Blockly.utils.dom.addClass(
        /** @type {!Element} */ (this.svgGroup_), 'blocklyDraggingDelete');
  } else {
    Blockly.utils.dom.removeClass(
        /** @type {!Element} */ (this.svgGroup_), 'blocklyDraggingDelete');
  }
};

/**
 * Set whether auto-layout of this bubble is enabled.  The first time a bubble
 * is shown it positions itself to not cover any blocks.  Once a user has
 * dragged it to reposition, it renders where the user put it.
 * @param {boolean} _enable True if auto-layout should be enabled, false
 *     otherwise.
 * @package
 */
Blockly.WorkspaceCommentSvg.prototype.setAutoLayout = function(_enable) {
  // NOP for compatibility with the bubble dragger.
};

/**
 * Decode an XML comment tag and create a rendered comment on the workspace.
 * @param {!Element} xmlComment XML comment element.
 * @param {!Blockly.Workspace} workspace The workspace.
 * @param {number=} opt_wsWidth The width of the workspace, which is used to
 *     position comments correctly in RTL.
 * @return {!Blockly.WorkspaceCommentSvg} The created workspace comment.
 * @package
 */
Blockly.WorkspaceCommentSvg.fromXml = function(
    xmlComment, workspace, opt_wsWidth) {
  Blockly.Events.disable();
  try {
    var info = Blockly.WorkspaceComment.parseAttributes(xmlComment);

<<<<<<< HEAD
    var comment = new Blockly.WorkspaceCommentSvg(workspace,
        info.content, info.h, info.w, info.minimized, info.id);
    // pxt-blockly: custom data for comments
    comment.data = xmlComment.getAttribute('data');
=======
    var comment = new Blockly.WorkspaceCommentSvg(
        workspace, info.content, info.h, info.w, info.id);
>>>>>>> a9f9086e
    if (workspace.rendered) {
      comment.initSvg(true);
      comment.render(false);
    }
    // Position the comment correctly, taking into account the width of a
    // rendered RTL workspace.
    if (!isNaN(info.x) && !isNaN(info.y)) {
      if (workspace.RTL) {
        var wsWidth = opt_wsWidth || workspace.getWidth();
        comment.moveBy(wsWidth - info.x, info.y);
      } else {
        comment.moveBy(info.x, info.y);
      }
    }
  } finally {
    Blockly.Events.enable();
  }
  Blockly.WorkspaceComment.fireCreateEvent(comment);

  return comment;
};

/**
 * Encode a comment subtree as XML with XY coordinates.
 * @param {boolean=} opt_noId True if the encoder should skip the comment ID.
 * @return {!Element} Tree of XML elements.
 * @package
 */
Blockly.WorkspaceCommentSvg.prototype.toXmlWithXY = function(opt_noId) {
  var width;  // Not used in LTR.
  if (this.workspace.RTL) {
    // Here be performance dragons: This calls getMetrics().
    width = this.workspace.getWidth();
  }
  var element = this.toXml(opt_noId);
  var xy = this.getRelativeToSurfaceXY();
  element.setAttribute(
      'x', Math.round(this.workspace.RTL ? width - xy.x : xy.x));
  element.setAttribute('y', Math.round(xy.y));
  element.setAttribute('h', this.getHeight());
  element.setAttribute('w', this.getWidth());
  return element;
};

/**
<<<<<<< HEAD
 * Returns a bounding box describing the dimensions of this workspace comment.
 * @return {!{height: number, width: number}} Object with height and width properties.
 */
Blockly.WorkspaceCommentSvg.prototype.getHeightWidth = function() {
  console.warn('method is overriden by workspace_comment_render_svg.js');
  return undefined;
=======
 * Encode a comment for copying.
 * @return {!Blockly.ICopyable.CopyData} Copy metadata.
 * @package
 */
Blockly.WorkspaceCommentSvg.prototype.toCopyData = function() {
  return {xml: this.toXmlWithXY(), source: this.workspace, typeCounts: null};
>>>>>>> a9f9086e
};

/**
 * CSS for workspace comment.  See css.js for use.
 */
Blockly.Css.register([
  // clang-format off
  /* eslint-disable indent */
  '.blocklyCommentForeignObject {',
    'position: relative;',
    'z-index: 0;',
  '}',

  '.blocklyComment > image {',
    'cursor: pointer',
  '}',

  '.blocklyCommentRect {',
<<<<<<< HEAD
    'fill: #FAF6BD;',
    'stroke: #F9F3A1;',
    'stroke-width: 1px',
=======
    'fill: #E7DE8E;',
    'stroke: #bcA903;',
    'stroke-width: 1px;',
>>>>>>> a9f9086e
  '}',

  '.blocklyCommentTarget {',
    'fill: transparent;',
    'stroke: #F9F3A1;',
  '}',

  '.blocklyCommentTargetFocused {',
    'fill: none;',
  '}',

  '.blocklyCommentText {',
    'fill: #000;',
    'pointer-events: none;',
  '}',

  '.blocklyCommentHandleTarget {',
    'fill: none;',
  '}',

  '.blocklyCommentHandleTargetFocused {',
    'fill: transparent;',
  '}',

  '.blocklyFocused>.blocklyCommentRect {',
    'fill: #FFB900;',
    'stroke: #B9B272;',
  '}',

  '.blocklySelected>.blocklyCommentTarget {',
    'stroke: #FFB900;',
    'stroke-width: 1px;',
  '}',

  '.blocklyCommentForeignObject {',
    'position: relative;',
    'z-index: 0;',
  '}',

  '.blocklyCommentRect {',
    'fill: #FAF6BD;',
    'stroke: #F9F3A1;',
    'stroke-width: 1px',
  '}',

  '.blocklyCommentTarget {',
    'fill: transparent;',
    'stroke: #F9F3A1;',
  '}',

  '.blocklyCommentTargetFocused {',
    'fill: none;',
  '}',

  '.blocklyCommentHandleTarget {',
    'fill: none;',
  '}',

  '.blocklyCommentHandleTargetFocused {',
    'fill: transparent;',
  '}',

  '.blocklyUneditableComment {',
    'fill: $colour_text;',
  '}',

  '.blocklyCommentDeleteIcon {',
    'cursor: pointer;',
    'fill: #000;',
    'display: none;',
  '}',

<<<<<<< HEAD
  '.blocklyFocused > .blocklyCommentDeleteIcon, .blocklyCommentBubble > .blocklyCommentDeleteIcon {',
    'display: block',
=======
  '.blocklySelected > .blocklyCommentDeleteIcon {',
    'display: block;',
>>>>>>> a9f9086e
  '}',

  '.blocklyDeleteIconShape.blocklyDeleteIconHighlighted {',
    'fill: rgba(255, 255, 255, 0.20);',
  '}',

  '.blocklyCommentDeleteIcon {',
    'cursor: pointer;',
    'fill: #000;',
    'display: none',
  '}',

  '.blocklySelected > .blocklyCommentDeleteIcon {',
    'display: block',
  '}',
  /* eslint-enable indent */
  // clang-format on
]);<|MERGE_RESOLUTION|>--- conflicted
+++ resolved
@@ -50,14 +50,8 @@
  * @implements {Blockly.ICopyable}
  * @constructor
  */
-<<<<<<< HEAD
-Blockly.WorkspaceCommentSvg = function(workspace, content, height, width, minimized,
-    opt_id) {
-
-=======
 Blockly.WorkspaceCommentSvg = function(
-    workspace, content, height, width, opt_id) {
->>>>>>> a9f9086e
+    workspace, content, height, width, minimized, opt_id) {
   /**
    * Mouse up event data.
    * @type {?Blockly.browserEvents.Data}
@@ -108,13 +102,8 @@
   this.useDragSurface_ =
       Blockly.utils.is3dSupported() && !!workspace.blockDragSurface_;
 
-<<<<<<< HEAD
-  Blockly.WorkspaceCommentSvg.superClass_.constructor.call(this,
-      workspace, content, height, width, minimized, opt_id);
-=======
   Blockly.WorkspaceCommentSvg.superClass_.constructor.call(
-      this, workspace, content, height, width, opt_id);
->>>>>>> a9f9086e
+      this, workspace, content, height, width, minimized, opt_id);
 
   this.render();
 };
@@ -624,15 +613,8 @@
   try {
     var info = Blockly.WorkspaceComment.parseAttributes(xmlComment);
 
-<<<<<<< HEAD
-    var comment = new Blockly.WorkspaceCommentSvg(workspace,
-        info.content, info.h, info.w, info.minimized, info.id);
-    // pxt-blockly: custom data for comments
-    comment.data = xmlComment.getAttribute('data');
-=======
     var comment = new Blockly.WorkspaceCommentSvg(
-        workspace, info.content, info.h, info.w, info.id);
->>>>>>> a9f9086e
+        workspace, info.content, info.h, info.w,  info.minimized, info.id);
     if (workspace.rendered) {
       comment.initSvg(true);
       comment.render(false);
@@ -647,6 +629,10 @@
         comment.moveBy(info.x, info.y);
       }
     }
+
+    // pxt-blockly: custom data for comments
+    comment.data = xmlComment.getAttribute('data');
+
   } finally {
     Blockly.Events.enable();
   }
@@ -678,21 +664,12 @@
 };
 
 /**
-<<<<<<< HEAD
- * Returns a bounding box describing the dimensions of this workspace comment.
- * @return {!{height: number, width: number}} Object with height and width properties.
- */
-Blockly.WorkspaceCommentSvg.prototype.getHeightWidth = function() {
-  console.warn('method is overriden by workspace_comment_render_svg.js');
-  return undefined;
-=======
  * Encode a comment for copying.
  * @return {!Blockly.ICopyable.CopyData} Copy metadata.
  * @package
  */
 Blockly.WorkspaceCommentSvg.prototype.toCopyData = function() {
   return {xml: this.toXmlWithXY(), source: this.workspace, typeCounts: null};
->>>>>>> a9f9086e
 };
 
 /**
@@ -711,15 +688,9 @@
   '}',
 
   '.blocklyCommentRect {',
-<<<<<<< HEAD
-    'fill: #FAF6BD;',
-    'stroke: #F9F3A1;',
-    'stroke-width: 1px',
-=======
     'fill: #E7DE8E;',
     'stroke: #bcA903;',
     'stroke-width: 1px;',
->>>>>>> a9f9086e
   '}',
 
   '.blocklyCommentTarget {',
@@ -792,13 +763,14 @@
     'display: none;',
   '}',
 
-<<<<<<< HEAD
-  '.blocklyFocused > .blocklyCommentDeleteIcon, .blocklyCommentBubble > .blocklyCommentDeleteIcon {',
-    'display: block',
-=======
+  // pxt-blockly
+  '.blocklyFocused > .blocklyCommentDeleteIcon,',
+  '.blocklyCommentBubble > .blocklyCommentDeleteIcon {',
+    'display: block;',
+  '}',
+
   '.blocklySelected > .blocklyCommentDeleteIcon {',
     'display: block;',
->>>>>>> a9f9086e
   '}',
 
   '.blocklyDeleteIconShape.blocklyDeleteIconHighlighted {',
