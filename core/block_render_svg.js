/**
 * @license
 * Visual Blocks Editor
 *
 * Copyright 2012 Google Inc.
 * https://developers.google.com/blockly/
 *
 * Licensed under the Apache License, Version 2.0 (the "License");
 * you may not use this file except in compliance with the License.
 * You may obtain a copy of the License at
 *
 *   http://www.apache.org/licenses/LICENSE-2.0
 *
 * Unless required by applicable law or agreed to in writing, software
 * distributed under the License is distributed on an "AS IS" BASIS,
 * WITHOUT WARRANTIES OR CONDITIONS OF ANY KIND, either express or implied.
 * See the License for the specific language governing permissions and
 * limitations under the License.
 */

/**
 * @fileoverview Methods for graphically rendering a block as SVG.
 * @author fraser@google.com (Neil Fraser)
 */
'use strict';

goog.provide('Blockly.BlockSvg.render');

goog.require('Blockly.BlockSvg');
<<<<<<< HEAD
goog.require('Blockly.pxtBlocklyUtils');
goog.require('Blockly.utils');
=======
goog.require('Blockly.utils.dom');
>>>>>>> de39d5f2


/**
 * An object that holds information about the paths that are used to render the
 * block.  Each path is built up as an array of steps during the render process.
 * The arrays are then turned into strings, which are set in the block's SVG.
 * @constructor
 * @struct
 * @private
 */
Blockly.BlockSvg.PathObject = function() {
  /**
   * The primary outline of the block.
   * @type {!Array.<string|number>}
   */
  this.steps = [];

  /**
   * The highlight on the primary outline of the block.
   * @type {!Array.<string|number>}
   */
  this.highlightSteps = [];

  /**
   * The holes in the block for inline inputs.
   * @type {!Array.<string|number>}
   */
  this.inlineSteps = [];

  /**
   * The highlights on holes in the block for inline inputs.
   * @type {!Array.<string|number>}
   */
  this.highlightInlineSteps = [];
};

// UI constants for rendering blocks.
/**
* Grid unit to pixels conversion
* @const
*/
Blockly.BlockSvg.GRID_UNIT = 4;

/**
 * Width of horizontal puzzle tab.
 * @const
 */
Blockly.BlockSvg.TAB_WIDTH = 8;

/**
 * Horizontal space between elements.
 * @const
 */
Blockly.BlockSvg.SEP_SPACE_X = 2 * Blockly.BlockSvg.GRID_UNIT;

/**
 * Vertical space between elements.
 * @const
 */
Blockly.BlockSvg.SEP_SPACE_Y = 2 * Blockly.BlockSvg.GRID_UNIT;

/**
 * Minimum width of a block.
 * @const
 */
Blockly.BlockSvg.MIN_BLOCK_X = 16 * Blockly.BlockSvg.GRID_UNIT;

/**
 * Minimum width of a block with output (reporters).
 * @const
 */
Blockly.BlockSvg.MIN_BLOCK_X_OUTPUT = 12 * Blockly.BlockSvg.GRID_UNIT;

/**
 * Minimum width of a shadow block with output (single fields).
 * @const
 */
Blockly.BlockSvg.MIN_BLOCK_X_SHADOW_OUTPUT = 10 * Blockly.BlockSvg.GRID_UNIT;

/**
 * Minimum height of a block.
 * @const
 */
Blockly.BlockSvg.MIN_BLOCK_Y = 12 * Blockly.BlockSvg.GRID_UNIT;

/**
 * Height of extra row after a statement input.
 * @const
 */
Blockly.BlockSvg.EXTRA_STATEMENT_ROW_Y = 8 * Blockly.BlockSvg.GRID_UNIT;

/**
 * Minimum width of a C- or E-shaped block.
 * @const
 */
Blockly.BlockSvg.MIN_BLOCK_X_WITH_STATEMENT = 40 * Blockly.BlockSvg.GRID_UNIT;

/**
 * Minimum height of a shadow block with output and a single field.
 * This is used for shadow blocks that only contain a field - which are smaller than even reporters.
 * @const
 */
Blockly.BlockSvg.MIN_BLOCK_Y_SINGLE_FIELD_OUTPUT = 8 * Blockly.BlockSvg.GRID_UNIT;

/**
 * Minimum height of a non-shadow block with output, i.e. a reporter.
 * @const
 */
Blockly.BlockSvg.MIN_BLOCK_Y_REPORTER = 10 * Blockly.BlockSvg.GRID_UNIT;

/**
 * Minimum space for a statement input height.
 * @const
 */
Blockly.BlockSvg.MIN_STATEMENT_INPUT_HEIGHT = 6 * Blockly.BlockSvg.GRID_UNIT;

/**
 * Width of vertical notch.
 * @const
 */
Blockly.BlockSvg.NOTCH_WIDTH = 8 * Blockly.BlockSvg.GRID_UNIT;

/**
 * Height of vertical notch.
 * @const
 */
Blockly.BlockSvg.NOTCH_HEIGHT = 2 * Blockly.BlockSvg.GRID_UNIT;

/**
 * Rounded corner radius.
 * @const
 */
Blockly.BlockSvg.CORNER_RADIUS = 1 * Blockly.BlockSvg.GRID_UNIT;

/**
 * Minimum width of statement input edge on the left, in px.
 * @const
 */
Blockly.BlockSvg.STATEMENT_INPUT_EDGE_WIDTH = 4 * Blockly.BlockSvg.GRID_UNIT;

/**
 * Inner space between edge of statement input and notch.
 * @const
 */
Blockly.BlockSvg.STATEMENT_INPUT_INNER_SPACE = 2 * Blockly.BlockSvg.GRID_UNIT;

/**
 * Do blocks with no previous or output connections have a 'hat' on top?
 * @const
 */
Blockly.BlockSvg.START_HAT = false;

/**
 * Height of the top hat.
 * @const
 */
Blockly.BlockSvg.START_HAT_HEIGHT = 16;

/**
 * Height of the vertical separator line for icons that appear at the left edge
 * of a block, such as extension icons.
 * @const
 */
Blockly.BlockSvg.ICON_SEPARATOR_HEIGHT = 10 * Blockly.BlockSvg.GRID_UNIT;

/**
 * Path of the top hat's curve.
 * @const
 */
Blockly.BlockSvg.START_HAT_PATH = 'c 25,-22 71,-22 96,0';

/**
 * SVG path for drawing next/previous notch from left to right.
 * @const
 */
Blockly.BlockSvg.NOTCH_PATH_LEFT = (
  'c 2,0 3,1 4,2 ' +
  'l 4,4 ' +
  'c 1,1 2,2 4,2 ' +
  'h 12 ' +
  'c 2,0 3,-1 4,-2 ' +
  'l 4,-4 ' +
  'c 1,-1 2,-2 4,-2'
);

/**
 * SVG path for drawing next/previous notch from right to left.
 * @const
 */
Blockly.BlockSvg.NOTCH_PATH_RIGHT = (
  'c -2,0 -3,1 -4,2 '+
  'l -4,4 ' +
  'c -1,1 -2,2 -4,2 ' +
  'h -12 ' +
  'c -2,0 -3,-1 -4,-2 ' +
  'l -4,-4 ' +
  'c -1,-1 -2,-2 -4,-2'
);

/**
 * Amount of padding before the notch.
 * @const
 */
Blockly.BlockSvg.NOTCH_START_PADDING = 3 * Blockly.BlockSvg.GRID_UNIT;

/**
 * SVG start point for drawing the top-left corner.
 * @const
 */
Blockly.BlockSvg.TOP_LEFT_CORNER_START =
    'm 0,' + Blockly.BlockSvg.CORNER_RADIUS;

/**
 * SVG path for drawing the rounded top-left corner.
 * @const
 */
Blockly.BlockSvg.TOP_LEFT_CORNER =
    'A ' + Blockly.BlockSvg.CORNER_RADIUS + ',' +
    Blockly.BlockSvg.CORNER_RADIUS + ' 0 0,1 ' +
    Blockly.BlockSvg.CORNER_RADIUS + ',0';

/**
 * SVG path for drawing the rounded top-right corner.
 * @const
 */
Blockly.BlockSvg.TOP_RIGHT_CORNER =
    'a ' + Blockly.BlockSvg.CORNER_RADIUS + ',' +
    Blockly.BlockSvg.CORNER_RADIUS + ' 0 0,1 ' +
    Blockly.BlockSvg.CORNER_RADIUS + ',' +
    Blockly.BlockSvg.CORNER_RADIUS;

/**
 * SVG path for drawing the rounded bottom-right corner.
 * @const
 */
Blockly.BlockSvg.BOTTOM_RIGHT_CORNER =
    ' a ' + Blockly.BlockSvg.CORNER_RADIUS + ',' +
    Blockly.BlockSvg.CORNER_RADIUS + ' 0 0,1 -' +
    Blockly.BlockSvg.CORNER_RADIUS + ',' +
    Blockly.BlockSvg.CORNER_RADIUS;

/**
 * SVG path for drawing the rounded bottom-left corner.
 * @const
 */
Blockly.BlockSvg.BOTTOM_LEFT_CORNER =
    'a ' + Blockly.BlockSvg.CORNER_RADIUS + ',' +
     Blockly.BlockSvg.CORNER_RADIUS + ' 0 0,1 -' +
     Blockly.BlockSvg.CORNER_RADIUS + ',-' +
     Blockly.BlockSvg.CORNER_RADIUS;

/**
 * SVG path for drawing the top-left corner of a statement input.
 * @const
 */
Blockly.BlockSvg.INNER_TOP_LEFT_CORNER =
    ' a ' + Blockly.BlockSvg.CORNER_RADIUS + ',' +
    Blockly.BlockSvg.CORNER_RADIUS + ' 0 0,0 -' +
    Blockly.BlockSvg.CORNER_RADIUS + ',' +
    Blockly.BlockSvg.CORNER_RADIUS;

/**
 * SVG path for drawing the bottom-left corner of a statement input.
 * Includes the rounded inside corner.
 * @const
 */
Blockly.BlockSvg.INNER_BOTTOM_LEFT_CORNER =
    'a ' + Blockly.BlockSvg.CORNER_RADIUS + ',' +
    Blockly.BlockSvg.CORNER_RADIUS + ' 0 0,0 ' +
    Blockly.BlockSvg.CORNER_RADIUS + ',' +
    Blockly.BlockSvg.CORNER_RADIUS;

/**
 * SVG path for an empty hexagonal input shape.
 * @const
 */
Blockly.BlockSvg.INPUT_SHAPE_HEXAGONAL =
    'M ' + 4 * Blockly.BlockSvg.GRID_UNIT + ',0 ' +
    ' h ' + 4 * Blockly.BlockSvg.GRID_UNIT +
    ' l ' + 4 * Blockly.BlockSvg.GRID_UNIT + ',' + 4 * Blockly.BlockSvg.GRID_UNIT +
    ' l ' + -4 * Blockly.BlockSvg.GRID_UNIT + ',' + 4 * Blockly.BlockSvg.GRID_UNIT +
    ' h ' + -4 * Blockly.BlockSvg.GRID_UNIT +
    ' l ' + -4 * Blockly.BlockSvg.GRID_UNIT + ',' + -4 * Blockly.BlockSvg.GRID_UNIT +
    ' l ' + 4 * Blockly.BlockSvg.GRID_UNIT + ',' + -4 * Blockly.BlockSvg.GRID_UNIT +
    ' z';

/**
 * Width of empty boolean input shape.
 * @const
 */
Blockly.BlockSvg.INPUT_SHAPE_HEXAGONAL_WIDTH = 12 * Blockly.BlockSvg.GRID_UNIT;

/**
 * SVG path for an empty square input shape.
 * @const
 */
Blockly.BlockSvg.INPUT_SHAPE_SQUARE =
    Blockly.BlockSvg.TOP_LEFT_CORNER_START +
    Blockly.BlockSvg.TOP_LEFT_CORNER +
    ' h ' + (12 * Blockly.BlockSvg.GRID_UNIT - 2 * Blockly.BlockSvg.CORNER_RADIUS) +
    Blockly.BlockSvg.TOP_RIGHT_CORNER +
    ' v ' + (8 * Blockly.BlockSvg.GRID_UNIT - 2 * Blockly.BlockSvg.CORNER_RADIUS) +
    Blockly.BlockSvg.BOTTOM_RIGHT_CORNER +
    ' h ' + (-12 * Blockly.BlockSvg.GRID_UNIT + 2 * Blockly.BlockSvg.CORNER_RADIUS) +
    Blockly.BlockSvg.BOTTOM_LEFT_CORNER +
    ' z';

/**
 * Width of empty square input shape.
 * @const
 */
Blockly.BlockSvg.INPUT_SHAPE_SQUARE_WIDTH = 10 * Blockly.BlockSvg.GRID_UNIT;

/**
 * SVG path for an empty round input shape.
 * @const
 */

Blockly.BlockSvg.INPUT_SHAPE_ROUND =
  'M ' + (4 * Blockly.BlockSvg.GRID_UNIT) + ',0' +
  ' h ' + (4 * Blockly.BlockSvg.GRID_UNIT) +
  ' a ' + (4 * Blockly.BlockSvg.GRID_UNIT) + ' ' +
      (4 * Blockly.BlockSvg.GRID_UNIT) + ' 0 0 1 0 ' + (8 * Blockly.BlockSvg.GRID_UNIT) +
  ' h ' + (-4 * Blockly.BlockSvg.GRID_UNIT) +
  ' a ' + (4 * Blockly.BlockSvg.GRID_UNIT) + ' ' +
      (4 * Blockly.BlockSvg.GRID_UNIT) + ' 0 0 1 0 -' + (8 * Blockly.BlockSvg.GRID_UNIT) +
  ' z';

/**
 * Width of empty round input shape.
 * @const
 */
Blockly.BlockSvg.INPUT_SHAPE_ROUND_WIDTH = 12 * Blockly.BlockSvg.GRID_UNIT;

/**
 * Height of empty input shape.
 * @const
 */
Blockly.BlockSvg.INPUT_SHAPE_HEIGHT = 8 * Blockly.BlockSvg.GRID_UNIT;

/**
 * Height of user inputs
 * @const
 */
Blockly.BlockSvg.FIELD_HEIGHT = 8 * Blockly.BlockSvg.GRID_UNIT;

/**
 * Width of user inputs
 * @const
 */
Blockly.BlockSvg.FIELD_WIDTH = 6 * Blockly.BlockSvg.GRID_UNIT;

/**
 * Editable field padding (left/right of the text).
 * @const
 */
Blockly.BlockSvg.EDITABLE_FIELD_PADDING = 6;

/**
 * Square box field padding (left/right of the text).
 * @const
 */
Blockly.BlockSvg.BOX_FIELD_PADDING = 2 * Blockly.BlockSvg.GRID_UNIT;

/**
 * Drop-down arrow padding.
 * @const
 */
Blockly.BlockSvg.DROPDOWN_ARROW_PADDING = 2 * Blockly.BlockSvg.GRID_UNIT;

/**
 * Minimum width of user inputs during editing
 * @const
 */
Blockly.BlockSvg.FIELD_WIDTH_MIN_EDIT = 8 * Blockly.BlockSvg.GRID_UNIT;

/**
 * Maximum width of user inputs during editing
 * @const
 */
Blockly.BlockSvg.FIELD_WIDTH_MAX_EDIT = Infinity;

/**
 * Maximum height of user inputs during editing
 * @const
 */
Blockly.BlockSvg.FIELD_HEIGHT_MAX_EDIT = Blockly.BlockSvg.FIELD_HEIGHT;

/**
 * Top padding of user inputs
 * @const
 */
Blockly.BlockSvg.FIELD_TOP_PADDING = 0.5 * Blockly.BlockSvg.GRID_UNIT;

/**
 * Corner radius of number inputs
 * @const
 */
Blockly.BlockSvg.NUMBER_FIELD_CORNER_RADIUS = 4 * Blockly.BlockSvg.GRID_UNIT;

/**
 * Corner radius of text inputs
 * @const
 */
Blockly.BlockSvg.TEXT_FIELD_CORNER_RADIUS = 1 * Blockly.BlockSvg.GRID_UNIT;

/**
 * Default radius for a field, in px.
 * @const
 */
Blockly.BlockSvg.FIELD_DEFAULT_CORNER_RADIUS = 4 * Blockly.BlockSvg.GRID_UNIT;

/**
 * Max text display length for a field (per-horizontal/vertical)
 * @const
 */
Blockly.BlockSvg.MAX_DISPLAY_LENGTH = Infinity;

/**
 * Minimum X of inputs and fields for blocks with a previous connection.
 * Ensures that inputs will not overlap with the top notch of blocks.
 * @const
 */
Blockly.BlockSvg.INPUT_AND_FIELD_MIN_X = 12 * Blockly.BlockSvg.GRID_UNIT;

/**
 * Vertical padding around inline elements.
 * @const
 */
Blockly.BlockSvg.INLINE_PADDING_Y = 1 * Blockly.BlockSvg.GRID_UNIT;

/**
 * Point size of text field before animation. Must match size in CSS.
 * See implementation in field_textinput.
 */
Blockly.BlockSvg.FIELD_TEXTINPUT_FONTSIZE_INITIAL = 12;

/**
 * Point size of text field after animation.
 * See implementation in field_textinput.
 */
Blockly.BlockSvg.FIELD_TEXTINPUT_FONTSIZE_FINAL = 12;

/**
 * Whether text fields are allowed to expand past their truncated block size.
 * @const{boolean}
 */
Blockly.BlockSvg.FIELD_TEXTINPUT_EXPAND_PAST_TRUNCATION = false;

/**
 * Whether text fields should animate their positioning.
 * @const{boolean}
 */
Blockly.BlockSvg.FIELD_TEXTINPUT_ANIMATE_POSITIONING = false;

/**
 * Map of output/input shapes and the amount they should cause a block to be padded.
 * Outer key is the outer shape, inner key is the inner shape.
 * When a block with the outer shape contains an input block with the inner shape
 * on its left or right edge, that side is extended by the padding specified.
 * See also: `Blockly.BlockSvg.computeOutputPadding_`.
 */
Blockly.BlockSvg.SHAPE_IN_SHAPE_PADDING = {
  1: { // Outer shape: hexagon.
    0: 5 * Blockly.BlockSvg.GRID_UNIT, // Field in hexagon.
    1: 2 * Blockly.BlockSvg.GRID_UNIT, // Hexagon in hexagon.
    2: 5 * Blockly.BlockSvg.GRID_UNIT, // Round in hexagon.
    3: 5 * Blockly.BlockSvg.GRID_UNIT // Square in hexagon.
  },
  2: { // Outer shape: round.
    0: 3 * Blockly.BlockSvg.GRID_UNIT, // Field in round.
    1: 3 * Blockly.BlockSvg.GRID_UNIT, // Hexagon in round.
    2: 1 * Blockly.BlockSvg.GRID_UNIT, // Round in round.
    3: 2 * Blockly.BlockSvg.GRID_UNIT // Square in round.
  },
  3: { // Outer shape: square.
    0: 2 * Blockly.BlockSvg.GRID_UNIT, // Field in square.
    1: 2 * Blockly.BlockSvg.GRID_UNIT, // Hexagon in square.
    2: 2 * Blockly.BlockSvg.GRID_UNIT, // Round in square.
    3: 2 * Blockly.BlockSvg.GRID_UNIT // Square in square.
  }
};

/**
 * Change the colour of a block.
 */
Blockly.BlockSvg.prototype.updateColour = function() {
  var strokeColour = this.getColourTertiary();
  var renderShadowed = this.isShadow() && !Blockly.pxtBlocklyUtils.isShadowArgumentReporter(this);

  if (renderShadowed && this.parentBlock_) {
    // Pull shadow block stroke colour from parent block's tertiary if possible.
    strokeColour = this.parentBlock_.getColourTertiary();
    // Special case: if we contain a colour field, set to a special stroke colour.
    if (this.inputList[0] &&
        this.inputList[0].fieldRow[0] &&
        (this.inputList[0].fieldRow[0] instanceof Blockly.FieldColour ||
        this.inputList[0].fieldRow[0] instanceof Blockly.FieldColourSlider)) {
      strokeColour = Blockly.Colours.colourPickerStroke;
    }
  }

  // Render block stroke
  this.svgPath_.setAttribute('stroke', strokeColour);

  // Render block fill
  if (this.isGlowingBlock_ || renderShadowed) {
    // Use the block's shadow colour if possible.
    if (this.getShadowColour()) {
      var fillColour = this.getShadowColour();
    } else {
      var fillColour = this.getColourSecondary();
    }
  } else {
    var fillColour = this.getColour();
  }
  this.svgPath_.setAttribute('fill', fillColour);

  // Render opacity
  this.svgPath_.setAttribute('fill-opacity', this.getOpacity());

  // Update colours of input shapes.
  for (var i = 0, input; input = this.inputList[i]; i++) {
    if (input.outlinePath) {
      input.outlinePath.setAttribute('fill', this.getColourTertiary());
    }
  }

  // Render icon(s) if applicable
  var icons = this.getIcons();
  for (var i = 0; i < icons.length; i++) {
    icons[i].updateColour();
  }

  // Bump every dropdown to change its colour.
  for (var x = 0, input; input = this.inputList[x]; x++) {
    for (var y = 0, field; field = input.fieldRow[y]; y++) {
      field.setText(null);
    }
  }
};

/**
 * Visual effect to show that if the dragging block is dropped, this block will
 * be replaced.  If a shadow block it will disappear.  Otherwise it will bump.
 * @param {boolean} add True if highlighting should be added.
 */
Blockly.BlockSvg.prototype.highlightForReplacement = function(add) {
  if (add) {
    var replacementGlowFilterId = this.workspace.options.replacementGlowFilterId
      || 'blocklyReplacementGlowFilter';
    this.svgPath_.setAttribute('filter', 'url(#' + replacementGlowFilterId + ')');
    Blockly.utils.addClass(/** @type {!Element} */ (this.svgGroup_),
        'blocklyReplaceable');
  } else {
    this.svgPath_.removeAttribute('filter');
    Blockly.utils.removeClass(/** @type {!Element} */ (this.svgGroup_),
        'blocklyReplaceable');
  }
};

/**
 * Visual effect to show that if the dragging block is dropped it will connect
 * to this input.
 * @param {Blockly.Connection} conn The connection on the input to highlight.
 * @param {boolean} add True if highlighting should be added.
 */
Blockly.BlockSvg.prototype.highlightShapeForInput = function(conn, add) {
  var input = this.getInputWithConnection(conn);
  if (!input) {
    throw 'No input found for the connection';
  }
  if (!input.outlinePath) {
    return;
  }
  if (add) {
    var replacementGlowFilterId = this.workspace.options.replacementGlowFilterId
      || 'blocklyReplacementGlowFilter';
    input.outlinePath.setAttribute('filter',
        'url(#' + replacementGlowFilterId + ')');
    Blockly.utils.addClass(/** @type {!Element} */ (this.svgGroup_),
        'blocklyReplaceable');
  } else {
    input.outlinePath.removeAttribute('filter');
    Blockly.utils.removeClass(/** @type {!Element} */ (this.svgGroup_),
        'blocklyReplaceable');
  }
};

/**
 * Returns a bounding box describing the dimensions of this block
 * and any blocks stacked below it.
 * @return {!{height: number, width: number}} Object with height and width properties.
 */
Blockly.BlockSvg.prototype.getHeightWidth = function() {
  var height = this.height;
  var width = this.width;
  // Recursively add size of subsequent blocks.
  var nextBlock = this.getNextBlock();
  if (nextBlock) {
    var nextHeightWidth = nextBlock.getHeightWidth();
    height += nextHeightWidth.height;
    height -= Blockly.BlockSvg.NOTCH_HEIGHT; // Exclude height of connected notch.
    width = Math.max(width, nextHeightWidth.width);
  }
  return {height: height, width: width};
};

/**
 * Render the block.
 * Lays out and reflows a block based on its contents and settings.
 * @param {boolean=} opt_bubble If false, just render this block.
 *   If true, also render block's parent, grandparent, etc.  Defaults to true.
 */
Blockly.BlockSvg.prototype.render = function(opt_bubble) {
  Blockly.Field.startCache();
  this.rendered = true;

  var cursorX = Blockly.BlockSvg.SEP_SPACE_X;
  if (this.RTL) {
    cursorX = -cursorX;
  }
  // Move the icons into position.
  var icons = this.getIcons();
  for (var i = 0; i < icons.length; i++) {
    cursorX = icons[i].renderIcon(cursorX);
  }
  cursorX += this.RTL ?
      Blockly.BlockSvg.SEP_SPACE_X : -Blockly.BlockSvg.SEP_SPACE_X;
  // If there are no icons, cursorX will be 0, otherwise it will be the
  // width that the first label needs to move over by.

  var inputRows = this.renderCompute_(cursorX);
  this.renderDraw_(cursorX, inputRows);
  this.renderMoveConnections_();

  this.renderClassify_();

  if (opt_bubble !== false) {
    // Render all blocks above this one (propagate a reflow).
    var parentBlock = this.getParent();
    if (parentBlock) {
      parentBlock.render(true);
    } else {
      // Top-most block.  Fire an event to allow scrollbars to resize.
      Blockly.resizeSvgContents(this.workspace);
    }
  }
  Blockly.Field.stopCache();
};

/**
 * Render a list of fields starting at the specified location.
 * @param {!Array.<!Blockly.Field>} fieldList List of fields.
 * @param {number} cursorX X-coordinate to start the fields.
 * @param {number} cursorY Y-coordinate around which fields are centered.
 * @param {number} rowIndex index of the current row.
 *  (pxtblockly, only need to bump fields on first row)
 * @return {number} X-coordinate of the end of the field row (plus a gap).
 * @private
 */
Blockly.BlockSvg.prototype.renderFields_ =
    function(fieldList, cursorX, cursorY, rowIndex) {
    /* eslint-disable indent */
  if (this.RTL) {
    cursorX = -cursorX;
  }
  for (var t = 0, field; field = fieldList[t]; t++) {
    var root = field.getSvgRoot();
    if (!root) {
      continue;
    }
<<<<<<< HEAD
    // In blocks with a notch, fields should be bumped to a min X,
    // to avoid overlapping with the notch. Label and image fields are
    // excluded.
    if (this.previousConnection && !(field instanceof Blockly.FieldLabel) &&
        !(field instanceof Blockly.FieldImage) && rowIndex == 0) {
      cursorX = this.RTL ?
        Math.min(cursorX, -Blockly.BlockSvg.INPUT_AND_FIELD_MIN_X) :
        Math.max(cursorX, Blockly.BlockSvg.INPUT_AND_FIELD_MIN_X);
    }
    // Offset the field upward by half its height.
    // This vertically centers the fields around cursorY.
    var yOffset = -field.getSize().height / 2;
    var translateX, translateY;
=======

    var translateX;
>>>>>>> de39d5f2
    var scale = '';
    if (this.RTL) {
      cursorX -= field.renderSep + field.renderWidth;
      translateX = cursorX;
<<<<<<< HEAD
      translateY = cursorY + yOffset;
=======
>>>>>>> de39d5f2
      if (field.renderWidth) {
        cursorX -= Blockly.BlockSvg.SEP_SPACE_X;
      }
    } else {
      translateX = cursorX + field.renderSep;
<<<<<<< HEAD
      translateY = cursorY + yOffset;
=======
>>>>>>> de39d5f2
      if (field.renderWidth) {
        cursorX += field.renderSep + field.renderWidth +
            Blockly.BlockSvg.SEP_SPACE_X;
      }
    }
    if (this.RTL &&
<<<<<<< HEAD
        field instanceof Blockly.FieldImage &&
        field.getFlipRTL()) {
=======
        field instanceof  Blockly.FieldImage &&
        field.getFlipRtl()) {
>>>>>>> de39d5f2
      scale = 'scale(-1 1)';
      translateX += field.renderWidth;
    }
    root.setAttribute('transform',
<<<<<<< HEAD
      'translate(' + translateX + ', ' + translateY + ') ' + scale
    );
    // Fields are invisible on insertion marker.
=======
        'translate(' + translateX + ',' + cursorY + ')' + scale);

    // Fields are invisible on insertion marker.  They still have to be rendered
    // so that the block can be sized correctly.
>>>>>>> de39d5f2
    if (this.isInsertionMarker()) {
      root.setAttribute('display', 'none');
    }
  }
  return this.RTL ? -cursorX : cursorX;
}; /* eslint-enable indent */

/**
 * Computes the height and widths for each row and field.
 * @param {number} iconWidth Offset of first row due to icons.
 * @return {!Array.<!Array.<!Object>>} 2D array of objects, each containing
 *     position information.
 * @private
 */
Blockly.BlockSvg.prototype.renderCompute_ = function(iconWidth) {
  var inputList = this.inputList;
  var inputRows = [];
  // Block will be drawn from 0 (left edge) to rightEdge, in px.
  inputRows.rightEdge = 0;
  // Drawn from 0 to bottomEdge vertically.
  inputRows.bottomEdge = 0;
  var fieldValueWidth = 0;  // Width of longest external value field.
  var fieldStatementWidth = 0;  // Width of longest statement field.
  var hasValue = false;
  var hasStatement = false;
  var hasDummy = false;
  var lastType = undefined;
  var isInline = this.getInputsInline(); // (pxtblockly: supporting multi-line blocks)

  // Previously created row, for special-casing row heights on C- and E- shaped blocks.
  var previousRow;
  for (var i = 0, input; input = inputList[i]; i++) {
    if (!input.isVisible()) {
      continue;
    }
    var row;
    if (!isInline || !lastType ||
        lastType == Blockly.NEXT_STATEMENT ||
        input.type == Blockly.NEXT_STATEMENT) {
      // Create new row.
      lastType = input.type;
      row = this.createRowForInput_(input, isInline);
      inputRows.push(row);
    } else {
      row = inputRows[inputRows.length - 1];
    }
    row.push(input);

    // Compute minimum dimensions for this input.
    input.renderHeight = this.computeInputHeight_(input, row, previousRow);
    input.renderWidth = this.computeInputWidth_(input);

    // If the input is a statement input, determine if a notch
    // should be drawn at the inner bottom of the C.
    row.statementNotchAtBottom = true;
    if (input.connection && input.connection.type === Blockly.NEXT_STATEMENT) {
      var linkedBlock = input.connection.targetBlock();
      if (linkedBlock && !linkedBlock.lastConnectionInStack()) {
        row.statementNotchAtBottom = false;
      }
    }

    // Expand input size.
    if (input.connection) {
      var linkedBlock = input.connection.targetBlock();
      var paddedHeight = 0;
      var paddedWidth = 0;
      if (linkedBlock) {
        // A block is connected to the input - use its size.
        var bBox = linkedBlock.getHeightWidth();
        paddedHeight = bBox.height;
        paddedWidth = bBox.width;
      } else {
        // No block connected - use the size of the rendered empty input shape.
        paddedHeight = Blockly.BlockSvg.INPUT_SHAPE_HEIGHT;
      }
      if (input.connection.type === Blockly.INPUT_VALUE) {
        paddedHeight += 2 * Blockly.BlockSvg.INLINE_PADDING_Y;
      }
      if (input.connection.type === Blockly.NEXT_STATEMENT) {
        // Subtract height of notch, only if the last block in the stack has a next connection.
        if (row.statementNotchAtBottom) {
          paddedHeight -= Blockly.BlockSvg.NOTCH_HEIGHT;
        }
      }
      input.renderHeight = Math.max(input.renderHeight, paddedHeight);
      input.renderWidth = Math.max(input.renderWidth, paddedWidth);
    }
    row.height = Math.max(row.height, input.renderHeight);
    input.fieldWidth = 0;
    if (inputRows.length == 1) {
      // The first row gets shifted to accommodate any icons.
      input.fieldWidth += this.RTL ? -iconWidth : iconWidth;
    }
    var previousFieldEditable = false;
    for (var j = 0, field; field = input.fieldRow[j]; j++) {
      if (j != 0) {
        input.fieldWidth += Blockly.BlockSvg.SEP_SPACE_X;
      }
      // Get the dimensions of the field.
      var fieldSize = field.getSize();
      field.renderWidth = fieldSize.width;
      field.renderSep = (previousFieldEditable && field.EDITABLE) ?
          Blockly.BlockSvg.SEP_SPACE_X : 0;
      input.fieldWidth += field.renderWidth + field.renderSep;
      row.height = Math.max(row.height, fieldSize.height);
      previousFieldEditable = field.EDITABLE;
    }

    if (row.type != Blockly.BlockSvg.INLINE) {
      if (row.type == Blockly.NEXT_STATEMENT) {
        hasStatement = true;
        fieldStatementWidth = Math.max(fieldStatementWidth, input.fieldWidth);
      } else {
        if (row.type == Blockly.INPUT_VALUE) {
          hasValue = true;
        } else if (row.type == Blockly.DUMMY_INPUT) {
          hasDummy = true;
        }
        fieldValueWidth = Math.max(fieldValueWidth, input.fieldWidth);
      }
    }
    previousRow = row;
  }

  // Bottom edge is sum of row heights (pxtblockly: do this before computing
  // the padding, used for calculating padding of multi-line blocks)
  for (var i = 0; i < inputRows.length; i++) {
    inputRows.bottomEdge += inputRows[i].height;
  }

  // Compute padding for output blocks.
  // Data is attached to the row.
  this.computeOutputPadding_(inputRows);
  // Compute the statement edge.
  // This is the width of a block where statements are nested.
  inputRows.statementEdge = Blockly.BlockSvg.STATEMENT_INPUT_EDGE_WIDTH +
      fieldStatementWidth;

  // Compute the preferred right edge.
  inputRows.rightEdge = this.computeRightEdge_(inputRows.rightEdge,
      hasStatement);

  inputRows.hasValue = hasValue;
  inputRows.hasStatement = hasStatement;
  inputRows.hasDummy = hasDummy;
  return inputRows;
};

/**
 * Compute the minimum width of this input based on the connection type and
 * outputs.
 * @param {!Blockly.Input} input The input to measure.
 * @return {number} the computed width of this input.
 * @private
 */
Blockly.BlockSvg.prototype.computeInputWidth_ = function(input) {
  // Empty input shape widths.
  if (input.type == Blockly.INPUT_VALUE &&
      (!input.connection || !input.connection.isConnected())) {
    switch (input.connection.getOutputShape()) {
      case Blockly.OUTPUT_SHAPE_SQUARE:
        return Blockly.BlockSvg.INPUT_SHAPE_SQUARE_WIDTH;
      case Blockly.OUTPUT_SHAPE_ROUND:
        return Blockly.BlockSvg.INPUT_SHAPE_ROUND_WIDTH;
      case Blockly.OUTPUT_SHAPE_HEXAGONAL:
        return Blockly.BlockSvg.INPUT_SHAPE_HEXAGONAL_WIDTH;
      default:
        return 0;
    }
  } else {
    return 0;
  }
};

/**
 * Compute the minimum height of this input.
 * @param {!Blockly.Input} input The input to measure.
 * @param {!Object} row The row of the block that is currently being measured.
 * @param {!Object} previousRow The previous row of the block, which was just
 *     measured.
 * @return {number} the computed height of this input.
 * @private
 */
Blockly.BlockSvg.prototype.computeInputHeight_ = function(input, row,
    previousRow) {
  if (this.inputList.length === 1 && this.outputConnection &&
      (this.isShadow())) {
    // "Lone" field blocks are smaller.
    return Blockly.BlockSvg.MIN_BLOCK_Y_SINGLE_FIELD_OUTPUT;
  } else if (this.outputConnection) {
    // All other reporters.
    return Blockly.BlockSvg.MIN_BLOCK_Y_REPORTER;
  } else if (row.type == Blockly.NEXT_STATEMENT) {
    // Statement input.
    return Blockly.BlockSvg.MIN_STATEMENT_INPUT_HEIGHT;
  } else if (previousRow && previousRow.type == Blockly.NEXT_STATEMENT) {
    // Extra row for below statement input.
    return Blockly.BlockSvg.EXTRA_STATEMENT_ROW_Y;
  } else {
    // All other blocks.
    return Blockly.BlockSvg.MIN_BLOCK_Y;
  }
};

/**
 * Create a row for an input and associated fields.
 * @param {!Blockly.Input} input The input that the row is based on.
 * @param {boolean} isInline Whether this block has inline inputs.
 * @return {!Object} The new row, with the correct type and default sizing info.
 */
Blockly.BlockSvg.prototype.createRowForInput_ = function(input, isInline) {
  // Create new row.
  var row = [];
  if (!isInline || input.type != Blockly.NEXT_STATEMENT) {
    row.type = Blockly.BlockSvg.INLINE;
  } else {
    row.type = input.type;
  }
  row.height = 0;
  // Default padding for a block: same as separators between fields/inputs.
  row.paddingStart = Blockly.BlockSvg.SEP_SPACE_X;
  row.paddingEnd = Blockly.BlockSvg.SEP_SPACE_X;
  return row;
};

/**
 * Compute the preferred right edge of the block.
 * @param {number} curEdge The previously calculated right edge.
 * @param {boolean} hasStatement Whether this block has a statement input.
 * @return {number} The preferred right edge of the block.
 */
Blockly.BlockSvg.prototype.computeRightEdge_ = function(curEdge, hasStatement) {
  var edge = curEdge;
  if (this.previousConnection || this.nextConnection) {
    // Blocks with notches
    edge = Math.max(edge, Blockly.BlockSvg.MIN_BLOCK_X);
  } else if (this.outputConnection) {
    if (this.isShadow() && !Blockly.pxtBlocklyUtils.isShadowArgumentReporter(this)) {
      // Single-fields
      edge = Math.max(edge, Blockly.BlockSvg.MIN_BLOCK_X_SHADOW_OUTPUT);
    } else {
      // Reporters
      edge = Math.max(edge, Blockly.BlockSvg.MIN_BLOCK_X_OUTPUT);
    }
  }
  if (hasStatement) {
    // Statement blocks (C- or E- shaped) have a longer minimum width.
    edge = Math.max(edge, Blockly.BlockSvg.MIN_BLOCK_X_WITH_STATEMENT);
  }

  // Ensure insertion markers are at least insertionMarkerMinWidth_ wide.
  if (this.insertionMarkerMinWidth_ > 0) {
    edge = Math.max(edge, this.insertionMarkerMinWidth_);
  }
  return edge;
};

/**
 * For a block with output,
 * determine start and end padding, based on connected inputs.
 * Padding will depend on the shape of the output, the shape of the input,
 * and possibly the size of the input.
 * @param {!Array.<!Array.<!Object>>} inputRows Partially calculated rows.
 */
Blockly.BlockSvg.prototype.computeOutputPadding_ = function(inputRows) {
  // Only apply to blocks with outputs and not single fields (shadows).
  if (!this.getOutputShape() || !this.outputConnection ||
      (this.isShadow() && !Blockly.pxtBlocklyUtils.isShadowArgumentReporter(this))) {
    return;
  }
  // Blocks with outputs must have single row to be padded.
  // (pxtblockly: remove to support multi-line blocks)
  // if (inputRows.length > 1) {
  //   return;
  // }
  var shape = this.getOutputShape();
  // pxtblockly: add padding for each row (multi-line blocks)
  for (var y = 0, row; row = inputRows[y]; y++) {
    // Reset any padding: it's about to be set.
    row.paddingStart = 0;
    row.paddingEnd = 0;
    // Start row padding: based on first input or first field.
    var firstInput = row[0];
    var firstField = firstInput.fieldRow[0];
    var otherShape;
    // In checking the left/start side, a field takes precedence over any input.
    // That's because a field will be rendered before any value input.
    if (firstField) {
      otherShape = 0; // Field comes first in the row.
    } else {
      // Value input comes first in the row.
      var inputConnection = firstInput.connection;
      if (!inputConnection.targetConnection) {
        // Not connected: use the drawn shape.
        otherShape = inputConnection.getOutputShape();
      } else {
        // Connected: use the connected block's output shape.
        otherShape = inputConnection.targetConnection.getSourceBlock().getOutputShape();
      }
      // Special case for hexagonal output: if the connection is larger height
      // than a standard reporter, add some start padding.
      // https://github.com/LLK/scratch-blocks/issues/376
      if (shape == Blockly.OUTPUT_SHAPE_HEXAGONAL &&
          otherShape != Blockly.OUTPUT_SHAPE_HEXAGONAL) {
        var deltaHeight = firstInput.renderHeight - Blockly.BlockSvg.MIN_BLOCK_Y_REPORTER;
        // One grid unit per level of nesting.
        row.paddingStart += deltaHeight / 2;
      }
    }
    row.paddingStart += Blockly.BlockSvg.SHAPE_IN_SHAPE_PADDING[shape][otherShape];
    // End row padding: based on last input or last field.
    var lastInput = row[row.length - 1];
    // In checking the right/end side, any value input takes precedence over any field.
    // That's because fields are rendered before inputs...the last item
    // in the row will be an input, if one exists.
    if (lastInput.connection) {
      // Value input last in the row.
      var inputConnection = lastInput.connection;
      if (!inputConnection.targetConnection) {
        // Not connected: use the drawn shape.
        otherShape = inputConnection.getOutputShape();
      } else {
        // Connected: use the connected block's output shape.
        otherShape = inputConnection.targetConnection.getSourceBlock().getOutputShape();
      }
      // Special case for hexagonal output: if the connection is larger height
      // than a standard reporter, add some end padding.
      // https://github.com/LLK/scratch-blocks/issues/376
      if (shape == Blockly.OUTPUT_SHAPE_HEXAGONAL &&
          otherShape != Blockly.OUTPUT_SHAPE_HEXAGONAL) {
        var deltaHeight = lastInput.renderHeight - Blockly.BlockSvg.MIN_BLOCK_Y_REPORTER;
        // One grid unit per level of nesting.
        row.paddingEnd += deltaHeight / 2;
      }
    } else {
      // No input in this row - mark as field.
      otherShape = 0;
    }
    // pxtblockly: custom padding end to support multi-line blocks
    row.paddingEnd += Blockly.BlockSvg.SHAPE_IN_SHAPE_PADDING[shape][otherShape];
    if (shape == Blockly.OUTPUT_SHAPE_ROUND && inputRows.length > 1 && inputRows.bottomEdge > 0) {
      // Multi-line reporter blocks need extra padding
      // assumes the edge of the circle clamps 2 units vertically at the start of the block
      var radius = inputRows.bottomEdge / 2;
      var topPad = Blockly.BlockSvg.GRID_UNIT * 2;
      var roundPad = radius * (1 - Math.sin(Math.acos((radius - topPad) / radius)));
      row.paddingStart += roundPad;
      row.paddingEnd += roundPad;
    }
  }
};

/**
 * Draw the path of the block.
 * Move the fields to the correct locations.
 * @param {number} iconWidth Offset of first row due to icons.
 * @param {!Array.<!Array.<!Object>>} inputRows 2D array of objects, each
 *     containing position information.
 * @private
 */
Blockly.BlockSvg.prototype.renderDraw_ = function(iconWidth, inputRows) {
  this.startHat_ = false;
  // Should the top left corners be rounded or square?
  // Currently, it is squared only if it's a hat.
  this.squareTopLeftCorner_ = false;
  // pxtblockly: support a starthat on blocks that have it enabled
  if (!this.outputConnection && !this.previousConnection
      && (Blockly.BlockSvg.START_HAT || this.getStartHat())) {
    // No output or previous connection.
    this.squareTopLeftCorner_ = true;
<<<<<<< HEAD
    this.startHat_ = true;
    inputRows.rightEdge = Math.max(inputRows.rightEdge, 100);
  }

  // Amount of space to skip drawing the top and bottom,
  // to make room for the left and right to draw shapes (curves or angles).
  this.edgeShapeWidth_ = 0;
  this.edgeShape_ = null;
  if (this.outputConnection) {
    // Width of the curve/pointy-curve
    var shape = this.getOutputShape();
    if (shape === Blockly.OUTPUT_SHAPE_HEXAGONAL || shape === Blockly.OUTPUT_SHAPE_ROUND) {
      this.edgeShapeWidth_ = inputRows.bottomEdge / 2;
      this.edgeShape_ = shape;
=======
    this.squareBottomLeftCorner_ = true;
  } else {
    var renderCap = this.hat ? this.hat === 'cap' :
      Blockly.BlockSvg.START_HAT;

    this.squareTopLeftCorner_ = false;
    this.squareBottomLeftCorner_ = false;
    // If this block is in the middle of a stack, square the corners.
    if (this.previousConnection) {
      var prevBlock = this.previousConnection.targetBlock();
      if (prevBlock && prevBlock.getNextBlock() == this) {
        this.squareTopLeftCorner_ = true;
      }
    } else if (renderCap) {
      // No output or previous connection.
>>>>>>> de39d5f2
      this.squareTopLeftCorner_ = true;
    }
  }

  // Assemble the block's path.
<<<<<<< HEAD
  var steps = [];

  this.renderDrawTop_(steps, inputRows.rightEdge);
  var cursorY = this.renderDrawRight_(steps, inputRows, iconWidth);
  this.renderDrawBottom_(steps, cursorY);
  this.renderDrawLeft_(steps);

  var pathString = steps.join(' ');
  this.svgPath_.setAttribute('d', pathString);
  if (this.svgPathWarningHighlight_) this.svgPathWarningHighlight_.setAttribute('d', pathString);
  if (this.svgPathHighlight_) this.svgPathHighlight_.setAttribute('d', pathString);
  if (this.svgPathSelected_) this.svgPathSelected_.setAttribute('d', pathString);

=======
  /**
   * @type !Blockly.BlockSvg.PathObject
   */
  var pathObject = new Blockly.BlockSvg.PathObject();

  this.renderDrawTop_(pathObject, inputRows.rightEdge);
  var cursorY = this.renderDrawRight_(pathObject, inputRows, iconWidth);
  this.renderDrawBottom_(pathObject, cursorY);
  this.renderDrawLeft_(pathObject);

  this.setPaths_(pathObject);
};

/**
 * Update the block's SVG paths based on the paths that were computed during
 * this render pass.
 * @param {!Blockly.BlockSvg.PathObject} pathObject The object containing
 *     partially constructed SVG paths, which will be modified by this function.
 * @private
 */
Blockly.BlockSvg.prototype.setPaths_ = function(pathObject) {
  var pathString = pathObject.steps.join(' ') + '\n' +
      pathObject.inlineSteps.join(' ');
  this.svgPath_.setAttribute('d', pathString);
  this.svgPathDark_.setAttribute('d', pathString);

  pathString = pathObject.highlightSteps.join(' ') + '\n' +
      pathObject.highlightInlineSteps.join(' ');
  this.svgPathLight_.setAttribute('d', pathString);
>>>>>>> de39d5f2
  if (this.RTL) {
    // Mirror the block's path.
    // This is awesome.
    this.svgPath_.setAttribute('transform', 'scale(-1 1)');
    if (this.svgPathWarningHighlight_) this.svgPathWarningHighlight_.setAttribute('transform', 'scale(-1 1)');
    if (this.svgPathHighlight_) this.svgPathHighlight_.setAttribute('transform', 'scale(-1 1)');
    if (this.svgPathSelected_) this.svgPathSelected_.setAttribute('transform', 'scale(-1 1)');
  }
};

/**
 * Give the block an attribute 'data-shapes' that lists its shape[s], and an
 *     attribute 'data-category' with its category.
 * @private
 */
Blockly.BlockSvg.prototype.renderClassify_ = function() {
  var shapes = [];

  if (this.outputConnection) {
    if (this.isShadow_) {
      shapes.push('argument');
    } else {
      shapes.push('reporter');
    }
    if (this.edgeShape_ === Blockly.OUTPUT_SHAPE_HEXAGONAL) {
      shapes.push('boolean');
    } else if (this.edgeShape_ === Blockly.OUTPUT_SHAPE_ROUND) {
      shapes.push('round');
    }
  } else {
    // count the number of statement inputs
    var inputList = this.inputList;
    var statementCount = 0;
    for (var i = 0, input; input = inputList[i]; i++) {
      if (input.connection && input.connection.type === Blockly.NEXT_STATEMENT) {
        statementCount++;
      }
    }

    if (statementCount) {
      shapes.push('c-block');
      shapes.push('c-' + statementCount);
    }
    if (this.startHat_) {
      shapes.push('hat'); // c-block+hats are possible (e.x. reprter procedures)
    } else if (!statementCount) {
      shapes.push('stack'); //only call it "stack" if it's not a c-block
    }
    if (!this.nextConnection) {
      shapes.push('end');
    }
  }
<<<<<<< HEAD

  this.svgGroup_.setAttribute('data-shapes', shapes.join(' '));

  /*
  if (this.getCategory()) {
    this.svgGroup_.setAttribute('data-category', this.getCategory());
  }*/
=======
>>>>>>> de39d5f2
};

/**
 * Render the top edge of the block.
<<<<<<< HEAD
 * @param {!Array.<string>} steps Path of block outline.
 * @param {number} rightEdge Minimum width of block.
 * @private
 */
Blockly.BlockSvg.prototype.renderDrawTop_ = function(steps, rightEdge) {
  /* eslint-disable indent */
=======
 * @param {!Blockly.BlockSvg.PathObject} pathObject The object containing
 *     partially constructed SVG paths, which will be modified by this function.
 * @param {number} rightEdge Minimum width of block.
 * @private
 */
Blockly.BlockSvg.prototype.renderDrawTop_ = function(pathObject, rightEdge) {
  var steps = pathObject.steps;
  var highlightSteps = pathObject.highlightSteps;
>>>>>>> de39d5f2
  // Position the cursor at the top-left starting point.
  if (this.squareTopLeftCorner_) {
    steps.push('m 0,0');
    if (this.startHat_) {
      steps.push(Blockly.BlockSvg.START_HAT_PATH);
    }
    // Skip space for the output shape
    if (this.edgeShapeWidth_) {
      steps.push('m ' + this.edgeShapeWidth_ + ',0');
    }
  } else {
    steps.push(Blockly.BlockSvg.TOP_LEFT_CORNER_START);
    // Top-left rounded corner.
    steps.push(Blockly.BlockSvg.TOP_LEFT_CORNER);
  }

  // Top edge.
  if (this.previousConnection) {
    // Space before the notch
    steps.push('H', Blockly.BlockSvg.NOTCH_START_PADDING);
    steps.push(Blockly.BlockSvg.NOTCH_PATH_LEFT);
    // Create previous block connection.
    var connectionX = (this.RTL ?
        -Blockly.BlockSvg.NOTCH_WIDTH : Blockly.BlockSvg.NOTCH_WIDTH);
    this.previousConnection.setOffsetInBlock(connectionX, 0);
  }
  this.width = rightEdge;
};  /* eslint-enable indent */

/**
 * Render the right edge of the block.
<<<<<<< HEAD
 * @param {!Array.<string>} steps Path of block outline.
=======
 * @param {!Blockly.BlockSvg.PathObject} pathObject The object containing
 *     partially constructed SVG paths, which will be modified by this function.
>>>>>>> de39d5f2
 * @param {!Array.<!Array.<!Object>>} inputRows 2D array of objects, each
 *     containing position information.
 * @param {number} iconWidth Offset of first row due to icons.
 * @return {number} Height of block.
 * @private
 */
<<<<<<< HEAD
Blockly.BlockSvg.prototype.renderDrawRight_ = function(steps,
    inputRows, iconWidth) {
  var cursorX = 0;
  var cursorY = 0;
  var connectionX, connectionY;
  // pxtblockly: we assume that a block maybe a sequence of INLINE blocks,
  // followed by a sequence of statement blocks
  // any kind of mixed bag of those 2 kind of entries is not supported
  var rowHeight = 0;
  var prevCursorX = 0;
  var this_ = this;

  // pxtblockly: align all row right edges together
  function flushRows() {
    // rowHeight will be positive if inline blocks have been rendered,
    // render a single line on the right
    if (rowHeight > 0) {
      if (!this_.edgeShape_) {
        // Include corner radius in drawing the horizontal line.
        steps.push('H', prevCursorX - Blockly.BlockSvg.CORNER_RADIUS - this_.edgeShapeWidth_);
        steps.push(Blockly.BlockSvg.TOP_RIGHT_CORNER);
      } else {
        // Don't include corner radius - no corner (edge shape drawn).
        steps.push('H', prevCursorX - this_.edgeShapeWidth_);
      }
      // Subtract CORNER_RADIUS * 2 to account for the top right corner
      // and also the bottom right corner. Only move vertically the non-corner length.
      if (!this_.edgeShape_) {
        steps.push('v', rowHeight - Blockly.BlockSvg.CORNER_RADIUS * 2);
      }
      rowHeight = 0;
    }
  }
  
  // Align the icons vertically to the middle of the first row of the block.
  // We need to do this because row's height is modified when rendering fields.
  var iconsCursorX = Blockly.BlockSvg.SEP_SPACE_X
  if (this.RTL) {
    iconsCursorX = -iconsCursorX;
  }
  var icons = this.getIcons();
  for (var i = 0; i < icons.length; i++) {
    iconsCursorX = icons[i].moveIcon(iconsCursorX, (cursorY + inputRows[0].height)/2 - 24);
  }

  for (var y = 0, row; row = inputRows[y]; y++) {
    cursorX = row.paddingStart;
=======
Blockly.BlockSvg.prototype.renderDrawRight_ = function(pathObject, inputRows,
    iconWidth) {
  // Objects to pass to helper functions, which encapsulate a lot of the
  // information we're passing around.  Helper functions will update these
  // objects.
  var cursor = {
    x: 0,
    y: 0
  };

  var connectionPos = {
    x: 0,
    y: 0
  };

  for (var y = 0, row; row = inputRows[y]; y++) {
    cursor.x = Blockly.BlockSvg.SEP_SPACE_X;
>>>>>>> de39d5f2
    if (y == 0) {
      cursor.x += this.RTL ? -iconWidth : iconWidth;
    }
<<<<<<< HEAD
    if (row.type == Blockly.BlockSvg.INLINE) {
      // Inline inputs.
      for (var x = 0, input; input = row[x]; x++) {
        // Align fields vertically within the row.
        // Moves the field to half of the row's height.
        // In renderFields_, the field is further centered
        // by its own rendered height.
        var fieldY = cursorY + row.height / 2;
        var fieldX = Blockly.BlockSvg.getAlignedCursor_(cursorX, input,
            inputRows.rightEdge);

        cursorX = this.renderFields_(input.fieldRow, fieldX, fieldY, y);
        if (input.type == Blockly.INPUT_VALUE) {
          // Create inline input connection.
          // In blocks with a notch, inputs should be bumped to a min X,
          // to avoid overlapping with the notch.
          if (this.previousConnection) {
            cursorX = Math.max(cursorX, Blockly.BlockSvg.INPUT_AND_FIELD_MIN_X);
          }
          connectionX = this.RTL ? -cursorX : cursorX;
          // Attempt to center the connection vertically.
          var connectionYOffset = row.height / 2;
          connectionY = cursorY + connectionYOffset;
          input.connection.setOffsetInBlock(connectionX, connectionY);
          this.renderInputShape_(input, cursorX, cursorY + connectionYOffset);
          cursorX += input.renderWidth + Blockly.BlockSvg.SEP_SPACE_X;

          // pxtblockly: Used for calculating multiple connection points
          input.connection.renderedWidth_ = input.renderWidth;
        }
      }
      // Remove final separator and replace it with right-padding.
      cursorX -= Blockly.BlockSvg.SEP_SPACE_X;
      cursorX += row.paddingEnd;
      // Update right edge for all inputs, such that all rows
      // stretch to be at least the size of all previous rows.
      inputRows.rightEdge = Math.max(cursorX, inputRows.rightEdge);
      // Move to the right edge
      cursorX = Math.max(cursorX, inputRows.rightEdge);
      this.width = Math.max(this.width, cursorX);
      // pxtblockly: keep track of row height
      rowHeight += row.height;
      prevCursorX = cursorX;
    } else if (row.type == Blockly.NEXT_STATEMENT) {
      // pxtblockly:
      flushRows();
      // Nested statement.
      var input = row[0];
      var fieldX = cursorX;
      // Align fields vertically within the row.
      // In renderFields_, the field is further centered by its own height.
      var fieldY = cursorY;
      fieldY += Blockly.BlockSvg.MIN_STATEMENT_INPUT_HEIGHT / 2;
      this.renderFields_(input.fieldRow, fieldX, fieldY, y);
      // Move to the start of the notch.
      cursorX = inputRows.statementEdge + Blockly.BlockSvg.NOTCH_WIDTH;

      Blockly.BlockSvg.drawStatementInputFromTopRight_(steps, cursorX,
          inputRows.rightEdge, row);

      // Create statement connection.
      connectionX = this.RTL ? -cursorX : cursorX;
      input.connection.setOffsetInBlock(connectionX, cursorY);
      if (input.connection.isConnected()) {
        this.width = Math.max(this.width, inputRows.statementEdge +
          input.connection.targetBlock().getHeightWidth().width);
      }
      if (y == inputRows.length - 1 ||
          inputRows[y + 1].type == Blockly.NEXT_STATEMENT) {
        // If the final input is a statement stack, add a small row underneath.
        // Consecutive statement stacks are also separated by a small divider.
        steps.push(Blockly.BlockSvg.TOP_RIGHT_CORNER);
        steps.push('v', Blockly.BlockSvg.EXTRA_STATEMENT_ROW_Y - 2 * Blockly.BlockSvg.CORNER_RADIUS);
        cursorY += Blockly.BlockSvg.EXTRA_STATEMENT_ROW_Y;
      }
=======
    pathObject.highlightSteps.push('M', (inputRows.rightEdge - 0.5) + ',' +
        (cursor.y + 0.5));
    if (this.isCollapsed()) {
      this.renderJaggedEdge_(pathObject, row, cursor);
    } else if (row.type == Blockly.BlockSvg.INLINE) {
      this.renderInlineRow_(
          pathObject, row, cursor, connectionPos, inputRows.rightEdge);
    } else if (row.type == Blockly.INPUT_VALUE) {
      this.renderExternalValueInput_(
          pathObject, row, cursor, connectionPos, inputRows.rightEdge);
    } else if (row.type == Blockly.DUMMY_INPUT) {
      this.renderDummyInput_(
          pathObject, row, cursor, inputRows.rightEdge, inputRows.hasValue);
    } else if (row.type == Blockly.NEXT_STATEMENT) {
      this.renderStatementInput_(
          pathObject, row, cursor, connectionPos, inputRows, y);
>>>>>>> de39d5f2
    }
    cursor.y += row.height;
  }
  // pxtblockly:
  flushRows();
  this.drawEdgeShapeRight_(steps);
  if (!inputRows.length) {
<<<<<<< HEAD
    cursorY = Blockly.BlockSvg.MIN_BLOCK_Y;
    steps.push('V', cursorY);
  }
  return cursorY;
};

/**
 * Render the input shapes.
 * If there's a connected block, hide the input shape.
 * Otherwise, draw and set the position of the input shape.
 * @param {!Blockly.Input} input Input to be rendered.
 * @param {Number} x X offset of input.
 * @param {Number} y Y offset of input.
 */
Blockly.BlockSvg.prototype.renderInputShape_ = function(input, x, y) {
  var inputShape = input.outlinePath;
  if (!inputShape) {
    // No input shape for this input - e.g., the block is an insertion marker.
    return;
  }
  // Input shapes are only visibly rendered on non-connected slots.
  if (input.connection.targetConnection) {
    inputShape.setAttribute('style', 'visibility: hidden');
  } else {
    var inputShapeX = 0, inputShapeY = 0;
    var inputShapeInfo =
        Blockly.BlockSvg.getInputShapeInfo_(input.connection.getOutputShape());
    if (this.RTL) {
      inputShapeX = -x - inputShapeInfo.width;
    } else {
      inputShapeX = x;
=======
    cursor.y = Blockly.BlockSvg.MIN_BLOCK_Y;
    pathObject.steps.push('V', cursor.y);
    if (this.RTL) {
      pathObject.highlightSteps.push('V', cursor.y - 1);
>>>>>>> de39d5f2
    }
    inputShapeY = y - (Blockly.BlockSvg.INPUT_SHAPE_HEIGHT / 2);
    inputShape.setAttribute('d', inputShapeInfo.path);
    inputShape.setAttribute('transform',
        'translate(' + inputShapeX + ',' + inputShapeY + ')'
    );
    inputShape.setAttribute('data-argument-type', inputShapeInfo.argType);
    inputShape.setAttribute('style', 'visibility: visible');
  }
<<<<<<< HEAD
=======
  return cursor.y;
>>>>>>> de39d5f2
};

/**
 * Render the bottom edge of the block.
<<<<<<< HEAD
 * @param {!Array.<string>} steps Path of block outline.
 * @param {number} cursorY Height of block.
 * @private
 */
Blockly.BlockSvg.prototype.renderDrawBottom_ = function(steps, cursorY) {
  this.height = cursorY;
  if (!this.edgeShape_) {
    steps.push(Blockly.BlockSvg.BOTTOM_RIGHT_CORNER);
  }
=======
 * @param {!Blockly.BlockSvg.PathObject} pathObject The object containing
 *     partially constructed SVG paths, which will be modified by this function.
 * @param {number} cursorY Height of block.
 * @private
 */
Blockly.BlockSvg.prototype.renderDrawBottom_ = function(pathObject, cursorY) {
  var steps = pathObject.steps;
  var highlightSteps = pathObject.highlightSteps;
  this.height += cursorY + 1;  // Add one for the shadow.
>>>>>>> de39d5f2
  if (this.nextConnection) {
    // Move to the right-side of the notch.
    var notchStart = (
      Blockly.BlockSvg.NOTCH_WIDTH +
      Blockly.BlockSvg.NOTCH_START_PADDING +
      Blockly.BlockSvg.CORNER_RADIUS
    );
    steps.push('H', notchStart, ' ');
    steps.push(Blockly.BlockSvg.NOTCH_PATH_RIGHT);
    // Create next block connection.
    var connectionX = this.RTL ? -Blockly.BlockSvg.NOTCH_WIDTH :
        Blockly.BlockSvg.NOTCH_WIDTH;
    this.nextConnection.setOffsetInBlock(connectionX, cursorY);
    // Include height of notch in block height.
    this.height += Blockly.BlockSvg.NOTCH_HEIGHT;
  }
  // Bottom horizontal line
  if (!this.edgeShape_) {
    steps.push('H', Blockly.BlockSvg.CORNER_RADIUS);
    // Bottom left corner
    steps.push(Blockly.BlockSvg.BOTTOM_LEFT_CORNER);
  } else {
    steps.push('H', this.edgeShapeWidth_);
  }
};

/**
 * Render the left edge of the block.
<<<<<<< HEAD
 * @param {!Array.<string>} steps Path of block outline.
 * @param {number} cursorY Height of block.
 * @private
 */
Blockly.BlockSvg.prototype.renderDrawLeft_ = function(steps) {
=======
 * @param {!Blockly.BlockSvg.PathObject} pathObject The object containing
 *     partially constructed SVG paths, which will be modified by this function.
 * @private
 */
Blockly.BlockSvg.prototype.renderDrawLeft_ = function(pathObject) {
  var steps = pathObject.steps;
  var highlightSteps = pathObject.highlightSteps;
>>>>>>> de39d5f2
  if (this.outputConnection) {
    // Scratch-style reporters have output connection y at half block height.
    this.outputConnection.setOffsetInBlock(0, this.height / 2);
  }
  if (this.edgeShape_) {
    // Draw the left-side edge shape.
    if (this.edgeShape_ === Blockly.OUTPUT_SHAPE_ROUND) {
      // Draw a rounded arc.
      steps.push('a ' + this.edgeShapeWidth_ + ' ' + this.edgeShapeWidth_ + ' 0 0 1 0 -' + this.edgeShapeWidth_*2);
    } else if (this.edgeShape_ === Blockly.OUTPUT_SHAPE_HEXAGONAL) {
      // Draw a half-hexagon.
      steps.push('l ' + -this.edgeShapeWidth_ + ' ' + -this.edgeShapeWidth_ +
        ' l ' + this.edgeShapeWidth_ + ' ' + -this.edgeShapeWidth_);
    }
  }
  steps.push('z');
};

/**
<<<<<<< HEAD
 * Draw the edge shape (rounded or hexagonal) on the right side of a block with
 * an output.
 * @param {!Array.<string>} steps Path of block outline.
 * @private
 */
Blockly.BlockSvg.prototype.drawEdgeShapeRight_ = function(steps) {
  if (this.edgeShape_) {
    // Draw the right-side edge shape.
    if (this.edgeShape_ === Blockly.OUTPUT_SHAPE_ROUND) {
      // Draw a rounded arc.
      steps.push('a ' + this.edgeShapeWidth_ + ' ' + this.edgeShapeWidth_ +
          ' 0 0 1 0 ' + this.edgeShapeWidth_ * 2);
    } else if (this.edgeShape_ === Blockly.OUTPUT_SHAPE_HEXAGONAL) {
      // Draw an half-hexagon.
      steps.push('l ' + this.edgeShapeWidth_ + ' ' + this.edgeShapeWidth_ +
          ' l ' + -this.edgeShapeWidth_ + ' ' + this.edgeShapeWidth_);
    }
  }
};

/**
 * Position an new block correctly, so that it doesn't move the existing block
 * when connected to it.
 * @param {!Blockly.Block} newBlock The block to position - either the first
 *     block in a dragged stack or an insertion marker.
 * @param {!Blockly.Connection} newConnection The connection on the new block's
 *     stack - either a connection on newBlock, or the last NEXT_STATEMENT
 *     connection on the stack if the stack's being dropped before another
 *     block.
 * @param {!Blockly.Connection} existingConnection The connection on the
 *     existing block, which newBlock should line up with.
 */
Blockly.BlockSvg.prototype.positionNewBlock =
    function(newBlock, newConnection, existingConnection) {
    /* eslint-disable indent */
  // We only need to position the new block if it's before the existing one,
  // otherwise its position is set by the previous block.
  if (newConnection.type == Blockly.NEXT_STATEMENT) {
    var dx = existingConnection.x_ - newConnection.x_;
    var dy = existingConnection.y_ - newConnection.y_;

    newBlock.moveBy(dx, dy);
  }
};  /* eslint-enable indent */

/**
 * Draw the outline of a statement input, starting at the top right corner.
 * @param {!Array.<string>} steps Path of block outline.
 * @param {number} cursorX The x position of the start of the notch at the top
 *     of the input.
 * @param {number} rightEdge The far right edge of the block, which determines
 *     how wide the statement input is.
 * @param {!Array.<!Object>} row An object containing information about the
 *     current row, including its height and whether it should have a notch at
 *     the bottom.
 * @private
 */
Blockly.BlockSvg.drawStatementInputFromTopRight_ = function(steps, cursorX,
    rightEdge, row) {
  Blockly.BlockSvg.drawStatementInputTop_(steps, cursorX);
  steps.push('v', row.height - 2 * Blockly.BlockSvg.CORNER_RADIUS);
  Blockly.BlockSvg.drawStatementInputBottom_(steps, rightEdge, row);
};

/**
 * Draw the top of the outline of a statement input, starting at the top right
 * corner.
 * @param {!Array.<string>} steps Path of block outline.
 * @param {number} cursorX The x position of the start of the notch at the top
 *     of the input.
 * @private
 */
Blockly.BlockSvg.drawStatementInputTop_ = function(steps, cursorX) {
  steps.push(Blockly.BlockSvg.BOTTOM_RIGHT_CORNER);
  steps.push('H', cursorX + Blockly.BlockSvg.STATEMENT_INPUT_INNER_SPACE +
    2 * Blockly.BlockSvg.CORNER_RADIUS);
  steps.push(Blockly.BlockSvg.NOTCH_PATH_RIGHT);
  steps.push('h', '-' + Blockly.BlockSvg.STATEMENT_INPUT_INNER_SPACE);
  steps.push(Blockly.BlockSvg.INNER_TOP_LEFT_CORNER);
};

/**
 * Draw the bottom of the outline of a statement input, starting at the inner
 * left corner.
 * @param {!Array.<string>} steps Path of block outline.
 * @param {number} rightEdge The far right edge of the block, which determines
 *     how wide the statement input is.
 * @param {!Array.<!Object>} row An object containing information about the
 *     current row, including its height and whether it should have a notch at
 *     the bottom.
 * @private
 */
Blockly.BlockSvg.drawStatementInputBottom_ = function(steps, rightEdge, row) {
  steps.push(Blockly.BlockSvg.INNER_BOTTOM_LEFT_CORNER);
  if (row.statementNotchAtBottom) {
    steps.push('h ', Blockly.BlockSvg.STATEMENT_INPUT_INNER_SPACE);
    steps.push(Blockly.BlockSvg.NOTCH_PATH_LEFT);
  }
  steps.push('H', rightEdge - Blockly.BlockSvg.CORNER_RADIUS);
};

/**
 * Get some information about the input shape to draw, based on the type of the
 * connection.
 * @param {number} shape An enum representing the shape of the connection we're
 *     drawing around.
 * @return {!Object} An object containing an SVG path, a string representation
 *     of the argument type, and a width.
 * @private
 */
Blockly.BlockSvg.getInputShapeInfo_ = function(shape) {
  var inputShapePath = null;
  var inputShapeArgType = null;
  var inputShapeWidth = 0;

  switch (shape) {
    case Blockly.OUTPUT_SHAPE_HEXAGONAL:
      inputShapePath = Blockly.BlockSvg.INPUT_SHAPE_HEXAGONAL;
      inputShapeWidth = Blockly.BlockSvg.INPUT_SHAPE_HEXAGONAL_WIDTH;
      inputShapeArgType = 'boolean';
      break;
    case Blockly.OUTPUT_SHAPE_ROUND:
      inputShapePath = Blockly.BlockSvg.INPUT_SHAPE_ROUND;
      inputShapeWidth = Blockly.BlockSvg.INPUT_SHAPE_ROUND_WIDTH;
      inputShapeArgType = 'round';
      break;
    case Blockly.OUTPUT_SHAPE_SQUARE:
    default:  // If the input connection is not connected, draw a hole shape.
      inputShapePath = Blockly.BlockSvg.INPUT_SHAPE_SQUARE;
      inputShapeWidth = Blockly.BlockSvg.INPUT_SHAPE_SQUARE_WIDTH;
      inputShapeArgType = 'square';
      break;
  }
  return {
    path: inputShapePath,
    argType: inputShapeArgType,
    width: inputShapeWidth
  };
};

/**
 * Get the correct cursor position for the given input, based on alignment,
 * the total size of the block, and the size of the input.
 * @param {number} cursorX The minimum x value of the cursor.
 * @param {!Blockly.Input} input The input to align the fields for.
 * @param {number} rightEdge The maximum width of the block.  Right-aligned
 *     fields are positioned based on this number.
 * @return {number} The new cursor position.
 * @private
 */
Blockly.BlockSvg.getAlignedCursor_ = function(cursorX, input, rightEdge) {
  // Align inline field rows (left/right/centre).
  if (input.align === Blockly.ALIGN_RIGHT) {
    cursorX = Math.max(cursorX, rightEdge - input.fieldWidth - Blockly.BlockSvg.SEP_SPACE_X);
  } else if (input.align === Blockly.ALIGN_CENTRE) {
    cursorX = Math.max(cursorX, rightEdge / 2 - input.fieldWidth / 2);
  }
  return cursorX;
};

/**
 * Update all of the connections on this block with the new locaitons calculated
 * in renderCompute, and move all of the connected blocks based on the new
 * connection locations.
 * @private
 */
Blockly.BlockSvg.prototype.renderMoveConnections_ = function() {
  var blockTL = this.getRelativeToSurfaceXY();
  // Don't tighten previous or output connections because they are inferior.
  if (this.previousConnection) {
    this.previousConnection.moveToOffset(blockTL);
  }
  if (this.outputConnection) {
    this.outputConnection.moveToOffset(blockTL);
  }

  for (var i = 0; i < this.inputList.length; i++) {
    var conn = this.inputList[i].connection;
    if (conn) {
      conn.moveToOffset(blockTL);
      if (conn.isConnected()) {
        conn.tighten_();
      }
    }
  }

  if (this.nextConnection) {
    this.nextConnection.moveToOffset(blockTL);
    if (this.nextConnection.isConnected()) {
      this.nextConnection.tighten_();
    }
=======
 * Render the jagged edge of an input that shows on a collapsed block.
 * @param {!Blockly.BlockSvg.PathObject} pathObject The object containing
 *     partially constructed SVG paths, which will be modified by this function.
 * @param {!Array.<!Object>} row An object containing position information about
 *     inputs on this row of the block.
 * @param {!Object} cursor An object containing the position of the cursor,
 *     which determines where to start laying out fields.
 * @private
 */
Blockly.BlockSvg.prototype.renderJaggedEdge_ = function(pathObject, row,
    cursor) {
  var steps = pathObject.steps;
  var highlightSteps = pathObject.highlightSteps;
  var input = row[0];
  this.renderFields_(input.fieldRow, cursor.x, cursor.y);
  steps.push(Blockly.BlockSvg.JAGGED_TEETH);
  highlightSteps.push('h 8');
  var remainder = row.height - Blockly.BlockSvg.JAGGED_TEETH_HEIGHT;
  steps.push('v', remainder);
  if (this.RTL) {
    highlightSteps.push('v 3.9 l 7.2,3.4 m -14.5,8.9 l 7.3,3.5');
    highlightSteps.push('v', remainder - 0.7);
  }
  this.width += Blockly.BlockSvg.JAGGED_TEETH_WIDTH;
};

/**
 * Render the right side of an inline row on a block.
 * @param {!Blockly.BlockSvg.PathObject} pathObject The object containing
 *     partially constructed SVG paths, which will be modified by this function.
 * @param {!Array.<!Object>} row An object containing position information about
 *     inputs on this row of the block.
 * @param {!Object} cursor An object containing the position of the cursor,
 *     which determines where to start laying out fields.
 * @param {!Object} connectionPos An object containing the position of the
 *     connection on this input.
 * @param {number} rightEdge The position of the right edge of the block, which
 *     is based on the widest row that has been encountered so far.
 * @private
 */
Blockly.BlockSvg.prototype.renderInlineRow_ = function(pathObject, row, cursor,
    connectionPos, rightEdge) {
  var inlineSteps = pathObject.inlineSteps;
  var highlightInlineSteps = pathObject.highlightInlineSteps;
  var steps = pathObject.steps;
  var highlightSteps = pathObject.highlightSteps;

  for (var i = 0, input; input = row[i]; i++) {
    var fieldX = cursor.x;
    var fieldY = cursor.y;
    if (row.thicker) {
      // Lower the field slightly.
      fieldY += Blockly.BlockSvg.INLINE_PADDING_Y;
    }
    // TODO: Align inline field rows (left/right/centre).
    cursor.x = this.renderFields_(input.fieldRow, fieldX, fieldY);
    if (input.type != Blockly.DUMMY_INPUT) {
      cursor.x += input.renderWidth + Blockly.BlockSvg.SEP_SPACE_X;
    }
    if (input.type == Blockly.INPUT_VALUE) {
      inlineSteps.push('M', (cursor.x - Blockly.BlockSvg.SEP_SPACE_X) +
                       ',' + (cursor.y + Blockly.BlockSvg.INLINE_PADDING_Y));
      inlineSteps.push('h', Blockly.BlockSvg.TAB_WIDTH - 2 -
                       input.renderWidth);
      inlineSteps.push(Blockly.BlockSvg.TAB_PATH_DOWN);
      inlineSteps.push('v', input.renderHeight + 1 -
                            Blockly.BlockSvg.TAB_HEIGHT);
      inlineSteps.push('h', input.renderWidth + 2 -
                       Blockly.BlockSvg.TAB_WIDTH);
      inlineSteps.push('z');
      if (this.RTL) {
        // Highlight right edge, around back of tab, and bottom.
        highlightInlineSteps.push('M',
            (cursor.x - Blockly.BlockSvg.SEP_SPACE_X - 2.5 +
             Blockly.BlockSvg.TAB_WIDTH - input.renderWidth) + ',' +
            (cursor.y + Blockly.BlockSvg.INLINE_PADDING_Y + 0.5));
        highlightInlineSteps.push(
            Blockly.BlockSvg.TAB_PATH_DOWN_HIGHLIGHT_RTL);
        highlightInlineSteps.push('v',
            input.renderHeight - Blockly.BlockSvg.TAB_HEIGHT + 2.5);
        highlightInlineSteps.push('h',
            input.renderWidth - Blockly.BlockSvg.TAB_WIDTH + 2);
      } else {
        // Highlight right edge, bottom.
        highlightInlineSteps.push('M',
            (cursor.x - Blockly.BlockSvg.SEP_SPACE_X + 0.5) + ',' +
            (cursor.y + Blockly.BlockSvg.INLINE_PADDING_Y + 0.5));
        highlightInlineSteps.push('v', input.renderHeight + 1);
        highlightInlineSteps.push('h', Blockly.BlockSvg.TAB_WIDTH - 2 -
                                       input.renderWidth);
        // Short highlight glint at bottom of tab.
        highlightInlineSteps.push('M',
            (cursor.x - input.renderWidth - Blockly.BlockSvg.SEP_SPACE_X +
             0.9) + ',' + (cursor.y + Blockly.BlockSvg.INLINE_PADDING_Y +
             Blockly.BlockSvg.TAB_HEIGHT - 0.7));
        highlightInlineSteps.push('l',
            (Blockly.BlockSvg.TAB_WIDTH * 0.46) + ',-2.1');
      }
      // Create inline input connection.
      if (this.RTL) {
        connectionPos.x = -cursor.x -
            Blockly.BlockSvg.TAB_WIDTH + Blockly.BlockSvg.SEP_SPACE_X +
            input.renderWidth + 1;
      } else {
        connectionPos.x = cursor.x +
            Blockly.BlockSvg.TAB_WIDTH - Blockly.BlockSvg.SEP_SPACE_X -
            input.renderWidth - 1;
      }
      connectionPos.y = cursor.y + Blockly.BlockSvg.INLINE_PADDING_Y + 1;
      input.connection.setOffsetInBlock(connectionPos.x, connectionPos.y);
    }
  }

  cursor.x = Math.max(cursor.x, rightEdge);
  this.width = Math.max(this.width, cursor.x);
  steps.push('H', cursor.x);
  highlightSteps.push('H', cursor.x - 0.5);
  steps.push('v', row.height);
  if (this.RTL) {
    highlightSteps.push('v', row.height - 1);
  }
};

/**
 * Render the right side of an inline row on a block.
 * @param {!Blockly.BlockSvg.PathObject} pathObject The object containing
 *     partially constructed SVG paths, which will be modified by this function.
 * @param {!Array.<!Object>} row An object containing position information about
 *     inputs on this row of the block.
 * @param {!Object} cursor An object containing the position of the cursor,
 *     which determines where to start laying out fields.
 * @param {!Object} connectionPos An object containing the position of the
 *     connection on this input.
 * @param {number} rightEdge The position of the right edge of the block, which
 *     is based on the widest row that has been encountered so far.
 * @private
 */
Blockly.BlockSvg.prototype.renderExternalValueInput_ = function(pathObject, row,
    cursor, connectionPos, rightEdge) {
  var steps = pathObject.steps;
  var highlightSteps = pathObject.highlightSteps;
  // External input.
  var input = row[0];
  var fieldX = cursor.x;
  var fieldY = cursor.y;
  if (input.align != Blockly.ALIGN_LEFT) {
    var fieldRightX = rightEdge - input.fieldWidth -
        Blockly.BlockSvg.TAB_WIDTH - 2 * Blockly.BlockSvg.SEP_SPACE_X;
    if (input.align == Blockly.ALIGN_RIGHT) {
      fieldX += fieldRightX;
    } else if (input.align == Blockly.ALIGN_CENTRE) {
      fieldX += fieldRightX / 2;
    }
  }
  this.renderFields_(input.fieldRow, fieldX, fieldY);
  steps.push(Blockly.BlockSvg.TAB_PATH_DOWN);
  var v = row.height - Blockly.BlockSvg.TAB_HEIGHT;
  steps.push('v', v);
  if (this.RTL) {
    // Highlight around back of tab.
    highlightSteps.push(Blockly.BlockSvg.TAB_PATH_DOWN_HIGHLIGHT_RTL);
    highlightSteps.push('v', v + 0.5);
  } else {
    // Short highlight glint at bottom of tab.
    highlightSteps.push('M', (rightEdge - 5) + ',' +
        (cursor.y + Blockly.BlockSvg.TAB_HEIGHT - 0.7));
    highlightSteps.push('l', (Blockly.BlockSvg.TAB_WIDTH * 0.46) +
        ',-2.1');
  }
  // Create external input connection.
  connectionPos.x = this.RTL ? -rightEdge - 1 : rightEdge + 1;
  input.connection.setOffsetInBlock(connectionPos.x, cursor.y);
  if (input.connection.isConnected()) {
    this.width = Math.max(this.width, rightEdge +
        input.connection.targetBlock().getHeightWidth().width -
        Blockly.BlockSvg.TAB_WIDTH + 1);
  }
};

/**
 * Render the right side of an inline row on a block.
 * @param {!Blockly.BlockSvg.PathObject} pathObject The object containing
 *     partially constructed SVG paths, which will be modified by this function.
 * @param {!Array.<!Object>} row An object containing position information about
 *     inputs on this row of the block.
 * @param {!Object} cursor An object containing the position of the cursor,
 *     which determines where to start laying out fields.
 * @param {number} rightEdge The position of the right edge of the block, which
 *     is based on the widest row that has been encountered so far.
 * @param {boolean} hasValue True if this block has at least one value input.
 * @private
 */
Blockly.BlockSvg.prototype.renderDummyInput_ = function(pathObject, row,
    cursor, rightEdge, hasValue) {
  var steps = pathObject.steps;
  var highlightSteps = pathObject.highlightSteps;
  var input = row[0];
  var fieldX = cursor.x;
  var fieldY = cursor.y;
  if (input.align != Blockly.ALIGN_LEFT) {
    var fieldRightX = rightEdge - input.fieldWidth -
        2 * Blockly.BlockSvg.SEP_SPACE_X;
    if (hasValue) {
      fieldRightX -= Blockly.BlockSvg.TAB_WIDTH;
    }
    if (input.align == Blockly.ALIGN_RIGHT) {
      fieldX += fieldRightX;
    } else if (input.align == Blockly.ALIGN_CENTRE) {
      fieldX += fieldRightX / 2;
    }
  }
  this.renderFields_(input.fieldRow, fieldX, fieldY);
  steps.push('v', row.height);
  if (this.RTL) {
    highlightSteps.push('v', row.height - 1);
  }
};


/**
 * Render the right side of an inline row on a block.
 * @param {!Blockly.BlockSvg.PathObject} pathObject The object containing
 *     partially constructed SVG paths, which will be modified by this function.
 * @param {!Array.<!Object>} row An object containing position information about
 *     inputs on this row of the block.
 * @param {!Object} cursor An object containing the position of the cursor,
 *     which determines where to start laying out fields.
 * @param {!Object} connectionPos An object containing the position of the
 *     connection on this input.
 * @param {!Array.<!Array.<!Object>>} inputRows 2D array of objects, each
 *     containing position information.
 * @param {number} index The index of the current row in the inputRows array.
 * @private
 */
Blockly.BlockSvg.prototype.renderStatementInput_ = function(pathObject, row,
    cursor, connectionPos, inputRows, index) {
  var steps = pathObject.steps;
  var highlightSteps = pathObject.highlightSteps;
  var input = row[0];
  if (index == 0) {
    // If the first input is a statement stack, add a small row on top.
    steps.push('v', Blockly.BlockSvg.SEP_SPACE_Y);
    if (this.RTL) {
      highlightSteps.push('v', Blockly.BlockSvg.SEP_SPACE_Y - 1);
    }
    cursor.y += Blockly.BlockSvg.SEP_SPACE_Y;
  }
  var fieldX = cursor.x;
  var fieldY = cursor.y;
  if (input.align != Blockly.ALIGN_LEFT) {
    var fieldRightX = inputRows.statementEdge - input.fieldWidth -
        2 * Blockly.BlockSvg.SEP_SPACE_X;
    if (input.align == Blockly.ALIGN_RIGHT) {
      fieldX += fieldRightX;
    } else if (input.align == Blockly.ALIGN_CENTRE) {
      fieldX += fieldRightX / 2;
    }
  }
  this.renderFields_(input.fieldRow, fieldX, fieldY);
  cursor.x = inputRows.statementEdge + Blockly.BlockSvg.NOTCH_WIDTH;
  steps.push('H', cursor.x);
  steps.push(Blockly.BlockSvg.INNER_TOP_LEFT_CORNER);
  steps.push('v', row.height - 2 * Blockly.BlockSvg.CORNER_RADIUS);
  steps.push(Blockly.BlockSvg.INNER_BOTTOM_LEFT_CORNER);
  steps.push('H', inputRows.rightEdge);
  if (this.RTL) {
    highlightSteps.push('M',
        (cursor.x - Blockly.BlockSvg.NOTCH_WIDTH +
         Blockly.BlockSvg.DISTANCE_45_OUTSIDE) +
        ',' + (cursor.y + Blockly.BlockSvg.DISTANCE_45_OUTSIDE));
    highlightSteps.push(
        Blockly.BlockSvg.INNER_TOP_LEFT_CORNER_HIGHLIGHT_RTL);
    highlightSteps.push('v',
        row.height - 2 * Blockly.BlockSvg.CORNER_RADIUS);
    highlightSteps.push(
        Blockly.BlockSvg.INNER_BOTTOM_LEFT_CORNER_HIGHLIGHT_RTL);
    highlightSteps.push('H', inputRows.rightEdge - 0.5);
  } else {
    highlightSteps.push('M',
        (cursor.x - Blockly.BlockSvg.NOTCH_WIDTH +
         Blockly.BlockSvg.DISTANCE_45_OUTSIDE) + ',' +
        (cursor.y + row.height - Blockly.BlockSvg.DISTANCE_45_OUTSIDE));
    highlightSteps.push(
        Blockly.BlockSvg.INNER_BOTTOM_LEFT_CORNER_HIGHLIGHT_LTR);
    highlightSteps.push('H', inputRows.rightEdge - 0.5);
  }
  // Create statement connection.
  connectionPos.x = this.RTL ? -cursor.x : cursor.x + 1;
  input.connection.setOffsetInBlock(connectionPos.x, cursor.y + 1);

  if (input.connection.isConnected()) {
    this.width = Math.max(this.width, inputRows.statementEdge +
        input.connection.targetBlock().getHeightWidth().width);
  }
  if (index == inputRows.length - 1 ||
      inputRows[index + 1].type == Blockly.NEXT_STATEMENT) {
    // If the final input is a statement stack, add a small row underneath.
    // Consecutive statement stacks are also separated by a small divider.
    steps.push('v', Blockly.BlockSvg.SEP_SPACE_Y);
    if (this.RTL) {
      highlightSteps.push('v', Blockly.BlockSvg.SEP_SPACE_Y - 1);
    }
    cursor.y += Blockly.BlockSvg.SEP_SPACE_Y;
  }
};

/**
 * Position an new block correctly, so that it doesn't move the existing block
 * when connected to it.
 * @param {!Blockly.Block} newBlock The block to position - either the first
 *     block in a dragged stack or an insertion marker.
 * @param {!Blockly.Connection} newConnection The connection on the new block's
 *     stack - either a connection on newBlock, or the last NEXT_STATEMENT
 *     connection on the stack if the stack's being dropped before another
 *     block.
 * @param {!Blockly.Connection} existingConnection The connection on the
 *     existing block, which newBlock should line up with.
 */
Blockly.BlockSvg.prototype.positionNewBlock = function(newBlock, newConnection,
    existingConnection) {
  // We only need to position the new block if it's before the existing one,
  // otherwise its position is set by the previous block.
  if (newConnection.type == Blockly.NEXT_STATEMENT ||
      newConnection.type == Blockly.INPUT_VALUE) {
    var dx = existingConnection.x_ - newConnection.x_;
    var dy = existingConnection.y_ - newConnection.y_;

    newBlock.moveBy(dx, dy);
  }
};

/**
 * Visual effect to show that if the dragging block is dropped, this block will
 * be replaced.  If a shadow block, it will disappear.  Otherwise it will bump.
 * @param {boolean} add True if highlighting should be added.
 */
Blockly.BlockSvg.prototype.highlightForReplacement = function(add) {
  if (add) {
    Blockly.utils.dom.addClass(/** @type {!Element} */ (this.svgGroup_),
        'blocklyReplaceable');
  } else {
    Blockly.utils.dom.removeClass(/** @type {!Element} */ (this.svgGroup_),
        'blocklyReplaceable');
>>>>>>> de39d5f2
  }
};<|MERGE_RESOLUTION|>--- conflicted
+++ resolved
@@ -27,12 +27,9 @@
 goog.provide('Blockly.BlockSvg.render');
 
 goog.require('Blockly.BlockSvg');
-<<<<<<< HEAD
+goog.require('Blockly.utils.dom');
+
 goog.require('Blockly.pxtBlocklyUtils');
-goog.require('Blockly.utils');
-=======
-goog.require('Blockly.utils.dom');
->>>>>>> de39d5f2
 
 
 /**
@@ -705,7 +702,6 @@
     if (!root) {
       continue;
     }
-<<<<<<< HEAD
     // In blocks with a notch, fields should be bumped to a min X,
     // to avoid overlapping with the notch. Label and image fields are
     // excluded.
@@ -719,54 +715,33 @@
     // This vertically centers the fields around cursorY.
     var yOffset = -field.getSize().height / 2;
     var translateX, translateY;
-=======
-
-    var translateX;
->>>>>>> de39d5f2
     var scale = '';
     if (this.RTL) {
       cursorX -= field.renderSep + field.renderWidth;
       translateX = cursorX;
-<<<<<<< HEAD
       translateY = cursorY + yOffset;
-=======
->>>>>>> de39d5f2
       if (field.renderWidth) {
         cursorX -= Blockly.BlockSvg.SEP_SPACE_X;
       }
     } else {
       translateX = cursorX + field.renderSep;
-<<<<<<< HEAD
       translateY = cursorY + yOffset;
-=======
->>>>>>> de39d5f2
       if (field.renderWidth) {
         cursorX += field.renderSep + field.renderWidth +
             Blockly.BlockSvg.SEP_SPACE_X;
       }
     }
     if (this.RTL &&
-<<<<<<< HEAD
-        field instanceof Blockly.FieldImage &&
-        field.getFlipRTL()) {
-=======
         field instanceof  Blockly.FieldImage &&
         field.getFlipRtl()) {
->>>>>>> de39d5f2
       scale = 'scale(-1 1)';
       translateX += field.renderWidth;
     }
     root.setAttribute('transform',
-<<<<<<< HEAD
-      'translate(' + translateX + ', ' + translateY + ') ' + scale
-    );
-    // Fields are invisible on insertion marker.
-=======
         'translate(' + translateX + ',' + cursorY + ')' + scale);
 
     // Fields are invisible on insertion marker.  They still have to be rendered
     // so that the block can be sized correctly.
->>>>>>> de39d5f2
     if (this.isInsertionMarker()) {
       root.setAttribute('display', 'none');
     }
@@ -1138,7 +1113,6 @@
       && (Blockly.BlockSvg.START_HAT || this.getStartHat())) {
     // No output or previous connection.
     this.squareTopLeftCorner_ = true;
-<<<<<<< HEAD
     this.startHat_ = true;
     inputRows.rightEdge = Math.max(inputRows.rightEdge, 100);
   }
@@ -1153,54 +1127,37 @@
     if (shape === Blockly.OUTPUT_SHAPE_HEXAGONAL || shape === Blockly.OUTPUT_SHAPE_ROUND) {
       this.edgeShapeWidth_ = inputRows.bottomEdge / 2;
       this.edgeShape_ = shape;
-=======
-    this.squareBottomLeftCorner_ = true;
-  } else {
-    var renderCap = this.hat ? this.hat === 'cap' :
-      Blockly.BlockSvg.START_HAT;
-
-    this.squareTopLeftCorner_ = false;
-    this.squareBottomLeftCorner_ = false;
-    // If this block is in the middle of a stack, square the corners.
-    if (this.previousConnection) {
-      var prevBlock = this.previousConnection.targetBlock();
-      if (prevBlock && prevBlock.getNextBlock() == this) {
-        this.squareTopLeftCorner_ = true;
-      }
-    } else if (renderCap) {
-      // No output or previous connection.
->>>>>>> de39d5f2
       this.squareTopLeftCorner_ = true;
     }
   }
 
   // Assemble the block's path.
-<<<<<<< HEAD
-  var steps = [];
-
-  this.renderDrawTop_(steps, inputRows.rightEdge);
-  var cursorY = this.renderDrawRight_(steps, inputRows, iconWidth);
-  this.renderDrawBottom_(steps, cursorY);
-  this.renderDrawLeft_(steps);
-
-  var pathString = steps.join(' ');
+  /**
+   * @type !Blockly.BlockSvg.PathObject
+   */
+  var pathObject = new Blockly.BlockSvg.PathObject();
+
+  this.renderDrawTop_(pathObject, inputRows.rightEdge);
+  var cursorY = this.renderDrawRight_(pathObject, inputRows, iconWidth);
+  this.renderDrawBottom_(pathObject, cursorY);
+  this.renderDrawLeft_(pathObject);
+
+  var pathString = pathObject.steps.join(' ');
   this.svgPath_.setAttribute('d', pathString);
   if (this.svgPathWarningHighlight_) this.svgPathWarningHighlight_.setAttribute('d', pathString);
   if (this.svgPathHighlight_) this.svgPathHighlight_.setAttribute('d', pathString);
   if (this.svgPathSelected_) this.svgPathSelected_.setAttribute('d', pathString);
 
-=======
-  /**
-   * @type !Blockly.BlockSvg.PathObject
-   */
-  var pathObject = new Blockly.BlockSvg.PathObject();
-
-  this.renderDrawTop_(pathObject, inputRows.rightEdge);
-  var cursorY = this.renderDrawRight_(pathObject, inputRows, iconWidth);
-  this.renderDrawBottom_(pathObject, cursorY);
-  this.renderDrawLeft_(pathObject);
-
-  this.setPaths_(pathObject);
+  if (this.RTL) {
+    // Mirror the block's path.
+    // This is awesome.
+    this.svgPath_.setAttribute('transform', 'scale(-1 1)');
+    if (this.svgPathWarningHighlight_) this.svgPathWarningHighlight_.setAttribute('transform', 'scale(-1 1)');
+    if (this.svgPathHighlight_) this.svgPathHighlight_.setAttribute('transform', 'scale(-1 1)');
+    if (this.svgPathSelected_) this.svgPathSelected_.setAttribute('transform', 'scale(-1 1)');
+  }
+
+  // this.setPaths_(pathObject); // TODO shakao re-integrate
 };
 
 /**
@@ -1219,7 +1176,7 @@
   pathString = pathObject.highlightSteps.join(' ') + '\n' +
       pathObject.highlightInlineSteps.join(' ');
   this.svgPathLight_.setAttribute('d', pathString);
->>>>>>> de39d5f2
+
   if (this.RTL) {
     // Mirror the block's path.
     // This is awesome.
@@ -1272,7 +1229,6 @@
       shapes.push('end');
     }
   }
-<<<<<<< HEAD
 
   this.svgGroup_.setAttribute('data-shapes', shapes.join(' '));
 
@@ -1280,76 +1236,71 @@
   if (this.getCategory()) {
     this.svgGroup_.setAttribute('data-category', this.getCategory());
   }*/
-=======
->>>>>>> de39d5f2
 };
 
 /**
  * Render the top edge of the block.
-<<<<<<< HEAD
- * @param {!Array.<string>} steps Path of block outline.
- * @param {number} rightEdge Minimum width of block.
- * @private
- */
-Blockly.BlockSvg.prototype.renderDrawTop_ = function(steps, rightEdge) {
-  /* eslint-disable indent */
-=======
  * @param {!Blockly.BlockSvg.PathObject} pathObject The object containing
  *     partially constructed SVG paths, which will be modified by this function.
  * @param {number} rightEdge Minimum width of block.
  * @private
  */
 Blockly.BlockSvg.prototype.renderDrawTop_ = function(pathObject, rightEdge) {
+  // TODO shakao check highlightSteps rendering correct
   var steps = pathObject.steps;
   var highlightSteps = pathObject.highlightSteps;
->>>>>>> de39d5f2
   // Position the cursor at the top-left starting point.
   if (this.squareTopLeftCorner_) {
     steps.push('m 0,0');
+    highlightSteps.push('m 0.5,0.5');
     if (this.startHat_) {
       steps.push(Blockly.BlockSvg.START_HAT_PATH);
+      highlightSteps.push(this.RTL ?
+          Blockly.BlockSvg.START_HAT_HIGHLIGHT_RTL :
+          Blockly.BlockSvg.START_HAT_HIGHLIGHT_LTR);
     }
     // Skip space for the output shape
     if (this.edgeShapeWidth_) {
       steps.push('m ' + this.edgeShapeWidth_ + ',0');
+      highlightSteps.push('m ' + this.edgeShapeWidth_ + ',0.5');
     }
   } else {
     steps.push(Blockly.BlockSvg.TOP_LEFT_CORNER_START);
+    highlightSteps.push(Blockly.BlockSvg.TOP_LEFT_CORNER_START);
     // Top-left rounded corner.
     steps.push(Blockly.BlockSvg.TOP_LEFT_CORNER);
+    highlightSteps.push(Blockly.BlockSvg.TOP_LEFT_CORNER_HIGHLIGHT);
   }
 
   // Top edge.
   if (this.previousConnection) {
     // Space before the notch
     steps.push('H', Blockly.BlockSvg.NOTCH_START_PADDING);
+    highlightSteps.push('H', Blockly.BlockSvg.NOTCH_WIDTH - 15);
     steps.push(Blockly.BlockSvg.NOTCH_PATH_LEFT);
+    highlightSteps.push(Blockly.BlockSvg.NOTCH_PATH_LEFT_HIGHLIGHT);
     // Create previous block connection.
     var connectionX = (this.RTL ?
         -Blockly.BlockSvg.NOTCH_WIDTH : Blockly.BlockSvg.NOTCH_WIDTH);
     this.previousConnection.setOffsetInBlock(connectionX, 0);
   }
+  steps.push('H', rightEdge);
+  highlightSteps.push('H', rightEdge - 0.5);
   this.width = rightEdge;
-};  /* eslint-enable indent */
+}
 
 /**
  * Render the right edge of the block.
-<<<<<<< HEAD
- * @param {!Array.<string>} steps Path of block outline.
-=======
  * @param {!Blockly.BlockSvg.PathObject} pathObject The object containing
  *     partially constructed SVG paths, which will be modified by this function.
->>>>>>> de39d5f2
  * @param {!Array.<!Array.<!Object>>} inputRows 2D array of objects, each
  *     containing position information.
  * @param {number} iconWidth Offset of first row due to icons.
  * @return {number} Height of block.
  * @private
  */
-<<<<<<< HEAD
-Blockly.BlockSvg.prototype.renderDrawRight_ = function(steps,
-    inputRows, iconWidth) {
-  var cursorX = 0;
+Blockly.BlockSvg.prototype.renderDrawRight_ = function(pathObject, inputRows,
+    iconWidth) {
   var cursorY = 0;
   var connectionX, connectionY;
   // pxtblockly: we assume that a block maybe a sequence of INLINE blocks,
@@ -1366,16 +1317,16 @@
     if (rowHeight > 0) {
       if (!this_.edgeShape_) {
         // Include corner radius in drawing the horizontal line.
-        steps.push('H', prevCursorX - Blockly.BlockSvg.CORNER_RADIUS - this_.edgeShapeWidth_);
-        steps.push(Blockly.BlockSvg.TOP_RIGHT_CORNER);
+        pathObject.steps.push('H', prevCursorX - Blockly.BlockSvg.CORNER_RADIUS - this_.edgeShapeWidth_);
+        pathObject.steps.push(Blockly.BlockSvg.TOP_RIGHT_CORNER);
       } else {
         // Don't include corner radius - no corner (edge shape drawn).
-        steps.push('H', prevCursorX - this_.edgeShapeWidth_);
+        pathObject.steps.push('H', prevCursorX - this_.edgeShapeWidth_);
       }
       // Subtract CORNER_RADIUS * 2 to account for the top right corner
       // and also the bottom right corner. Only move vertically the non-corner length.
       if (!this_.edgeShape_) {
-        steps.push('v', rowHeight - Blockly.BlockSvg.CORNER_RADIUS * 2);
+        pathObject.steps.push('v', rowHeight - Blockly.BlockSvg.CORNER_RADIUS * 2);
       }
       rowHeight = 0;
     }
@@ -1394,29 +1345,9 @@
 
   for (var y = 0, row; row = inputRows[y]; y++) {
     cursorX = row.paddingStart;
-=======
-Blockly.BlockSvg.prototype.renderDrawRight_ = function(pathObject, inputRows,
-    iconWidth) {
-  // Objects to pass to helper functions, which encapsulate a lot of the
-  // information we're passing around.  Helper functions will update these
-  // objects.
-  var cursor = {
-    x: 0,
-    y: 0
-  };
-
-  var connectionPos = {
-    x: 0,
-    y: 0
-  };
-
-  for (var y = 0, row; row = inputRows[y]; y++) {
-    cursor.x = Blockly.BlockSvg.SEP_SPACE_X;
->>>>>>> de39d5f2
     if (y == 0) {
       cursor.x += this.RTL ? -iconWidth : iconWidth;
     }
-<<<<<<< HEAD
     if (row.type == Blockly.BlockSvg.INLINE) {
       // Inline inputs.
       for (var x = 0, input; input = row[x]; x++) {
@@ -1474,7 +1405,7 @@
       // Move to the start of the notch.
       cursorX = inputRows.statementEdge + Blockly.BlockSvg.NOTCH_WIDTH;
 
-      Blockly.BlockSvg.drawStatementInputFromTopRight_(steps, cursorX,
+      Blockly.BlockSvg.drawStatementInputFromTopRight_(pathObject, cursorX,
           inputRows.rightEdge, row);
 
       // Create statement connection.
@@ -1488,40 +1419,26 @@
           inputRows[y + 1].type == Blockly.NEXT_STATEMENT) {
         // If the final input is a statement stack, add a small row underneath.
         // Consecutive statement stacks are also separated by a small divider.
-        steps.push(Blockly.BlockSvg.TOP_RIGHT_CORNER);
-        steps.push('v', Blockly.BlockSvg.EXTRA_STATEMENT_ROW_Y - 2 * Blockly.BlockSvg.CORNER_RADIUS);
+        pathObject.steps.push(Blockly.BlockSvg.TOP_RIGHT_CORNER);
+        pathObject.steps.push('v', Blockly.BlockSvg.EXTRA_STATEMENT_ROW_Y - 2 * Blockly.BlockSvg.CORNER_RADIUS);
         cursorY += Blockly.BlockSvg.EXTRA_STATEMENT_ROW_Y;
       }
-=======
-    pathObject.highlightSteps.push('M', (inputRows.rightEdge - 0.5) + ',' +
-        (cursor.y + 0.5));
-    if (this.isCollapsed()) {
-      this.renderJaggedEdge_(pathObject, row, cursor);
-    } else if (row.type == Blockly.BlockSvg.INLINE) {
-      this.renderInlineRow_(
-          pathObject, row, cursor, connectionPos, inputRows.rightEdge);
-    } else if (row.type == Blockly.INPUT_VALUE) {
-      this.renderExternalValueInput_(
-          pathObject, row, cursor, connectionPos, inputRows.rightEdge);
-    } else if (row.type == Blockly.DUMMY_INPUT) {
-      this.renderDummyInput_(
-          pathObject, row, cursor, inputRows.rightEdge, inputRows.hasValue);
-    } else if (row.type == Blockly.NEXT_STATEMENT) {
-      this.renderStatementInput_(
-          pathObject, row, cursor, connectionPos, inputRows, y);
->>>>>>> de39d5f2
+
+      // TODO shakao factor in rendering changes (jaggedEdge etc)
     }
     cursor.y += row.height;
   }
   // pxtblockly:
   flushRows();
-  this.drawEdgeShapeRight_(steps);
+  this.drawEdgeShapeRight_(pathObject.steps);
   if (!inputRows.length) {
-<<<<<<< HEAD
-    cursorY = Blockly.BlockSvg.MIN_BLOCK_Y;
-    steps.push('V', cursorY);
-  }
-  return cursorY;
+    cursor.y = Blockly.BlockSvg.MIN_BLOCK_Y;
+    pathObject.steps.push('V', cursor.y);
+    if (this.RTL) {
+      pathObject.highlightSteps.push('V', cursor.y - 1);
+    }
+  }
+  return cursor.y;
 };
 
 /**
@@ -1549,12 +1466,6 @@
       inputShapeX = -x - inputShapeInfo.width;
     } else {
       inputShapeX = x;
-=======
-    cursor.y = Blockly.BlockSvg.MIN_BLOCK_Y;
-    pathObject.steps.push('V', cursor.y);
-    if (this.RTL) {
-      pathObject.highlightSteps.push('V', cursor.y - 1);
->>>>>>> de39d5f2
     }
     inputShapeY = y - (Blockly.BlockSvg.INPUT_SHAPE_HEIGHT / 2);
     inputShape.setAttribute('d', inputShapeInfo.path);
@@ -1564,25 +1475,10 @@
     inputShape.setAttribute('data-argument-type', inputShapeInfo.argType);
     inputShape.setAttribute('style', 'visibility: visible');
   }
-<<<<<<< HEAD
-=======
-  return cursor.y;
->>>>>>> de39d5f2
 };
 
 /**
  * Render the bottom edge of the block.
-<<<<<<< HEAD
- * @param {!Array.<string>} steps Path of block outline.
- * @param {number} cursorY Height of block.
- * @private
- */
-Blockly.BlockSvg.prototype.renderDrawBottom_ = function(steps, cursorY) {
-  this.height = cursorY;
-  if (!this.edgeShape_) {
-    steps.push(Blockly.BlockSvg.BOTTOM_RIGHT_CORNER);
-  }
-=======
  * @param {!Blockly.BlockSvg.PathObject} pathObject The object containing
  *     partially constructed SVG paths, which will be modified by this function.
  * @param {number} cursorY Height of block.
@@ -1592,7 +1488,7 @@
   var steps = pathObject.steps;
   var highlightSteps = pathObject.highlightSteps;
   this.height += cursorY + 1;  // Add one for the shadow.
->>>>>>> de39d5f2
+
   if (this.nextConnection) {
     // Move to the right-side of the notch.
     var notchStart = (
@@ -1611,9 +1507,7 @@
   }
   // Bottom horizontal line
   if (!this.edgeShape_) {
-    steps.push('H', Blockly.BlockSvg.CORNER_RADIUS);
-    // Bottom left corner
-    steps.push(Blockly.BlockSvg.BOTTOM_LEFT_CORNER);
+    steps.push(Blockly.BlockSvg.BOTTOM_RIGHT_CORNER);
   } else {
     steps.push('H', this.edgeShapeWidth_);
   }
@@ -1621,13 +1515,6 @@
 
 /**
  * Render the left edge of the block.
-<<<<<<< HEAD
- * @param {!Array.<string>} steps Path of block outline.
- * @param {number} cursorY Height of block.
- * @private
- */
-Blockly.BlockSvg.prototype.renderDrawLeft_ = function(steps) {
-=======
  * @param {!Blockly.BlockSvg.PathObject} pathObject The object containing
  *     partially constructed SVG paths, which will be modified by this function.
  * @private
@@ -1635,7 +1522,6 @@
 Blockly.BlockSvg.prototype.renderDrawLeft_ = function(pathObject) {
   var steps = pathObject.steps;
   var highlightSteps = pathObject.highlightSteps;
->>>>>>> de39d5f2
   if (this.outputConnection) {
     // Scratch-style reporters have output connection y at half block height.
     this.outputConnection.setOffsetInBlock(0, this.height / 2);
@@ -1655,13 +1541,14 @@
 };
 
 /**
-<<<<<<< HEAD
  * Draw the edge shape (rounded or hexagonal) on the right side of a block with
  * an output.
- * @param {!Array.<string>} steps Path of block outline.
- * @private
- */
-Blockly.BlockSvg.prototype.drawEdgeShapeRight_ = function(steps) {
+ * @param {!Blockly.BlockSvg.PathObject} pathObject The object containing
+ *     partially constructed SVG paths, which will be modified by this function.
+ * @private
+ */
+Blockly.BlockSvg.prototype.drawEdgeShapeRight_ = function(pathObject) {
+  var steps = pathObject.steps;
   if (this.edgeShape_) {
     // Draw the right-side edge shape.
     if (this.edgeShape_ === Blockly.OUTPUT_SHAPE_ROUND) {
@@ -1703,7 +1590,8 @@
 
 /**
  * Draw the outline of a statement input, starting at the top right corner.
- * @param {!Array.<string>} steps Path of block outline.
+ * @param {!Blockly.BlockSvg.PathObject} pathObject The object containing
+ *     partially constructed SVG paths, which will be modified by this function.
  * @param {number} cursorX The x position of the start of the notch at the top
  *     of the input.
  * @param {number} rightEdge The far right edge of the block, which determines
@@ -1713,8 +1601,9 @@
  *     the bottom.
  * @private
  */
-Blockly.BlockSvg.drawStatementInputFromTopRight_ = function(steps, cursorX,
+Blockly.BlockSvg.drawStatementInputFromTopRight_ = function(pathObject, cursorX,
     rightEdge, row) {
+  var steps = pathObject.steps;
   Blockly.BlockSvg.drawStatementInputTop_(steps, cursorX);
   steps.push('v', row.height - 2 * Blockly.BlockSvg.CORNER_RADIUS);
   Blockly.BlockSvg.drawStatementInputBottom_(steps, rightEdge, row);
@@ -1723,12 +1612,14 @@
 /**
  * Draw the top of the outline of a statement input, starting at the top right
  * corner.
- * @param {!Array.<string>} steps Path of block outline.
+ * @param {!Blockly.BlockSvg.PathObject} pathObject The object containing
+ *     partially constructed SVG paths, which will be modified by this function.
  * @param {number} cursorX The x position of the start of the notch at the top
  *     of the input.
  * @private
  */
-Blockly.BlockSvg.drawStatementInputTop_ = function(steps, cursorX) {
+Blockly.BlockSvg.drawStatementInputTop_ = function(pathObject, cursorX) {
+  var steps = pathObject.steps;
   steps.push(Blockly.BlockSvg.BOTTOM_RIGHT_CORNER);
   steps.push('H', cursorX + Blockly.BlockSvg.STATEMENT_INPUT_INNER_SPACE +
     2 * Blockly.BlockSvg.CORNER_RADIUS);
@@ -1740,7 +1631,8 @@
 /**
  * Draw the bottom of the outline of a statement input, starting at the inner
  * left corner.
- * @param {!Array.<string>} steps Path of block outline.
+ * @param {!Blockly.BlockSvg.PathObject} pathObject The object containing
+ *     partially constructed SVG paths, which will be modified by this function.
  * @param {number} rightEdge The far right edge of the block, which determines
  *     how wide the statement input is.
  * @param {!Array.<!Object>} row An object containing information about the
@@ -1748,7 +1640,8 @@
  *     the bottom.
  * @private
  */
-Blockly.BlockSvg.drawStatementInputBottom_ = function(steps, rightEdge, row) {
+Blockly.BlockSvg.drawStatementInputBottom_ = function(pathObject, rightEdge, row) {
+  var steps = pathObject.steps;
   steps.push(Blockly.BlockSvg.INNER_BOTTOM_LEFT_CORNER);
   if (row.statementNotchAtBottom) {
     steps.push('h ', Blockly.BlockSvg.STATEMENT_INPUT_INNER_SPACE);
@@ -1847,7 +1740,10 @@
     if (this.nextConnection.isConnected()) {
       this.nextConnection.tighten_();
     }
-=======
+  }
+};
+
+/**
  * Render the jagged edge of an input that shows on a collapsed block.
  * @param {!Blockly.BlockSvg.PathObject} pathObject The object containing
  *     partially constructed SVG paths, which will be modified by this function.
@@ -2191,6 +2087,5 @@
   } else {
     Blockly.utils.dom.removeClass(/** @type {!Element} */ (this.svgGroup_),
         'blocklyReplaceable');
->>>>>>> de39d5f2
   }
 };