--- conflicted
+++ resolved
@@ -26,11 +26,8 @@
 goog.require('Blockly.blockAnimations');
 goog.require('Blockly.Events');
 goog.require('Blockly.Events.BlockMove');
-<<<<<<< HEAD
 goog.require('Blockly.Events.EndBlockDrag');
-=======
 goog.require('Blockly.Events.Ui');
->>>>>>> 1a2fb6dd
 goog.require('Blockly.InsertionMarkerManager');
 goog.require('Blockly.utils.Coordinate');
 goog.require('Blockly.utils.dom');
@@ -255,7 +252,6 @@
     this.draggingBlock_.moveConnections(delta.x, delta.y);
     this.draggingBlock_.setDragging(false);
     this.fireMoveEvent_();
-    this.fireEndDragEvent_();
     if (this.draggedConnectionManager_.wouldConnectBlock()) {
       // Applying connections also rerenders the relevant blocks.
       this.draggedConnectionManager_.applyConnections();
@@ -280,8 +276,10 @@
  * @private
  */
 Blockly.BlockDragger.prototype.fireDragEndEvent_ = function() {
-  var event = new Blockly.Events.Ui(this.draggingBlock_, 'dragStop',
-      this.draggingBlock_.getDescendants(false), null);
+  // TODO shakao remove custom event (use Events.Ui)
+  var event = new Blockly.Events.EndBlockDrag(this.draggingBlock_);
+  // var event = new Blockly.Events.Ui(this.draggingBlock_, 'dragStop',
+  //     this.draggingBlock_.getDescendants(false), null);
   Blockly.Events.fire(event);
 };
 
@@ -293,17 +291,6 @@
   var event = new Blockly.Events.BlockMove(this.draggingBlock_);
   event.oldCoordinate = this.startXY_;
   event.recordNew();
-  Blockly.Events.fire(event);
-};
-
-/**
- * pxt-blockly: Fire an end_drag event at the end of a block drag. We need this
- * in addition to the move event because the move event is fired in multiple
- * other places, so it can't be relied on to listen for drag end specifically.
- * @private
- */
-Blockly.BlockDragger.prototype.fireEndDragEvent_ = function() {
-  var event = new Blockly.Events.EndBlockDrag(this.draggingBlock_);
   Blockly.Events.fire(event);
 };
 
