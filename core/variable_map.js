/**
 * @license
 * Visual Blocks Editor
 *
 * Copyright 2017 Google Inc.
 * https://developers.google.com/blockly/
 *
 * Licensed under the Apache License, Version 2.0 (the "License");
 * you may not use this file except in compliance with the License.
 * You may obtain a copy of the License at
 *
 *   http://www.apache.org/licenses/LICENSE-2.0
 *
 * Unless required by applicable law or agreed to in writing, software
 * distributed under the License is distributed on an "AS IS" BASIS,
 * WITHOUT WARRANTIES OR CONDITIONS OF ANY KIND, either express or implied.
 * See the License for the specific language governing permissions and
 * limitations under the License.
 */

/**
 * @fileoverview Object representing a map of variables and their types.
 * @author marisaleung@google.com (Marisa Leung)
 */
'use strict';

goog.provide('Blockly.VariableMap');

goog.require('Blockly.Events');
goog.require('Blockly.Events.VarDelete');
goog.require('Blockly.Events.VarRename');
goog.require('Blockly.Msg');
goog.require('Blockly.utils');


/**
 * Class for a variable map.  This contains a dictionary data structure with
 * variable types as keys and lists of variables as values.  The list of
 * variables are the type indicated by the key.
 * @param {!Blockly.Workspace} workspace The workspace this map belongs to.
 * @constructor
 */
Blockly.VariableMap = function(workspace) {
  /**
   * A map from variable type to list of variable names.  The lists contain all
   * of the named variables in the workspace, including variables
   * that are not currently in use.
   * @type {!Object.<string, !Array.<Blockly.VariableModel>>}
   * @private
   */
  this.variableMap_ = Object.create(null);

  /**
   * The workspace this map belongs to.
   * @type {!Blockly.Workspace}
   */
  this.workspace = workspace;
};

/**
 * Clear the variable map.
 */
Blockly.VariableMap.prototype.clear = function() {
  this.variableMap_ = Object.create(null);
};

/* Begin functions for renaming variables. */

/**
 * Rename the given variable by updating its name in the variable map.
 * @param {!Blockly.VariableModel} variable Variable to rename.
 * @param {string} newName New variable name.
 * @package
 */
Blockly.VariableMap.prototype.renameVariable = function(variable, newName) {
  var type = variable.type;
  var conflictVar = this.getVariable(newName, type);
  var blocks = this.workspace.getAllBlocks(false);
  Blockly.Events.setGroup(true);
  try {
    // The IDs may match if the rename is a simple case change (name1 -> Name1).
    if (!conflictVar || conflictVar.getId() == variable.getId()) {
      this.renameVariableAndUses_(variable, newName, blocks);
    } else {
      this.renameVariableWithConflict_(variable, newName, conflictVar, blocks);
    }
  } finally {
    Blockly.Events.setGroup(false);
  }
};

/**
 * Rename a variable by updating its name in the variable map. Identify the
 * variable to rename with the given ID.
 * @param {string} id ID of the variable to rename.
 * @param {string} newName New variable name.
 */
Blockly.VariableMap.prototype.renameVariableById = function(id, newName) {
  var variable = this.getVariableById(id);
  if (!variable) {
    throw Error('Tried to rename a variable that didn\'t exist. ID: ' + id);
  }

  this.renameVariable(variable, newName);
};

/**
 * Update the name of the given variable and refresh all references to it.
 * The new name must not conflict with any existing variable names.
 * @param {!Blockly.VariableModel} variable Variable to rename.
 * @param {string} newName New variable name.
 * @param {!Array.<!Blockly.Block>} blocks The list of all blocks in the
 *     workspace.
 * @private
 */
Blockly.VariableMap.prototype.renameVariableAndUses_ = function(variable,
    newName, blocks) {
  Blockly.Events.fire(new Blockly.Events.VarRename(variable, newName));
  variable.name = newName;
  for (var i = 0; i < blocks.length; i++) {
    blocks[i].updateVarName(variable);
  }
};

/**
 * Update the name of the given variable to the same name as an existing
 * variable.  The two variables are coalesced into a single variable with the ID
 * of the existing variable that was already using newName.
 * Refresh all references to the variable.
 * @param {!Blockly.VariableModel} variable Variable to rename.
 * @param {string} newName New variable name.
 * @param {!Blockly.VariableModel} conflictVar The variable that was already
 *     using newName.
 * @param {!Array.<!Blockly.Block>} blocks The list of all blocks in the
 *     workspace.
 * @private
 */
Blockly.VariableMap.prototype.renameVariableWithConflict_ = function(variable,
    newName, conflictVar, blocks) {
  var type = variable.type;
  var oldCase = conflictVar.name;

  if (newName != oldCase) {
    // Simple rename to change the case and update references.
    this.renameVariableAndUses_(conflictVar, newName, blocks);
  }

  // These blocks now refer to a different variable.
  // These will fire change events.
  for (var i = 0; i < blocks.length; i++) {
    blocks[i].renameVarById(variable.getId(), conflictVar.getId());
  }

  // Finally delete the original variable, which is now unreferenced.
  Blockly.Events.fire(new Blockly.Events.VarDelete(variable));
  // And remove it from the list.
  var variableList = this.getVariablesOfType(type);
  var variableIndex = variableList.indexOf(variable);
  this.variableMap_[type].splice(variableIndex, 1);

};

/* End functions for renaming variabless. */

/**
 * Create a variable with a given name, optional type, and optional ID.
 * @param {string} name The name of the variable. This must be unique across
 *     variables and procedures.
 * @param {?string=} opt_type The type of the variable like 'int' or 'string'.
 *     Does not need to be unique. Field_variable can filter variables based on
 *     their type. This will default to '' which is a specific type.
 * @param {?string=} opt_id The unique ID of the variable. This will default to
 *     a UUID.
 * @return {Blockly.VariableModel} The newly created variable.
 */
Blockly.VariableMap.prototype.createVariable = function(name,
    opt_type, opt_id) {
  var variable = this.getVariable(name, opt_type);
  if (variable) {
<<<<<<< HEAD
    // pxt-blockly: no error if the wrong ID is passed, as we do not allow duplicate variable names
=======
    if (opt_id && variable.getId() != opt_id) {
      throw Error('Variable "' + name + '" is already in use and its id is "' +
          variable.getId() + '" which conflicts with the passed in ' +
          'id, "' + opt_id + '".');
    }
    // The variable already exists and has the same ID.
>>>>>>> de39d5f2
    return variable;
  }
  if (opt_id && this.getVariableById(opt_id)) {
    throw Error('Variable id, "' + opt_id + '", is already in use.');
  }
  var id = opt_id || Blockly.utils.genUid();
  var type = opt_type || '';
  variable = new Blockly.VariableModel(this.workspace, name, type, id);

  var variables = this.variableMap_[type] || [];
  variables.push(variable);
  // Delete the list of variables of this type, and re-add it so that
  // the most recent addition is at the end.
  // This is used so the toolbox's set block is set to the most recent variable.
  delete this.variableMap_[type];
  this.variableMap_[type] = variables;

  return variable;
};

/* Begin functions for variable deletion. */

/**
 * Delete a variable.
 * @param {!Blockly.VariableModel} variable Variable to delete.
 */
Blockly.VariableMap.prototype.deleteVariable = function(variable) {
  var variableList = this.variableMap_[variable.type];
  for (var i = 0, tempVar; tempVar = variableList[i]; i++) {
    if (tempVar.getId() == variable.getId()) {
      variableList.splice(i, 1);
      Blockly.Events.fire(new Blockly.Events.VarDelete(variable));
      return;
    }
  }
};

/**
 * Delete a variables by the passed in ID and all of its uses from this
 * workspace. May prompt the user for confirmation.
 * @param {string} id ID of variable to delete.
 */
Blockly.VariableMap.prototype.deleteVariableById = function(id) {
  var variable = this.getVariableById(id);
  if (variable) {
    // Check whether this variable is a function parameter before deleting.
    var variableName = variable.name;
    var uses = this.getVariableUsesById(id);
    for (var i = 0, block; block = uses[i]; i++) {
      if (block.type == 'procedures_defnoreturn' ||
        block.type == 'procedures_defreturn') {
        var procedureName = block.getFieldValue('NAME');
        var deleteText = Blockly.Msg['CANNOT_DELETE_VARIABLE_PROCEDURE'].
            replace('%1', variableName).
            replace('%2', procedureName);
        Blockly.alert(deleteText);
        return;
      }
    }

    var map = this;
    if (uses.length > 1) {
      // Confirm before deleting multiple blocks.
      var confirmText = Blockly.Msg['DELETE_VARIABLE_CONFIRMATION'].
          replace('%1', String(uses.length)).
          replace('%2', variableName);
      Blockly.confirm(confirmText,
          function(ok) {
            if (ok) {
              map.deleteVariableInternal_(variable, uses);
            }
          });
    } else {
      // No confirmation necessary for a single block.
      map.deleteVariableInternal_(variable, uses);
    }
  } else {
    console.warn("Can't delete non-existent variable: " + id);
  }
};

/**
 * Deletes a variable and all of its uses from this workspace without asking the
 * user for confirmation.
 * @param {!Blockly.VariableModel} variable Variable to delete.
 * @param {!Array.<!Blockly.Block>} uses An array of uses of the variable.
 * @private
 */
Blockly.VariableMap.prototype.deleteVariableInternal_ = function(variable,
    uses) {
  var existingGroup = Blockly.Events.getGroup();
  if (!existingGroup) {
    Blockly.Events.setGroup(true);
  }
  try {
    for (var i = 0; i < uses.length; i++) {
      uses[i].dispose(true, false);
    }
    this.deleteVariable(variable);
  } finally {
    if (!existingGroup) {
      Blockly.Events.setGroup(false);
    }
  }
};

/* End functions for variable deletion. */

/**
 * Find the variable by the given name and type and return it.  Return null if
 *     it is not found.
 * @param {string} name The name to check for.
 * @param {string=} opt_type The type of the variable.  If not provided it
 *     defaults to the empty string, which is a specific type.
 * @return {Blockly.VariableModel} The variable with the given name, or null if
 *     it was not found.
 */
Blockly.VariableMap.prototype.getVariable = function(name, opt_type) {
  var type = opt_type || '';
  var list = this.variableMap_[type];
  if (list) {
    for (var j = 0, variable; variable = list[j]; j++) {
      if (Blockly.Names.equals(variable.name, name)) {
        return variable;
      }
    }
  }
  return null;
};

/**
 * Find the variable by the given ID and return it. Return null if it is not
 *     found.
 * @param {string} id The ID to check for.
 * @return {Blockly.VariableModel} The variable with the given ID.
 */
Blockly.VariableMap.prototype.getVariableById = function(id) {
  var keys = Object.keys(this.variableMap_);
  for (var i = 0; i < keys.length; i++ ) {
    var key = keys[i];
    for (var j = 0, variable; variable = this.variableMap_[key][j]; j++) {
      if (variable.getId() == id) {
        return variable;
      }
    }
  }
  return null;
};

/**
 * Get a list containing all of the variables of a specified type. If type is
 *     null, return list of variables with empty string type.
 * @param {?string} type Type of the variables to find.
 * @return {!Array.<!Blockly.VariableModel>} The sought after variables of the
 *     passed in type. An empty array if none are found.
 */
Blockly.VariableMap.prototype.getVariablesOfType = function(type) {
  type = type || '';
  var variable_list = this.variableMap_[type];
  if (variable_list) {
    return variable_list.slice();
  }
  return [];
};

/**
 * Return all variable and potential variable types.  This list always contains
 * the empty string.
 * @param {?Blockly.Workspace} ws The workspace used to look for potential
 * variables. This can be different than the workspace stored on this object
 * if the passed in ws is a flyout workspace.
 * @return {!Array.<string>} List of variable types.
 * @package
 */
Blockly.VariableMap.prototype.getVariableTypes = function(ws) {
  var potentialTypes = [];
  if (ws && ws.getPotentialVariableMap()) {
    potentialTypes = Object.keys(ws.getPotentialVariableMap().variableMap_);
  }
  var types = Object.keys(this.variableMap_).concat(potentialTypes);
  var hasEmpty = false;
  for (var i = 0; i < types.length; i++) {
    if (types[i] == '') {
      hasEmpty = true;
    }
  }
  if (!hasEmpty) {
    types.push('');
  }
  return types;
};

/**
 * Return all variables of all types.
 * @return {!Array.<!Blockly.VariableModel>} List of variable models.
 */
Blockly.VariableMap.prototype.getAllVariables = function() {
  var all_variables = [];
  for (var key in this.variableMap_) {
    all_variables = all_variables.concat(this.variableMap_[key]);
  }
  return all_variables;
};

/**
 * Find all the uses of a named variable.
 * @param {string} id ID of the variable to find.
 * @return {!Array.<!Blockly.Block>} Array of block usages.
 */
Blockly.VariableMap.prototype.getVariableUsesById = function(id) {
  var uses = [];
  var blocks = this.workspace.getAllBlocks(false);
  // Iterate through every block and check the name.
  for (var i = 0; i < blocks.length; i++) {
    var blockVariables = blocks[i].getVarModels();
    if (blockVariables) {
      for (var j = 0; j < blockVariables.length; j++) {
        if (blockVariables[j].getId() == id) {
          uses.push(blocks[i]);
        }
      }
    }
  }
  return uses;
};<|MERGE_RESOLUTION|>--- conflicted
+++ resolved
@@ -177,16 +177,13 @@
     opt_type, opt_id) {
   var variable = this.getVariable(name, opt_type);
   if (variable) {
-<<<<<<< HEAD
     // pxt-blockly: no error if the wrong ID is passed, as we do not allow duplicate variable names
-=======
-    if (opt_id && variable.getId() != opt_id) {
-      throw Error('Variable "' + name + '" is already in use and its id is "' +
-          variable.getId() + '" which conflicts with the passed in ' +
-          'id, "' + opt_id + '".');
-    }
+    // if (opt_id && variable.getId() != opt_id) {
+    //   throw Error('Variable "' + name + '" is already in use and its id is "' +
+    //       variable.getId() + '" which conflicts with the passed in ' +
+    //       'id, "' + opt_id + '".');
+    // }
     // The variable already exists and has the same ID.
->>>>>>> de39d5f2
     return variable;
   }
   if (opt_id && this.getVariableById(opt_id)) {
