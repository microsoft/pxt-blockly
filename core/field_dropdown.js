/**
 * @license
 * Visual Blocks Editor
 *
 * Copyright 2012 Google Inc.
 * https://developers.google.com/blockly/
 *
 * Licensed under the Apache License, Version 2.0 (the "License");
 * you may not use this file except in compliance with the License.
 * You may obtain a copy of the License at
 *
 *   http://www.apache.org/licenses/LICENSE-2.0
 *
 * Unless required by applicable law or agreed to in writing, software
 * distributed under the License is distributed on an "AS IS" BASIS,
 * WITHOUT WARRANTIES OR CONDITIONS OF ANY KIND, either express or implied.
 * See the License for the specific language governing permissions and
 * limitations under the License.
 */

/**
 * @fileoverview Dropdown input field.  Used for editable titles and variables.
 * In the interests of a consistent UI, the toolbox shares some functions and
 * properties with the context menu.
 * @author fraser@google.com (Neil Fraser)
 */
'use strict';

goog.provide('Blockly.FieldDropdown');

goog.require('Blockly.Events');
goog.require('Blockly.Events.BlockChange');
goog.require('Blockly.Field');
<<<<<<< HEAD
goog.require('Blockly.DropDownDiv');
goog.require('goog.dom');
=======
goog.require('Blockly.utils');
goog.require('Blockly.utils.dom');
goog.require('Blockly.utils.string');
goog.require('Blockly.utils.uiMenu');
goog.require('Blockly.utils.userAgent');

>>>>>>> de39d5f2
goog.require('goog.events');
goog.require('goog.ui.Menu');
goog.require('goog.ui.MenuItem');


/**
 * Class for an editable dropdown field.
 * @param {(!Array.<!Array>|!Function)} menuGenerator An array of options
 *     for a dropdown list, or a function which generates these options.
 * @param {Function=} opt_validator A function that is called to validate
 *    changes to the field's value. Takes in a language-neutral dropdown
 *    option & returns a validated language-neutral dropdown option, or null to
 *    abort the change.
 * @extends {Blockly.Field}
 * @constructor
 */
Blockly.FieldDropdown = function(menuGenerator, opt_validator) {
  if (typeof menuGenerator != 'function') {
    Blockly.FieldDropdown.validateOptions_(menuGenerator);
  }
  this.menuGenerator_ = menuGenerator;

  this.trimOptions_();
  var firstTuple = this.getOptions()[0];

  // Call parent's constructor.
  Blockly.FieldDropdown.superClass_.constructor.call(this, firstTuple[1],
      opt_validator);
  this.addArgType('dropdown');
};
goog.inherits(Blockly.FieldDropdown, Blockly.Field);

/**
 * Construct a FieldDropdown from a JSON arg object.
 * @param {!Object} options A JSON object with options (options).
 * @return {!Blockly.FieldDropdown} The new field instance.
 * @package
 * @nocollapse
 */
Blockly.FieldDropdown.fromJson = function(options) {
  return new Blockly.FieldDropdown(options['options']);
};

/**
 * Serializable fields are saved by the XML renderer, non-serializable fields
 * are not. Editable fields should also be serializable.
 * @type {boolean}
 * @const
 */
Blockly.FieldDropdown.prototype.SERIALIZABLE = true;

/**
 * Horizontal distance that a checkmark overhangs the dropdown.
 */
Blockly.FieldDropdown.CHECKMARK_OVERHANG = 25;

/**
<<<<<<< HEAD
 * Mouse cursor style when over the hotspot that initiates the editor.
 */
Blockly.FieldDropdown.prototype.CURSOR = 'pointer';

/**
 * Closure menu item currently selected.
 * @type {?goog.ui.MenuItem}
 */
Blockly.FieldDropdown.prototype.selectedItem = null;
=======
 * Maximum height of the dropdown menu, as a percentage of the viewport height.
 */
Blockly.FieldDropdown.MAX_MENU_HEIGHT_VH = 0.45;

/**
 * Used to position the imageElement_ correctly.
 * @type {number}
 * @const
 */
Blockly.FieldDropdown.IMAGE_Y_OFFSET = 5;

/**
 * Android can't (in 2014) display "▾", so use "▼" instead.
 */
Blockly.FieldDropdown.ARROW_CHAR =
    Blockly.utils.userAgent.ANDROID ? '\u25BC' : '\u25BE';
>>>>>>> de39d5f2

/**
 * Mouse cursor style when over the hotspot that initiates the editor.
 */
Blockly.FieldDropdown.prototype.CURSOR = 'default';

/**
 * SVG image element if currently selected option is an image, or null.
 * @type {SVGElement}
 * @private
 */
Blockly.FieldDropdown.prototype.imageElement_ = null;

/**
 * Object with src, height, width, and alt attributes if currently selected
 * option is an image, or null.
 * @type {Blockly.ImageJson}
 * @private
 */
Blockly.FieldDropdown.prototype.imageJson_ = null;


Blockly.FieldDropdown.DROPDOWN_SVG_DATAURI = 'data:image/svg+xml;base64,PHN2ZyBpZD0iTGF5ZXJfMSIgZGF0YS1uYW1lPSJMYXllciAxIiB4bWxucz0iaHR0cDovL3d3dy53My5vcmcvMjAwMC9zdmciIHdpZHRoPSIxMi43MSIgaGVpZ2h0PSI4Ljc5IiB2aWV3Qm94PSIwIDAgMTIuNzEgOC43OSI+PHRpdGxlPmRyb3Bkb3duLWFycm93PC90aXRsZT48ZyBvcGFjaXR5PSIwLjEiPjxwYXRoIGQ9Ik0xMi43MSwyLjQ0QTIuNDEsMi40MSwwLDAsMSwxMiw0LjE2TDguMDgsOC4wOGEyLjQ1LDIuNDUsMCwwLDEtMy40NSwwTDAuNzIsNC4xNkEyLjQyLDIuNDIsMCwwLDEsMCwyLjQ0LDIuNDgsMi40OCwwLDAsMSwuNzEuNzFDMSwwLjQ3LDEuNDMsMCw2LjM2LDBTMTEuNzUsMC40NiwxMiwuNzFBMi40NCwyLjQ0LDAsMCwxLDEyLjcxLDIuNDRaIiBmaWxsPSIjMjMxZjIwIi8+PC9nPjxwYXRoIGQ9Ik02LjM2LDcuNzlhMS40MywxLjQzLDAsMCwxLTEtLjQyTDEuNDIsMy40NWExLjQ0LDEuNDQsMCwwLDEsMC0yYzAuNTYtLjU2LDkuMzEtMC41Niw5Ljg3LDBhMS40NCwxLjQ0LDAsMCwxLDAsMkw3LjM3LDcuMzdBMS40MywxLjQzLDAsMCwxLDYuMzYsNy43OVoiIGZpbGw9IiNmZmYiLz48L3N2Zz4=';

/**
 * Create the block UI for this dropdown.
 * @package
 */
<<<<<<< HEAD
Blockly.FieldDropdown.prototype.init = function() {
  if (this.fieldGroup_) {
    // Dropdown has already been initialized once.
    return;
  }
  // Add dropdown arrow: "option ▾" (LTR) or "▾ אופציה" (RTL)
  // Positioned on render, after text size is calculated.
  /** @type {Number} */
  this.arrowSize_ = 12;
  /** @type {Number} */
  this.arrowX_ = 0;
  /** @type {Number} */
  this.arrowY_ = 11;

  // IE and iOS have issues with the <use> element, place the image inline instead
  // https://developer.mozilla.org/en-US/docs/Web/SVG/Element/use#Browser_compatibility
  var placeImageInline = goog.userAgent.IE || goog.userAgent.IOS;
  var arrowElement = placeImageInline ? 'image' : 'use';
  var arrowHref = placeImageInline ? Blockly.FieldDropdown.DROPDOWN_SVG_DATAURI : '#blocklyDropdownArrowSvg';

  this.arrow_ = Blockly.utils.createSvgElement(arrowElement, {
    'height': this.arrowSize_ + 'px',
    'width': this.arrowSize_ + 'px'
  });
  this.arrow_.setAttributeNS('http://www.w3.org/1999/xlink',
      'xlink:href', arrowHref);
  this.className_ += ' blocklyDropdownText';

  Blockly.FieldDropdown.superClass_.init.call(this);
  // If not in a shadow block, draw a box.
  if (this.shouldShowRect_()) {
    this.box_ = Blockly.utils.createSvgElement('rect', {
      'rx': Blockly.BlockSvg.CORNER_RADIUS,
      'ry': Blockly.BlockSvg.CORNER_RADIUS,
      'x': 0,
      'y': 0,
      'width': this.size_.width,
      'height': this.size_.height,
      'stroke': this.sourceBlock_.getColourTertiary(),
      'fill': this.sourceBlock_.getColour(),
      'class': 'blocklyBlockBackground',
      'fill-opacity': 1
    }, null);
    this.fieldGroup_.insertBefore(this.box_, this.textElement_);
  }
  // Force a reset of the text to add the arrow.
  var text = this.text_;
  this.text_ = null;
  this.setText(text);

  if (this.sourceBlock_.isEditable()) {
    this.mouseOverWrapper_ =
        Blockly.bindEvent_(
            this.getClickTarget_(), 'mouseover', this, this.onMouseOver_);
    this.mouseOutWrapper_ =
        Blockly.bindEvent_(
            this.getClickTarget_(), 'mouseout', this, this.onMouseOut_);
=======
Blockly.FieldDropdown.prototype.initView = function() {
  Blockly.FieldDropdown.superClass_.initView.call(this);

  this.imageElement_ = Blockly.utils.dom.createSvgElement( 'image',
      {
        'y': Blockly.FieldDropdown.IMAGE_Y_OFFSET
      }, this.fieldGroup_);

  this.arrow_ = Blockly.utils.dom.createSvgElement('tspan', {}, this.textElement_);
  this.arrow_.appendChild(document.createTextNode(
      this.sourceBlock_.RTL ?
      Blockly.FieldDropdown.ARROW_CHAR + ' ' :
      ' ' + Blockly.FieldDropdown.ARROW_CHAR));
  if (this.sourceBlock_.RTL) {
    this.textElement_.insertBefore(this.arrow_, this.textContent_);
  } else {
    this.textElement_.appendChild(this.arrow_);
>>>>>>> de39d5f2
  }
};

/**
 * Handle a mouse over event on a dropdown field.
 * @param {!Event} e Mouse over event.
 * @private
 */
<<<<<<< HEAD
Blockly.FieldDropdown.prototype.onMouseOver_ = function(e) {
  if (this.sourceBlock_.isInFlyout) return;
  var gesture = this.sourceBlock_.workspace.getGesture(e);
  if (gesture && gesture.isDragging()) return;
  if (this.box_) {
    Blockly.utils.addClass(this.box_, 'blocklyFieldHover');
  }
  else if (this.sourceBlock_.svgPath_) {
    Blockly.utils.addClass(this.sourceBlock_.svgPath_, 'blocklyFieldHover');
  }
};

/**
 * Handle a mouse out event on a dropdown field.
 * @param {!Event} e Mouse out event.
 * @private
 */
Blockly.FieldDropdown.prototype.onMouseOut_ = function(e) {
  if (this.sourceBlock_.isInFlyout) return;
  var gesture = this.sourceBlock_.workspace.getGesture(e);
  if (gesture && gesture.isDragging()) return;
  if (this.box_) {
    Blockly.utils.removeClass(this.box_, 'blocklyFieldHover');
  }
  else if (this.sourceBlock_.svgPath_) {
    Blockly.utils.removeClass(this.sourceBlock_.svgPath_, 'blocklyFieldHover');
  }
};

/**
 * Whether or not to show a box around the dropdown menu.
 * @return {boolean} True if we should show a box (rect) around the dropdown menu. Otherwise false.
 * @private
 */
Blockly.FieldDropdown.prototype.shouldShowRect_ = function() {
  return !this.sourceBlock_.isShadow();
};

/**
 * Create a dropdown menu under the text.
 * @private
 */
Blockly.FieldDropdown.prototype.showEditor_ = function() {
  var options = this.getOptions();
  if (options.length == 0) return;

  this.dropDownOpen_ = true;
  // If there is an existing drop-down someone else owns, hide it immediately and clear it.
  Blockly.DropDownDiv.hideWithoutAnimation();
  Blockly.DropDownDiv.clearContent();

  var contentDiv = Blockly.DropDownDiv.getContentDiv();

  var thisField = this;

  var selected = false;
  function callback(e) {
    if (selected) return;
    var menu = this;
    var menuItem = e.target;
    if (menuItem) {
      thisField.onItemSelected(menu, menuItem);
      selected = true;
    }
    Blockly.DropDownDiv.hide();
    Blockly.Events.setGroup(false);
  }

  var menu = new goog.ui.Menu();
  menu.setRightToLeft(this.sourceBlock_.RTL);
=======
Blockly.FieldDropdown.prototype.showEditor_ = function() {
  Blockly.WidgetDiv.show(this, this.sourceBlock_.RTL,
      this.widgetDispose_.bind(this));
  this.menu_ = this.widgetCreate_();

  this.menu_.render(Blockly.WidgetDiv.DIV);
  // Element gets created in render.
  Blockly.utils.dom.addClass(this.menu_.getElement(), 'blocklyDropdownMenu');

  this.positionMenu_(this.menu_);

  // Focusing needs to be handled after the menu is rendered and positioned.
  // Otherwise it will cause a page scroll to get the misplaced menu in
  // view. See issue #1329.
  this.menu_.setAllowAutoFocus(true);
  this.menu_.getElement().focus();
};

/**
 * Create the dropdown editor widget.
 * @return {goog.ui.Menu} The newly created dropdown menu.
 * @private
 */
Blockly.FieldDropdown.prototype.widgetCreate_ = function() {
  var menu = new goog.ui.Menu();
  menu.setRightToLeft(this.sourceBlock_.RTL);

  var options = this.getOptions();
>>>>>>> de39d5f2
  for (var i = 0; i < options.length; i++) {
    var content = options[i][0]; // Human-readable text or image.
    var value = options[i][1];   // Language-neutral value.
    var separator = value === 'SEPARATOR';
    if (separator) {
      // pxtblockly: render separator
      var menuItem = new goog.ui.MenuSeparator();
      menuItem.setRightToLeft(this.sourceBlock_.RTL);
      menu.addChild(menuItem, true);
      menuItem.getElement().style.borderColor = this.sourceBlock_.getColourTertiary();
      continue;
    }
    if (typeof content == 'object') {
      // An image, not text.
      var image = new Image(content['width'], content['height']);
      image.src = content['src'];
      image.alt = content['alt'] || '';
      content = image;
    }
    var menuItem = new goog.ui.MenuItem(content);
    menuItem.setRightToLeft(this.sourceBlock_.RTL);
    menuItem.setValue(value);
    menuItem.setCheckable(true);
    menu.addChild(menuItem, true);
    var checked = (value == this.value_);
    menuItem.setChecked(checked);
    if (checked) {
      this.selectedItem = menuItem;
    }
  }
<<<<<<< HEAD
  // Listen for mouse/keyboard events.
  goog.events.listen(menu, goog.ui.Component.EventType.ACTION, callback);

  // Record windowSize and scrollOffset before adding menu.
  menu.render(contentDiv);
  var menuDom = menu.getElement();
  Blockly.utils.addClass(menuDom, 'blocklyDropdownMenu');
  // Record menuSize after adding menu.
  var menuSize = goog.style.getSize(menuDom);
  // Recalculate height for the total content, not only box height.
  menuSize.height = menuDom.scrollHeight;

  var primaryColour = (this.sourceBlock_.isShadow()) ?
    this.sourceBlock_.parentBlock_.getColour() : this.sourceBlock_.getColour();

  Blockly.DropDownDiv.setColour(primaryColour, this.sourceBlock_.getColourTertiary());

  var category = (this.sourceBlock_.isShadow()) ?
    this.sourceBlock_.parentBlock_.getCategory() : this.sourceBlock_.getCategory();
  Blockly.DropDownDiv.setCategory(category);

  Blockly.DropDownDiv.showPositionedByField(this, this.onHide.bind(this));

  menu.setAllowAutoFocus(true);
  menuDom.focus();

  // Update colour to look selected.
  if (!this.disableColourChange_) {
    if (this.sourceBlock_.isShadow()) {
      this.sourceBlock_.setShadowColour(this.sourceBlock_.getColourTertiary());
    } else if (this.box_) {
      this.box_.setAttribute('fill', this.sourceBlock_.getColourTertiary());
    }
  }
};

/**
 * Callback for when the drop-down is hidden.
=======

  this.menuActionEventKey_ = goog.events.listen(
      menu,
      goog.ui.Component.EventType.ACTION,
      this.handleMenuActionEvent_,
      false,
      this);

  return menu;
};

/**
 * Dispose of events belonging to the dropdown editor.
 * @private
 */
Blockly.FieldDropdown.prototype.widgetDispose_ = function() {
  goog.events.unlistenByKey(this.menuActionEventKey_);
};

/**
 * Handle an ACTION event in the dropdown menu.
 * @param {!Event} event The CHANGE event.
 * @private
 */
Blockly.FieldDropdown.prototype.handleMenuActionEvent_ = function(event) {
  Blockly.WidgetDiv.hideIfOwner(this);
  this.onItemSelected(this.menu_, event.target);
};

/**
 * Place the menu correctly on the screen, taking into account the dimensions
 * of the menu and the dimensions of the screen so that it doesn't run off any
 * edges.
 * @param {!goog.ui.Menu} menu The menu to position.
 * @private
 */
Blockly.FieldDropdown.prototype.positionMenu_ = function(menu) {
  var viewportBBox = Blockly.utils.getViewportBBox();
  var anchorBBox = this.getAnchorDimensions_();

  var menuSize = Blockly.utils.uiMenu.getSize(menu);

  var menuMaxHeightPx = Blockly.FieldDropdown.MAX_MENU_HEIGHT_VH
      * document.documentElement.clientHeight;
  if (menuSize.height > menuMaxHeightPx) {
    menuSize.height = menuMaxHeightPx;
  }

  if (this.sourceBlock_.RTL) {
    Blockly.utils.uiMenu.adjustBBoxesForRTL(viewportBBox, anchorBBox, menuSize);
  }
  Blockly.WidgetDiv.positionWithAnchor(viewportBBox, anchorBBox, menuSize,
      this.sourceBlock_.RTL);
};

/**
 * Returns the coordinates of the anchor rectangle for the widget div.
 * On a FieldDropdown we take the top-left corner of the field, then adjust for
 * the size of the checkmark that is displayed next to the currently selected
 * item. This means that the item text will be positioned directly under the
 * field text, rather than offset slightly.
 * @return {!Object} The bounding rectangle of the anchor, in window
 *     coordinates.
 * @private
>>>>>>> de39d5f2
 */
Blockly.FieldDropdown.prototype.onHide = function() {
  this.dropDownOpen_ = false;
  // Update colour to look selected.
  if (!this.disableColourChange_ && this.sourceBlock_) {
    if (this.sourceBlock_.isShadow()) {
      this.sourceBlock_.clearShadowColour();
    } else if (this.box_) {
      this.box_.setAttribute('fill', this.sourceBlock_.getColour());
    }
  }
};

/**
 * Handle the selection of an item in the dropdown menu.
 * @param {!goog.ui.Menu} menu The Menu component clicked.
 * @param {!goog.ui.MenuItem} menuItem The MenuItem selected within menu.
 */
Blockly.FieldDropdown.prototype.onItemSelected = function(menu, menuItem) {
<<<<<<< HEAD
  // pxtblockly: add extra check to make sure we don't double tap on any option
  if (!this.dropDownOpen_) return;
  var value = menuItem.getValue();
  if (this.sourceBlock_) {
    // Call any validation function, and allow it to override.
    value = this.callValidator(value);
  }
  if (value !== null) {
    this.setValue(value);

    // pxtblockly: Fire a UI event that an edit was complete
    if (this.sourceBlock_.workspace) {
      Blockly.Events.fire(new Blockly.Events.Ui(
          this.sourceBlock_, 'itemSelected', undefined, value));
    }
  }
=======
  this.setValue(menuItem.getValue());
>>>>>>> de39d5f2
};

/**
 * Factor out common words in statically defined options.
 * Create prefix and/or suffix labels.
 * @private
 */
Blockly.FieldDropdown.prototype.trimOptions_ = function() {
  this.prefixField = null;
  this.suffixField = null;
  var options = this.menuGenerator_;
  if (!Array.isArray(options)) {
    return;
  }
  var hasImages = false;

  // Localize label text and image alt text.
  for (var i = 0; i < options.length; i++) {
    var label = options[i][0];
    if (typeof label == 'string') {
      options[i][0] = Blockly.utils.replaceMessageReferences(label);
    } else {
      if (label.alt != null) {
        options[i][0].alt = Blockly.utils.replaceMessageReferences(label.alt);
      }
      hasImages = true;
    }
  }
  if (hasImages || options.length < 2) {
    return;  // Do nothing if too few items or at least one label is an image.
  }
  var strings = [];
  for (var i = 0; i < options.length; i++) {
    strings.push(options[i][0]);
  }
  var shortest = Blockly.utils.string.shortestStringLength(strings);
  var prefixLength = Blockly.utils.string.commonWordPrefix(strings, shortest);
  var suffixLength = Blockly.utils.string.commonWordSuffix(strings, shortest);
  if (!prefixLength && !suffixLength) {
    return;
  }
  if (shortest <= prefixLength + suffixLength) {
    // One or more strings will entirely vanish if we proceed.  Abort.
    return;
  }
  if (prefixLength) {
    this.prefixField = strings[0].substring(0, prefixLength - 1);
  }
  if (suffixLength) {
    this.suffixField = strings[0].substr(1 - suffixLength);
  }
<<<<<<< HEAD
=======

  this.menuGenerator_ = Blockly.FieldDropdown.applyTrim_(options, prefixLength,
      suffixLength);
};

/**
 * Use the calculated prefix and suffix lengths to trim all of the options in
 * the given array.
 * @param {!Array.<!Array>} options Array of option tuples:
 *     (human-readable text or image, language-neutral name).
 * @param {number} prefixLength The length of the common prefix.
 * @param {number} suffixLength The length of the common suffix
 * @return {!Array.<!Array>} A new array with all of the option text trimmed.
 */
Blockly.FieldDropdown.applyTrim_ = function(options,
    prefixLength, suffixLength) {
  var newOptions = [];
>>>>>>> de39d5f2
  // Remove the prefix and suffix from the options.
  var newOptions = [];
  for (var i = 0; i < options.length; i++) {
    var text = options[i][0];
    var value = options[i][1];
    text = text.substring(prefixLength, text.length - suffixLength);
    newOptions[i] = [text, value];
  }
  this.menuGenerator_ = newOptions;
};

/**
 * @return {boolean} True if the option list is generated by a function. Otherwise false.
 */
Blockly.FieldDropdown.prototype.isOptionListDynamic = function() {
  return typeof this.menuGenerator_ == 'function';
};

/**
 * Return a list of the options for this dropdown.
 * @return {!Array.<!Array>} Array of option tuples:
 *     (human-readable text or image, language-neutral name).
 * @throws If generated options are incorrectly structured.
 */
Blockly.FieldDropdown.prototype.getOptions = function() {
  if (this.isOptionListDynamic()) {
    var generatedOptions = this.menuGenerator_.call(this);
    Blockly.FieldDropdown.validateOptions_(generatedOptions);
    return generatedOptions;
  }
  return /** @type {!Array.<!Array.<string>>} */ (this.menuGenerator_);
};

/**
 * Ensure that the input value is a valid language-neutral option.
 * @param {string=} newValue The input value.
 * @return {?string} A valid language-neutral option, or null if invalid.
 * @protected
 */
Blockly.FieldDropdown.prototype.doClassValidation_ = function(newValue) {
  var isValueValid = false;
  var options = this.getOptions();
  for (var i = 0, option; option = options[i]; i++) {
    // Options are tuples of human-readable text and language-neutral values.
    if (option[1] == newValue) {
      isValueValid = true;
      break;
    }
  }
  if (!isValueValid) {
    if (this.sourceBlock_) {
      console.warn('Cannot set the dropdown\'s value to an unavailable option.' +
        ' Block type: ' + this.sourceBlock_.type + ', Field name: ' + this.name +
        ', Value: ' + newValue);
    }
    return null;
  }
  return newValue;
};

/**
 * Update the value of this dropdown field.
 * @param {string} newValue The new language-enutral value.
 * @protected
 */
<<<<<<< HEAD
Blockly.FieldDropdown.prototype.setValue = function(newValue) {
  if (newValue === null || newValue === this.value_) {
    return;  // No change if null.
  }
  if (this.sourceBlock_ && Blockly.Events.isEnabled()) {
    Blockly.Events.fire(new Blockly.Events.BlockChange(
        this.sourceBlock_, 'field', this.name, this.value_, newValue));
  }
  // Clear menu item for old value.
  if (this.selectedItem) {
    this.selectedItem.setChecked(false);
    this.selectedItem = null;
  }
  this.value_ = newValue;
  // Look up and display the human-readable text.
=======
Blockly.FieldDropdown.prototype.doValueUpdate_ = function(newValue) {
  Blockly.FieldDropdown.superClass_.doValueUpdate_.call(this, newValue);
>>>>>>> de39d5f2
  var options = this.getOptions();
  for (var i = 0, option; option = options[i]; i++) {
    if (option[1] == this.value_) {
      var content = option[0];
      if (typeof content == 'object') {
        this.imageJson_ = content;
        this.text_ = content.alt;
      } else {
        this.imageJson_ = null;
        this.text_ = content;
      }
    }
  }
};

/**
 * Updates the dropdown arrow to match the colour/style of the block.
 * @package
 */
Blockly.FieldDropdown.prototype.updateColour = function() {
  // Update arrow's colour.
  if (this.sourceBlock_ && this.arrow_) {
    if (this.sourceBlock_.isShadow()) {
      this.arrow_.style.fill = this.sourceBlock_.getColourShadow();
    } else {
      this.arrow_.style.fill = this.sourceBlock_.getColour();
    }
  }
};

/**
 * Sets the text in this field.  Trigger a rerender of the source block.
 * @param {?string} text New text.
 */
<<<<<<< HEAD
Blockly.FieldDropdown.prototype.setText = function(text) {
  if (text === null || text === this.text_) {
    // No change if null.
    return;
  }
  this.text_ = text;
  this.updateTextNode_();

  if (this.textElement_) {
    this.textElement_.parentNode.appendChild(this.arrow_);
  }
  if (this.sourceBlock_ && this.sourceBlock_.rendered) {
    this.sourceBlock_.render();
    this.sourceBlock_.bumpNeighbours_();
=======
Blockly.FieldDropdown.prototype.render_ = function() {
  // Hide both elements.
  this.textContent_.nodeValue = '';
  this.imageElement_.style.display = 'none';

  // Show correct element.
  if (this.imageJson_) {
    this.renderSelectedImage_();
  } else {
    this.renderSelectedText_();
>>>>>>> de39d5f2
  }
};

/**
 * Position a drop-down arrow at the appropriate location at render-time.
 * @param {number} x X position the arrow is being rendered at, in px.
 * @return {number} Amount of space the arrow is taking up, in px.
 */
<<<<<<< HEAD
Blockly.FieldDropdown.prototype.positionArrow = function(x) {
  if (!this.arrow_) {
    return 0;
=======
Blockly.FieldDropdown.prototype.renderSelectedImage_ = function() {
  this.imageElement_.style.display = '';
  this.imageElement_.setAttributeNS(
      Blockly.utils.dom.XLINK_NS, 'xlink:href', this.imageJson_.src);
  this.imageElement_.setAttribute('height', this.imageJson_.height);
  this.imageElement_.setAttribute('width', this.imageJson_.width);

  var arrowWidth = Blockly.Field.getCachedWidth(this.arrow_);
  // TODO: Standardize sizing, need to talk to rachel and abby about rendering
  //  redux.
  // I think really this means plus 10?
  this.size_.height = Number(this.imageJson_.height) + 19;
  this.size_.width = Number(this.imageJson_.width) + arrowWidth;

  if (this.sourceBlock_.RTL) {
    this.imageElement_.setAttribute('x', arrowWidth);
    this.textElement_.setAttribute('x', -1);
  } else {
    this.textElement_.setAttribute('text-anchor', 'end');
    this.textElement_.setAttribute('x', this.size_.width + 1);
>>>>>>> de39d5f2
  }

<<<<<<< HEAD
  var addedWidth = 0;
  if (this.sourceBlock_.RTL) {
    this.arrowX_ = this.arrowSize_ - Blockly.BlockSvg.DROPDOWN_ARROW_PADDING;
    addedWidth = this.arrowSize_ + Blockly.BlockSvg.DROPDOWN_ARROW_PADDING;
  } else {
    this.arrowX_ = x + Blockly.BlockSvg.DROPDOWN_ARROW_PADDING / 2;
    addedWidth = this.arrowSize_ + Blockly.BlockSvg.DROPDOWN_ARROW_PADDING;
  }
  if (this.box_) {
    // Bump positioning to the right for a box-type drop-down.
    this.arrowX_ += Blockly.BlockSvg.BOX_FIELD_PADDING;
  }
  this.arrow_.setAttribute('transform',
      'translate(' + this.arrowX_ + ',' + this.arrowY_ + ')'
  );
  return addedWidth;
};

/**
 * Close the dropdown menu if this input is being deleted.
 */
Blockly.FieldDropdown.prototype.dispose = function() {
  if (this.mouseOverWrapper_) {
    Blockly.unbindEvent_(this.mouseOverWrapper_);
    this.mouseOverWrapper_ = null;
  }
  if (this.mouseOutWrapper_) {
    Blockly.unbindEvent_(this.mouseOutWrapper_);
    this.mouseOutWrapper_ = null;
  }
  this.selectedItem = null;
  Blockly.WidgetDiv.hideIfOwner(this);
  Blockly.FieldDropdown.superClass_.dispose.call(this);
=======
/**
 * Renders the selected option, which must be text.
 * @private
 */
Blockly.FieldDropdown.prototype.renderSelectedText_ = function() {
  this.textContent_.nodeValue = this.getDisplayText_();
  this.textElement_.setAttribute('text-anchor', 'start');
  this.textElement_.setAttribute('x', 0);
  this.size_.height = Blockly.BlockSvg.MIN_BLOCK_Y;
  this.size_.width = Blockly.Field.getCachedWidth(this.textElement_);
};

/**
 * Validates the data structure to be processed as an options list.
 * @param {?} options The proposed dropdown options.
 * @throws If proposed options are incorrectly structured.
 * @private
 */
Blockly.FieldDropdown.validateOptions_ = function(options) {
  if (!Array.isArray(options)) {
    throw TypeError('FieldDropdown options must be an array.');
  }
  var foundError = false;
  for (var i = 0; i < options.length; ++i) {
    var tuple = options[i];
    if (!Array.isArray(tuple)) {
      foundError = true;
      console.error(
          'Invalid option[' + i + ']: Each FieldDropdown option must be an ' +
          'array. Found: ', tuple);
    } else if (typeof tuple[1] != 'string') {
      foundError = true;
      console.error(
          'Invalid option[' + i + ']: Each FieldDropdown option id must be ' +
          'a string. Found ' + tuple[1] + ' in: ', tuple);
    } else if ((typeof tuple[0] != 'string') &&
               (typeof tuple[0].src != 'string')) {
      foundError = true;
      console.error(
          'Invalid option[' + i + ']: Each FieldDropdown option must have a ' +
          'string label or image description. Found' + tuple[0] + ' in: ',
          tuple);
    }
  }
  if (foundError) {
    throw TypeError('Found invalid FieldDropdown options.');
  }
>>>>>>> de39d5f2
};

Blockly.Field.register('field_dropdown', Blockly.FieldDropdown);<|MERGE_RESOLUTION|>--- conflicted
+++ resolved
@@ -28,20 +28,16 @@
 
 goog.provide('Blockly.FieldDropdown');
 
+goog.require('Blockly.DropDownDiv');
 goog.require('Blockly.Events');
 goog.require('Blockly.Events.BlockChange');
 goog.require('Blockly.Field');
-<<<<<<< HEAD
-goog.require('Blockly.DropDownDiv');
-goog.require('goog.dom');
-=======
 goog.require('Blockly.utils');
 goog.require('Blockly.utils.dom');
 goog.require('Blockly.utils.string');
 goog.require('Blockly.utils.uiMenu');
 goog.require('Blockly.utils.userAgent');
 
->>>>>>> de39d5f2
 goog.require('goog.events');
 goog.require('goog.ui.Menu');
 goog.require('goog.ui.MenuItem');
@@ -99,17 +95,6 @@
 Blockly.FieldDropdown.CHECKMARK_OVERHANG = 25;
 
 /**
-<<<<<<< HEAD
- * Mouse cursor style when over the hotspot that initiates the editor.
- */
-Blockly.FieldDropdown.prototype.CURSOR = 'pointer';
-
-/**
- * Closure menu item currently selected.
- * @type {?goog.ui.MenuItem}
- */
-Blockly.FieldDropdown.prototype.selectedItem = null;
-=======
  * Maximum height of the dropdown menu, as a percentage of the viewport height.
  */
 Blockly.FieldDropdown.MAX_MENU_HEIGHT_VH = 0.45;
@@ -126,12 +111,17 @@
  */
 Blockly.FieldDropdown.ARROW_CHAR =
     Blockly.utils.userAgent.ANDROID ? '\u25BC' : '\u25BE';
->>>>>>> de39d5f2
 
 /**
  * Mouse cursor style when over the hotspot that initiates the editor.
  */
-Blockly.FieldDropdown.prototype.CURSOR = 'default';
+Blockly.FieldDropdown.prototype.CURSOR = 'pointer';
+
+/**
+ * Closure menu item currently selected.
+ * @type {?goog.ui.MenuItem}
+ */
+Blockly.FieldDropdown.prototype.selectedItem = null;
 
 /**
  * SVG image element if currently selected option is an image, or null.
@@ -155,12 +145,9 @@
  * Create the block UI for this dropdown.
  * @package
  */
-<<<<<<< HEAD
-Blockly.FieldDropdown.prototype.init = function() {
-  if (this.fieldGroup_) {
-    // Dropdown has already been initialized once.
-    return;
-  }
+Blockly.FieldDropdown.prototype.initView = function() {
+  Blockly.FieldDropdown.superClass_.initView.call(this);
+
   // Add dropdown arrow: "option ▾" (LTR) or "▾ אופציה" (RTL)
   // Positioned on render, after text size is calculated.
   /** @type {Number} */
@@ -176,15 +163,13 @@
   var arrowElement = placeImageInline ? 'image' : 'use';
   var arrowHref = placeImageInline ? Blockly.FieldDropdown.DROPDOWN_SVG_DATAURI : '#blocklyDropdownArrowSvg';
 
-  this.arrow_ = Blockly.utils.createSvgElement(arrowElement, {
+  this.arrow_ = Blockly.utils.dom.createSvgElement(arrowElement, {
     'height': this.arrowSize_ + 'px',
     'width': this.arrowSize_ + 'px'
   });
   this.arrow_.setAttributeNS('http://www.w3.org/1999/xlink',
       'xlink:href', arrowHref);
-  this.className_ += ' blocklyDropdownText';
-
-  Blockly.FieldDropdown.superClass_.init.call(this);
+
   // If not in a shadow block, draw a box.
   if (this.shouldShowRect_()) {
     this.box_ = Blockly.utils.createSvgElement('rect', {
@@ -206,32 +191,19 @@
   this.text_ = null;
   this.setText(text);
 
-  if (this.sourceBlock_.isEditable()) {
-    this.mouseOverWrapper_ =
-        Blockly.bindEvent_(
-            this.getClickTarget_(), 'mouseover', this, this.onMouseOver_);
-    this.mouseOutWrapper_ =
-        Blockly.bindEvent_(
-            this.getClickTarget_(), 'mouseout', this, this.onMouseOut_);
-=======
-Blockly.FieldDropdown.prototype.initView = function() {
-  Blockly.FieldDropdown.superClass_.initView.call(this);
-
-  this.imageElement_ = Blockly.utils.dom.createSvgElement( 'image',
-      {
-        'y': Blockly.FieldDropdown.IMAGE_Y_OFFSET
-      }, this.fieldGroup_);
-
-  this.arrow_ = Blockly.utils.dom.createSvgElement('tspan', {}, this.textElement_);
-  this.arrow_.appendChild(document.createTextNode(
-      this.sourceBlock_.RTL ?
-      Blockly.FieldDropdown.ARROW_CHAR + ' ' :
-      ' ' + Blockly.FieldDropdown.ARROW_CHAR));
   if (this.sourceBlock_.RTL) {
     this.textElement_.insertBefore(this.arrow_, this.textContent_);
   } else {
     this.textElement_.appendChild(this.arrow_);
->>>>>>> de39d5f2
+  }
+
+  if (this.sourceBlock_.isEditable()) {
+    this.mouseOverWrapper_ =
+        Blockly.bindEventWithChecks_(
+            this.getClickTarget_(), 'mouseover', this, this.onMouseOver_);
+    this.mouseOutWrapper_ =
+        Blockly.bindEventWithChecks_(
+            this.getClickTarget_(), 'mouseout', this, this.onMouseOut_);
   }
 };
 
@@ -240,7 +212,6 @@
  * @param {!Event} e Mouse over event.
  * @private
  */
-<<<<<<< HEAD
 Blockly.FieldDropdown.prototype.onMouseOver_ = function(e) {
   if (this.sourceBlock_.isInFlyout) return;
   var gesture = this.sourceBlock_.workspace.getGesture(e);
@@ -284,6 +255,54 @@
  * @private
  */
 Blockly.FieldDropdown.prototype.showEditor_ = function() {
+  Blockly.WidgetDiv.show(this, this.sourceBlock_.RTL,
+      this.widgetDispose_.bind(this));
+  this.menu_ = this.widgetCreate_();
+
+  this.menu_.render(Blockly.WidgetDiv.DIV);
+  // Element gets created in render.
+  Blockly.utils.dom.addClass(this.menu_.getElement(), 'blocklyDropdownMenu');
+
+  this.positionMenu_(this.menu_);
+
+  // TODO shakao: port closure or figure out if necessary
+  // var menuDom = menu_.getElement();
+  // Record menuSize after adding menu.
+  // var menuSize = goog.style.getSize(menuDom);
+  // Recalculate height for the total content, not only box height.
+  // menuSize.height = menuDom.scrollHeight;
+
+  var primaryColour = (this.sourceBlock_.isShadow()) ?
+    this.sourceBlock_.parentBlock_.getColour() : this.sourceBlock_.getColour();
+
+  Blockly.DropDownDiv.setColour(primaryColour, this.sourceBlock_.getColourTertiary());
+
+  var category = (this.sourceBlock_.isShadow()) ?
+    this.sourceBlock_.parentBlock_.getCategory() : this.sourceBlock_.getCategory();
+  Blockly.DropDownDiv.setCategory(category);
+
+  // Focusing needs to be handled after the menu is rendered and positioned.
+  // Otherwise it will cause a page scroll to get the misplaced menu in
+  // view. See issue #1329.
+  this.menu_.setAllowAutoFocus(true);
+  this.menu_.getElement().focus();
+
+  // Update colour to look selected.
+  if (!this.disableColourChange_) {
+    if (this.sourceBlock_.isShadow()) {
+      this.sourceBlock_.setShadowColour(this.sourceBlock_.getColourTertiary());
+    } else if (this.box_) {
+      this.box_.setAttribute('fill', this.sourceBlock_.getColourTertiary());
+    }
+  }
+};
+
+/**
+ * Create the dropdown editor widget.
+ * @return {goog.ui.Menu} The newly created dropdown menu.
+ * @private
+ */
+Blockly.FieldDropdown.prototype.widgetCreate_ = function() {
   var options = this.getOptions();
   if (options.length == 0) return;
 
@@ -291,8 +310,6 @@
   // If there is an existing drop-down someone else owns, hide it immediately and clear it.
   Blockly.DropDownDiv.hideWithoutAnimation();
   Blockly.DropDownDiv.clearContent();
-
-  var contentDiv = Blockly.DropDownDiv.getContentDiv();
 
   var thisField = this;
 
@@ -311,36 +328,6 @@
 
   var menu = new goog.ui.Menu();
   menu.setRightToLeft(this.sourceBlock_.RTL);
-=======
-Blockly.FieldDropdown.prototype.showEditor_ = function() {
-  Blockly.WidgetDiv.show(this, this.sourceBlock_.RTL,
-      this.widgetDispose_.bind(this));
-  this.menu_ = this.widgetCreate_();
-
-  this.menu_.render(Blockly.WidgetDiv.DIV);
-  // Element gets created in render.
-  Blockly.utils.dom.addClass(this.menu_.getElement(), 'blocklyDropdownMenu');
-
-  this.positionMenu_(this.menu_);
-
-  // Focusing needs to be handled after the menu is rendered and positioned.
-  // Otherwise it will cause a page scroll to get the misplaced menu in
-  // view. See issue #1329.
-  this.menu_.setAllowAutoFocus(true);
-  this.menu_.getElement().focus();
-};
-
-/**
- * Create the dropdown editor widget.
- * @return {goog.ui.Menu} The newly created dropdown menu.
- * @private
- */
-Blockly.FieldDropdown.prototype.widgetCreate_ = function() {
-  var menu = new goog.ui.Menu();
-  menu.setRightToLeft(this.sourceBlock_.RTL);
-
-  var options = this.getOptions();
->>>>>>> de39d5f2
   for (var i = 0; i < options.length; i++) {
     var content = options[i][0]; // Human-readable text or image.
     var value = options[i][1];   // Language-neutral value.
@@ -371,46 +358,6 @@
       this.selectedItem = menuItem;
     }
   }
-<<<<<<< HEAD
-  // Listen for mouse/keyboard events.
-  goog.events.listen(menu, goog.ui.Component.EventType.ACTION, callback);
-
-  // Record windowSize and scrollOffset before adding menu.
-  menu.render(contentDiv);
-  var menuDom = menu.getElement();
-  Blockly.utils.addClass(menuDom, 'blocklyDropdownMenu');
-  // Record menuSize after adding menu.
-  var menuSize = goog.style.getSize(menuDom);
-  // Recalculate height for the total content, not only box height.
-  menuSize.height = menuDom.scrollHeight;
-
-  var primaryColour = (this.sourceBlock_.isShadow()) ?
-    this.sourceBlock_.parentBlock_.getColour() : this.sourceBlock_.getColour();
-
-  Blockly.DropDownDiv.setColour(primaryColour, this.sourceBlock_.getColourTertiary());
-
-  var category = (this.sourceBlock_.isShadow()) ?
-    this.sourceBlock_.parentBlock_.getCategory() : this.sourceBlock_.getCategory();
-  Blockly.DropDownDiv.setCategory(category);
-
-  Blockly.DropDownDiv.showPositionedByField(this, this.onHide.bind(this));
-
-  menu.setAllowAutoFocus(true);
-  menuDom.focus();
-
-  // Update colour to look selected.
-  if (!this.disableColourChange_) {
-    if (this.sourceBlock_.isShadow()) {
-      this.sourceBlock_.setShadowColour(this.sourceBlock_.getColourTertiary());
-    } else if (this.box_) {
-      this.box_.setAttribute('fill', this.sourceBlock_.getColourTertiary());
-    }
-  }
-};
-
-/**
- * Callback for when the drop-down is hidden.
-=======
 
   this.menuActionEventKey_ = goog.events.listen(
       menu,
@@ -428,6 +375,19 @@
  */
 Blockly.FieldDropdown.prototype.widgetDispose_ = function() {
   goog.events.unlistenByKey(this.menuActionEventKey_);
+
+  if (this.mouseOverWrapper_) {
+    Blockly.unbindEvent_(this.mouseOverWrapper_);
+    this.mouseOverWrapper_ = null;
+  }
+  if (this.mouseOutWrapper_) {
+    Blockly.unbindEvent_(this.mouseOutWrapper_);
+    this.mouseOutWrapper_ = null;
+  }
+
+  this.selectedItem = null;
+
+  // TODO shakao: needs hideIfOwner ?
 };
 
 /**
@@ -475,7 +435,6 @@
  * @return {!Object} The bounding rectangle of the anchor, in window
  *     coordinates.
  * @private
->>>>>>> de39d5f2
  */
 Blockly.FieldDropdown.prototype.onHide = function() {
   this.dropDownOpen_ = false;
@@ -495,26 +454,16 @@
  * @param {!goog.ui.MenuItem} menuItem The MenuItem selected within menu.
  */
 Blockly.FieldDropdown.prototype.onItemSelected = function(menu, menuItem) {
-<<<<<<< HEAD
   // pxtblockly: add extra check to make sure we don't double tap on any option
   if (!this.dropDownOpen_) return;
-  var value = menuItem.getValue();
-  if (this.sourceBlock_) {
-    // Call any validation function, and allow it to override.
-    value = this.callValidator(value);
-  }
-  if (value !== null) {
-    this.setValue(value);
-
-    // pxtblockly: Fire a UI event that an edit was complete
-    if (this.sourceBlock_.workspace) {
-      Blockly.Events.fire(new Blockly.Events.Ui(
-          this.sourceBlock_, 'itemSelected', undefined, value));
-    }
-  }
-=======
+
   this.setValue(menuItem.getValue());
->>>>>>> de39d5f2
+
+  // pxtblockly: Fire a UI event that an edit was complete
+  if (this.sourceBlock_.workspace) {
+    Blockly.Events.fire(new Blockly.Events.Ui(
+        this.sourceBlock_, 'itemSelected', undefined, value));
+  }
 };
 
 /**
@@ -566,8 +515,6 @@
   if (suffixLength) {
     this.suffixField = strings[0].substr(1 - suffixLength);
   }
-<<<<<<< HEAD
-=======
 
   this.menuGenerator_ = Blockly.FieldDropdown.applyTrim_(options, prefixLength,
       suffixLength);
@@ -585,7 +532,6 @@
 Blockly.FieldDropdown.applyTrim_ = function(options,
     prefixLength, suffixLength) {
   var newOptions = [];
->>>>>>> de39d5f2
   // Remove the prefix and suffix from the options.
   var newOptions = [];
   for (var i = 0; i < options.length; i++) {
@@ -651,27 +597,11 @@
  * @param {string} newValue The new language-enutral value.
  * @protected
  */
-<<<<<<< HEAD
-Blockly.FieldDropdown.prototype.setValue = function(newValue) {
-  if (newValue === null || newValue === this.value_) {
-    return;  // No change if null.
-  }
-  if (this.sourceBlock_ && Blockly.Events.isEnabled()) {
-    Blockly.Events.fire(new Blockly.Events.BlockChange(
-        this.sourceBlock_, 'field', this.name, this.value_, newValue));
-  }
-  // Clear menu item for old value.
-  if (this.selectedItem) {
-    this.selectedItem.setChecked(false);
-    this.selectedItem = null;
-  }
-  this.value_ = newValue;
-  // Look up and display the human-readable text.
-=======
 Blockly.FieldDropdown.prototype.doValueUpdate_ = function(newValue) {
   Blockly.FieldDropdown.superClass_.doValueUpdate_.call(this, newValue);
->>>>>>> de39d5f2
   var options = this.getOptions();
+
+  // TODO shakao check if need to clear menu item for old value
   for (var i = 0, option; option = options[i]; i++) {
     if (option[1] == this.value_) {
       var content = option[0];
@@ -705,12 +635,13 @@
  * Sets the text in this field.  Trigger a rerender of the source block.
  * @param {?string} text New text.
  */
-<<<<<<< HEAD
 Blockly.FieldDropdown.prototype.setText = function(text) {
   if (text === null || text === this.text_) {
     // No change if null.
     return;
   }
+
+  // TODO shakao check if fixes needed google/blockly/commit/b98eef2ae2cea191bdd6c82b78729a5ea275ea14
   this.text_ = text;
   this.updateTextNode_();
 
@@ -720,18 +651,6 @@
   if (this.sourceBlock_ && this.sourceBlock_.rendered) {
     this.sourceBlock_.render();
     this.sourceBlock_.bumpNeighbours_();
-=======
-Blockly.FieldDropdown.prototype.render_ = function() {
-  // Hide both elements.
-  this.textContent_.nodeValue = '';
-  this.imageElement_.style.display = 'none';
-
-  // Show correct element.
-  if (this.imageJson_) {
-    this.renderSelectedImage_();
-  } else {
-    this.renderSelectedText_();
->>>>>>> de39d5f2
   }
 };
 
@@ -740,35 +659,11 @@
  * @param {number} x X position the arrow is being rendered at, in px.
  * @return {number} Amount of space the arrow is taking up, in px.
  */
-<<<<<<< HEAD
 Blockly.FieldDropdown.prototype.positionArrow = function(x) {
   if (!this.arrow_) {
     return 0;
-=======
-Blockly.FieldDropdown.prototype.renderSelectedImage_ = function() {
-  this.imageElement_.style.display = '';
-  this.imageElement_.setAttributeNS(
-      Blockly.utils.dom.XLINK_NS, 'xlink:href', this.imageJson_.src);
-  this.imageElement_.setAttribute('height', this.imageJson_.height);
-  this.imageElement_.setAttribute('width', this.imageJson_.width);
-
-  var arrowWidth = Blockly.Field.getCachedWidth(this.arrow_);
-  // TODO: Standardize sizing, need to talk to rachel and abby about rendering
-  //  redux.
-  // I think really this means plus 10?
-  this.size_.height = Number(this.imageJson_.height) + 19;
-  this.size_.width = Number(this.imageJson_.width) + arrowWidth;
-
-  if (this.sourceBlock_.RTL) {
-    this.imageElement_.setAttribute('x', arrowWidth);
-    this.textElement_.setAttribute('x', -1);
-  } else {
-    this.textElement_.setAttribute('text-anchor', 'end');
-    this.textElement_.setAttribute('x', this.size_.width + 1);
->>>>>>> de39d5f2
-  }
-
-<<<<<<< HEAD
+  }
+
   var addedWidth = 0;
   if (this.sourceBlock_.RTL) {
     this.arrowX_ = this.arrowSize_ - Blockly.BlockSvg.DROPDOWN_ARROW_PADDING;
@@ -786,23 +681,31 @@
   );
   return addedWidth;
 };
-
-/**
- * Close the dropdown menu if this input is being deleted.
- */
-Blockly.FieldDropdown.prototype.dispose = function() {
-  if (this.mouseOverWrapper_) {
-    Blockly.unbindEvent_(this.mouseOverWrapper_);
-    this.mouseOverWrapper_ = null;
-  }
-  if (this.mouseOutWrapper_) {
-    Blockly.unbindEvent_(this.mouseOutWrapper_);
-    this.mouseOutWrapper_ = null;
-  }
-  this.selectedItem = null;
-  Blockly.WidgetDiv.hideIfOwner(this);
-  Blockly.FieldDropdown.superClass_.dispose.call(this);
-=======
+  
+// TODO shakao see how to integrate this
+Blockly.FieldDropdown.prototype.renderSelectedImage_ = function() {
+  this.imageElement_.style.display = '';
+  this.imageElement_.setAttributeNS(
+      Blockly.utils.dom.XLINK_NS, 'xlink:href', this.imageJson_.src);
+  this.imageElement_.setAttribute('height', this.imageJson_.height);
+  this.imageElement_.setAttribute('width', this.imageJson_.width);
+
+  var arrowWidth = Blockly.Field.getCachedWidth(this.arrow_);
+  // TODO: Standardize sizing, need to talk to rachel and abby about rendering
+  //  redux.
+  // I think really this means plus 10?
+  this.size_.height = Number(this.imageJson_.height) + 19;
+  this.size_.width = Number(this.imageJson_.width) + arrowWidth;
+
+  if (this.sourceBlock_.RTL) {
+    this.imageElement_.setAttribute('x', arrowWidth);
+    this.textElement_.setAttribute('x', -1);
+  } else {
+    this.textElement_.setAttribute('text-anchor', 'end');
+    this.textElement_.setAttribute('x', this.size_.width + 1);
+  }
+}
+
 /**
  * Renders the selected option, which must be text.
  * @private
@@ -850,7 +753,6 @@
   if (foundError) {
     throw TypeError('Found invalid FieldDropdown options.');
   }
->>>>>>> de39d5f2
 };
 
 Blockly.Field.register('field_dropdown', Blockly.FieldDropdown);