/**
 * @license
 * Copyright 2019 Google LLC
 * SPDX-License-Identifier: Apache-2.0
 */

/**
 * @fileoverview An object that owns a block's rendering SVG elements.
 * @author samelh@google.com (Sam El-Husseini)
 */

'use strict';

goog.provide('Blockly.zelos.PathObject');

goog.require('Blockly.blockRendering.PathObject');
goog.require('Blockly.utils.dom');
goog.require('Blockly.utils.object');
goog.require('Blockly.utils.Svg');
goog.require('Blockly.zelos.ConstantProvider');

goog.requireType('Blockly.Theme');


/**
 * An object that handles creating and setting each of the SVG elements
 * used by the renderer.
 * @param {!SVGElement} root The root SVG element.
 * @param {!Blockly.Theme.BlockStyle} style The style object to use for
 *     colouring.
 * @param {!Blockly.zelos.ConstantProvider} constants The renderer's constants.
 * @constructor
 * @extends {Blockly.blockRendering.PathObject}
 * @package
 */
Blockly.zelos.PathObject = function(root, style, constants) {
  Blockly.zelos.PathObject.superClass_.constructor.call(this, root, style,
      constants);

  /**
   * The renderer's constant provider.
   * @type {!Blockly.zelos.ConstantProvider}
   */
  this.constants = constants;

  /**
   * The selected path of the block.
   * @type {?SVGElement}
   * @private
   */
  this.svgPathSelected_ = null;

  /**
   * The outline paths on the block.
   * @type {!Object<string, !SVGElement>}
   * @private
   */
  this.outlines_ = Object.create(null);

  /**
   * A set used to determine which outlines were used during a draw pass.  The
   * set is initialized with a reference to all the outlines in
   * `this.outlines_`. Every time we use an outline during the draw pass, the
   * reference is removed from this set.
   * @type {Object<string, number>}
   * @private
   */
  this.remainingOutlines_ = null;

  /**
   * The type of block's output connection shape.  This is set when a block with
   * an output connection is drawn.
   * @package
   */
  this.outputShapeType = null;
};
Blockly.utils.object.inherits(Blockly.zelos.PathObject,
    Blockly.blockRendering.PathObject);

/**
 * @override
 */
Blockly.zelos.PathObject.prototype.setPath = function(pathString) {
  Blockly.zelos.PathObject.superClass_.setPath.call(this, pathString);
  if (this.svgPathSelected_) {
    this.svgPathSelected_.setAttribute('d', pathString);
  }
};

/**
 * @override
 */
Blockly.zelos.PathObject.prototype.applyColour = function(block) {
  Blockly.zelos.PathObject.superClass_.applyColour.call(this, block);
  // Set shadow stroke colour.
  if (block.isShadow() && block.getParent()) {
    this.svgPath.setAttribute('stroke', block.getParent().style.colourTertiary);
  }

  // Apply colour to outlines.
  for (var key in this.outlines_) {
    this.outlines_[key].setAttribute('fill', this.style.colourTertiary);
  }
};

/**
 * @override
 */
Blockly.zelos.PathObject.prototype.flipRTL = function() {
  Blockly.zelos.PathObject.superClass_.flipRTL.call(this);
  // Mirror each input outline path.
  for (var key in this.outlines_) {
    this.outlines_[key].setAttribute('transform', 'scale(-1 1)');
  }
};

/**
 * @override
 */
Blockly.zelos.PathObject.prototype.updateSelected = function(enable) {
  this.setClass_('blocklySelected', enable);
  if (enable) {
    if (!this.svgPathSelected_) {
      this.svgPathSelected_ =
        /** @type {!SVGElement} */ (this.svgPath.cloneNode(true));
      this.svgPathSelected_.setAttribute('fill', 'none');
      this.svgPathSelected_.setAttribute('filter',
<<<<<<< HEAD
          'url(#' + this.constants_.selectedGlowFilterId + ')');
=======
          'url(#' + this.constants.selectedGlowFilterId + ')');
>>>>>>> a9f9086e
      this.svgRoot.appendChild(this.svgPathSelected_);
    }
  } else {
    if (this.svgPathSelected_) {
      this.svgRoot.removeChild(this.svgPathSelected_);
      this.svgPathSelected_ = null;
    }
  }
};

/**
 * @override
 */
Blockly.zelos.PathObject.prototype.updateReplacementFade = function(
    enable) {
  this.setClass_('blocklyReplaceable', enable);
  if (enable) {
    this.svgPath.setAttribute('filter',
        'url(#' + this.constants.replacementGlowFilterId + ')');
  } else {
    this.svgPath.removeAttribute('filter');
  }
};

/**
 * @override
 */
Blockly.zelos.PathObject.prototype.updateShapeForInputHighlight = function(
    conn, enable) {
  var name = conn.getParentInput().name;
  var outlinePath = this.getOutlinePath_(name);
  if (!outlinePath) {
    return;
  }
  if (enable) {
    outlinePath.setAttribute('filter',
        'url(#' + this.constants.replacementGlowFilterId + ')');
  } else {
    outlinePath.removeAttribute('filter');
  }
};

/**
 * Method that's called when the drawer is about to draw the block.
 * @package
 */
Blockly.zelos.PathObject.prototype.beginDrawing = function() {
  this.remainingOutlines_ = Object.create(null);
  for (var key in this.outlines_) {
    // The value set here isn't used anywhere, we are just using the
    // object as a Set data structure.
    this.remainingOutlines_[key] = 1;
  }
};

/**
 * Method that's called when the drawer is done drawing.
 * @package
 */
Blockly.zelos.PathObject.prototype.endDrawing = function() {
  // Go through all remaining outlines that were not used this draw pass, and
  // remove them.
  if (this.remainingOutlines_) {
    for (var key in this.remainingOutlines_) {
      this.removeOutlinePath_(key);
    }
  }
  this.remainingOutlines_ = null;
};

/**
 * Set the path generated by the renderer for an outline path on the respective
 * outline path SVG element.
 * @param {string} name The input name.
 * @param {string} pathString The path.
 * @package
 */
Blockly.zelos.PathObject.prototype.setOutlinePath = function(name, pathString) {
  var outline = this.getOutlinePath_(name);
  outline.setAttribute('d', pathString);
  outline.setAttribute('fill', this.style.colourTertiary);
};

/**
 * Create's an outline path for the specified input.
 * @param {string} name The input name.
 * @return {!SVGElement} The SVG outline path.
 * @private
 */
Blockly.zelos.PathObject.prototype.getOutlinePath_ = function(name) {
  if (!this.outlines_[name]) {
    this.outlines_[name] = Blockly.utils.dom.createSvgElement(
        Blockly.utils.Svg.PATH, {
          'class': 'blocklyOutlinePath',
          // IE doesn't like paths without the data definition, set empty default
          'd': ''
        },
        this.svgRoot);
  }
  if (this.remainingOutlines_) {
    delete this.remainingOutlines_[name];
  }
  return this.outlines_[name];
};

/**
 * Remove an outline path that is associated with the specified input.
 * @param {string} name The input name.
 * @private
 */
Blockly.zelos.PathObject.prototype.removeOutlinePath_ = function(name) {
  this.outlines_[name].parentNode.removeChild(this.outlines_[name]);
  delete this.outlines_[name];
};<|MERGE_RESOLUTION|>--- conflicted
+++ resolved
@@ -125,11 +125,7 @@
         /** @type {!SVGElement} */ (this.svgPath.cloneNode(true));
       this.svgPathSelected_.setAttribute('fill', 'none');
       this.svgPathSelected_.setAttribute('filter',
-<<<<<<< HEAD
-          'url(#' + this.constants_.selectedGlowFilterId + ')');
-=======
           'url(#' + this.constants.selectedGlowFilterId + ')');
->>>>>>> a9f9086e
       this.svgRoot.appendChild(this.svgPathSelected_);
     }
   } else {
