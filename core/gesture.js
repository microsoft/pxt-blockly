--- conflicted
+++ resolved
@@ -70,11 +70,7 @@
    * @type {Blockly.utils.Coordinate}
    * @private
    */
-<<<<<<< HEAD
-  this.currentDragDeltaXY_ = new goog.math.Coordinate(0, 0);
-=======
   this.currentDragDeltaXY_ = null;
->>>>>>> de39d5f2
 
   /**
    * The bubble that the gesture started on, or null if it did not start on a
@@ -966,7 +962,34 @@
   return this.hasStarted_;
 };
 
-<<<<<<< HEAD
+/**
+ * Get a list of the insertion markers that currently exist.  Block drags have
+ * 0, 1, or 2 insertion markers.
+ * @return {!Array.<!Blockly.BlockSvg>} A possibly empty list of insertion
+ *     marker blocks.
+ * @package
+ */
+Blockly.Gesture.prototype.getInsertionMarkers = function() {
+  if (this.blockDragger_) {
+    return this.blockDragger_.getInsertionMarkers();
+  }
+  return [];
+};
+
+/**
+ * Is a drag or other gesture currently in progress on any workspace?
+ * @return {boolean} True if gesture is occurring.
+ */
+Blockly.Gesture.inProgress = function() {
+  var workspaces = Blockly.Workspace.getAll();
+  for (var i = 0, workspace; workspace = workspaces[i]; i++) {
+    if (workspace.currentGesture_) {
+      return true;
+    }
+  }
+  return false;
+};
+
 /* Scratch-specific */
 
 /**
@@ -1042,32 +1065,4 @@
   }
   newBlock.select();
   this.targetBlock_ = newBlock;
-=======
-/**
- * Get a list of the insertion markers that currently exist.  Block drags have
- * 0, 1, or 2 insertion markers.
- * @return {!Array.<!Blockly.BlockSvg>} A possibly empty list of insertion
- *     marker blocks.
- * @package
- */
-Blockly.Gesture.prototype.getInsertionMarkers = function() {
-  if (this.blockDragger_) {
-    return this.blockDragger_.getInsertionMarkers();
-  }
-  return [];
-};
-
-/**
- * Is a drag or other gesture currently in progress on any workspace?
- * @return {boolean} True if gesture is occurring.
- */
-Blockly.Gesture.inProgress = function() {
-  var workspaces = Blockly.Workspace.getAll();
-  for (var i = 0, workspace; workspace = workspaces[i]; i++) {
-    if (workspace.currentGesture_) {
-      return true;
-    }
-  }
-  return false;
->>>>>>> de39d5f2
-};+}