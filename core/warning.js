--- conflicted
+++ resolved
@@ -152,13 +152,8 @@
  * @param {!Event} _e Mouse up event.
  * @private
  */
-<<<<<<< HEAD
-Blockly.Warning.prototype.bodyFocus_ = function(
-    /* eslint-disable no-unused-vars */ e /* eslint-enable no-unused-vars */) {
-=======
 
 Blockly.Warning.prototype.bodyFocus_ = function(_e) {
->>>>>>> c3b5bb21
   this.bubble_.promote_();
 };
 
