/**
 * @license
 * Copyright 2012 Google LLC
 *
 * Licensed under the Apache License, Version 2.0 (the "License");
 * you may not use this file except in compliance with the License.
 * You may obtain a copy of the License at
 *
 *   http://www.apache.org/licenses/LICENSE-2.0
 *
 * Unless required by applicable law or agreed to in writing, software
 * distributed under the License is distributed on an "AS IS" BASIS,
 * WITHOUT WARRANTIES OR CONDITIONS OF ANY KIND, either express or implied.
 * See the License for the specific language governing permissions and
 * limitations under the License.
 */

/**
 * @fileoverview Utility methods.
 * These methods are not specific to Blockly, and could be factored out into
 * a JavaScript framework such as Closure.
 * @author fraser@google.com (Neil Fraser)
 */
'use strict';

/**
 * @name Blockly.utils
 * @namespace
 */
goog.provide('Blockly.utils');

goog.require('Blockly.Msg');
goog.require('Blockly.constants');
goog.require('Blockly.utils.colour');
goog.require('Blockly.utils.Coordinate');
<<<<<<< HEAD
goog.require('Blockly.utils.dom');
=======
goog.require('Blockly.utils.global');
>>>>>>> 1a2fb6dd
goog.require('Blockly.utils.string');
goog.require('Blockly.utils.style');
goog.require('Blockly.utils.userAgent');


/**
 * Removes a node from its parent. No-op if not attached to a parent.
 * @param {Node} node The node to remove.
 * @return {Node} The node removed if removed; else, null.
 */
// Copied from Closure goog.dom.removeNode
Blockly.utils.dom.removeNode = function(node) {
  return node && node.parentNode ? node.parentNode.removeChild(node) : null;
};

/**
 * Don't do anything for this event, just halt propagation.
 * @param {!Event} e An event.
 */
Blockly.utils.noEvent = function(e) {
  // This event has been handled.  No need to bubble up to the document.
  e.preventDefault();
  e.stopPropagation();
};

/**
 * Is this event targeting a text input widget?
 * @param {!Event} e An event.
 * @return {boolean} True if text input.
 */
Blockly.utils.isTargetInput = function(e) {
  return e.target.type == 'textarea' || e.target.type == 'text' ||
         e.target.type == 'number' || e.target.type == 'email' ||
         e.target.type == 'password' || e.target.type == 'search' ||
         e.target.type == 'tel' || e.target.type == 'url' ||
         e.target.isContentEditable;
};

/**
 * Return the coordinates of the top-left corner of this element relative to
 * its parent.  Only for SVG elements and children (e.g. rect, g, path).
 * @param {!Element} element SVG element to find the coordinates of.
 * @return {!Blockly.utils.Coordinate} Object with .x and .y properties.
 */
Blockly.utils.getRelativeXY = function(element) {
  var xy = new Blockly.utils.Coordinate(0, 0);
  // First, check for x and y attributes.
  var x = element.getAttribute('x');
  if (x) {
    xy.x = parseInt(x, 10);
  }
  var y = element.getAttribute('y');
  if (y) {
    xy.y = parseInt(y, 10);
  }
  // Second, check for transform="translate(...)" attribute.
  var transform = element.getAttribute('transform');
  var r = transform && transform.match(Blockly.utils.getRelativeXY.XY_REGEX_);
  if (r) {
    xy.x += Number(r[1]);
    if (r[3]) {
      xy.y += Number(r[3]);
    }
  }

  // Then check for style = transform: translate(...) or translate3d(...)
  var style = element.getAttribute('style');
  if (style && style.indexOf('translate') > -1) {
    var styleComponents =
        style.match(Blockly.utils.getRelativeXY.XY_STYLE_REGEX_);
    if (styleComponents) {
      xy.x += Number(styleComponents[1]);
      if (styleComponents[3]) {
        xy.y += Number(styleComponents[3]);
      }
    }
  }
  return xy;
};

/**
 * Return the coordinates of the top-left corner of this element relative to
 * the div Blockly was injected into.
 * @param {!Element} element SVG element to find the coordinates of. If this is
 *     not a child of the div Blockly was injected into, the behaviour is
 *     undefined.
 * @return {!Blockly.utils.Coordinate} Object with .x and .y properties.
 */
Blockly.utils.getInjectionDivXY_ = function(element) {
  var x = 0;
  var y = 0;
  while (element) {
    var xy = Blockly.utils.getRelativeXY(element);
    x = x + xy.x;
    y = y + xy.y;
    var classes = element.getAttribute('class') || '';
    if ((' ' + classes + ' ').indexOf(' injectionDiv ') != -1) {
      break;
    }
    element = /** @type {!Element} */ (element.parentNode);
  }
  return new Blockly.utils.Coordinate(x, y);
};

/**
 * Static regex to pull the x,y values out of an SVG translate() directive.
 * Note that Firefox and IE (9,10) return 'translate(12)' instead of
 * 'translate(12, 0)'.
 * Note that IE (9,10) returns 'translate(16 8)' instead of 'translate(16, 8)'.
 * Note that IE has been reported to return scientific notation (0.123456e-42).
 * @type {!RegExp}
 * @private
 */
Blockly.utils.getRelativeXY.XY_REGEX_ =
    /translate\(\s*([-+\d.e]+)([ ,]\s*([-+\d.e]+)\s*)?/;

/**
 * Static regex to pull the x,y values out of a translate() or translate3d()
 * style property.
 * Accounts for same exceptions as XY_REGEX_.
 * @type {!RegExp}
 * @private
 */
Blockly.utils.getRelativeXY.XY_STYLE_REGEX_ =
    /transform:\s*translate(?:3d)?\(\s*([-+\d.e]+)\s*px([ ,]\s*([-+\d.e]+)\s*px)?/;

/**
 * Is this event a right-click?
 * @param {!Event} e Mouse event.
 * @return {boolean} True if right-click.
 */
Blockly.utils.isRightButton = function(e) {
  if (e.ctrlKey && Blockly.utils.userAgent.MAC) {
    // Control-clicking on Mac OS X is treated as a right-click.
    // WebKit on Mac OS X fails to change button to 2 (but Gecko does).
    return true;
  }
  return e.button == 2;
};

/**
 * Return the converted coordinates of the given mouse event.
 * The origin (0,0) is the top-left corner of the Blockly SVG.
 * @param {!Event} e Mouse event.
 * @param {!Element} svg SVG element.
 * @param {SVGMatrix} matrix Inverted screen CTM to use.
 * @return {!SVGPoint} Object with .x and .y properties.
 */
Blockly.utils.mouseToSvg = function(e, svg, matrix) {
  var svgPoint = svg.createSVGPoint();
  svgPoint.x = e.clientX;
  svgPoint.y = e.clientY;

  if (!matrix) {
    matrix = svg.getScreenCTM().inverse();
  }
  return svgPoint.matrixTransform(matrix);
};

/**
 * Get the scroll delta of a mouse event in pixel units.
 * @param {!Event} e Mouse event.
 * @return {{x: number, y: number}} Scroll delta object with .x and .y
 *    properties.
 */
Blockly.utils.getScrollDeltaPixels = function(e) {
  switch (e.deltaMode) {
    case 0x00:  // Pixel mode.
    default:
      return {
        x: e.deltaX,
        y: e.deltaY
      };
    case 0x01:  // Line mode.
      return {
        x: e.deltaX * Blockly.LINE_MODE_MULTIPLIER,
        y: e.deltaY * Blockly.LINE_MODE_MULTIPLIER
      };
    case 0x02:  // Page mode.
      return {
        x: e.deltaX * Blockly.PAGE_MODE_MULTIPLIER,
        y: e.deltaY * Blockly.PAGE_MODE_MULTIPLIER
      };
  }
};

/**
 * Parse a string with any number of interpolation tokens (%1, %2, ...).
 * It will also replace string table references (e.g., %{bky_my_msg} and
 * %{BKY_MY_MSG} will both be replaced with the value in
 * Blockly.Msg['MY_MSG']). Percentage sign characters '%' may be self-escaped
 * (e.g., '%%').
 * @param {string} message Text which might contain string table references and
 *     interpolation tokens.
 * @return {!Array.<string|number>} Array of strings and numbers.
 */
Blockly.utils.tokenizeInterpolation = function(message) {
  return Blockly.utils.tokenizeInterpolation_(message, true);
};


/**
 * Replaces string table references in a message, if the message is a string.
 * For example, "%{bky_my_msg}" and "%{BKY_MY_MSG}" will both be replaced with
 * the value in Blockly.Msg['MY_MSG'].
 * @param {string|?} message Message, which may be a string that contains
 *     string table references.
 * @return {string} String with message references replaced.
 */
Blockly.utils.replaceMessageReferences = function(message) {
  if (typeof message != 'string') {
    return message;
  }
  var interpolatedResult = Blockly.utils.tokenizeInterpolation_(message, false);
  // When parseInterpolationTokens == false, interpolatedResult should be at
  // most length 1.
  return interpolatedResult.length ? String(interpolatedResult[0]) : '';
};

/**
 * Validates that any %{MSG_KEY} references in the message refer to keys of
 * the Blockly.Msg string table.
 * @param {string} message Text which might contain string table references.
 * @return {boolean} True if all message references have matching values.
 *     Otherwise, false.
 */
Blockly.utils.checkMessageReferences = function(message) {
  var validSoFar = true;

  var msgTable = Blockly.Msg;

  // TODO (#1169): Implement support for other string tables,
  // prefixes other than BKY_.
  var m = message.match(/%{BKY_[A-Z]\w*}/ig);
  for (var i = 0; i < m.length; i++) {
    var msgKey = m[i].toUpperCase();
    if (msgTable[msgKey.slice(6, -1)] == undefined) {
      // pxt-blockly: ignore, we use custom localization
      // console.log('WARNING: No message string for ' + m[i] + ' in ' + message);
      validSoFar = false;  // Continue to report other errors.
    }
  }

  return validSoFar;
};

/**
 * Internal implementation of the message reference and interpolation token
 * parsing used by tokenizeInterpolation() and replaceMessageReferences().
 * @param {string} message Text which might contain string table references and
 *     interpolation tokens.
 * @param {boolean} parseInterpolationTokens Option to parse numeric
 *     interpolation tokens (%1, %2, ...) when true.
 * @return {!Array.<string|number>} Array of strings and numbers.
 * @private
 */
Blockly.utils.tokenizeInterpolation_ = function(message,
    parseInterpolationTokens) {
  var tokens = [];
  var chars = message.split('');
  chars.push('');  // End marker.
  // Parse the message with a finite state machine.
  // 0 - Base case.
  // 1 - % found.
  // 2 - Digit found.
  // 3 - Message ref found.
  var state = 0;
  var buffer = [];
  var number = null;
  for (var i = 0; i < chars.length; i++) {
    var c = chars[i];
    if (state == 0) {
      if (c == '%') {
        var text = buffer.join('');
        if (text) {
          tokens.push(text);
        }
        buffer.length = 0;
        state = 1;  // Start escape.
      } else {
        buffer.push(c);  // Regular char.
      }
    } else if (state == 1) {
      if (c == '%') {
        buffer.push(c);  // Escaped %: %%
        state = 0;
      } else if (parseInterpolationTokens && '0' <= c && c <= '9') {
        state = 2;
        number = c;
        var text = buffer.join('');
        if (text) {
          tokens.push(text);
        }
        buffer.length = 0;
      } else if (c == '{') {
        state = 3;
      } else {
        buffer.push('%', c);  // Not recognized. Return as literal.
        state = 0;
      }
    } else if (state == 2) {
      if ('0' <= c && c <= '9') {
        number += c;  // Multi-digit number.
      } else {
        tokens.push(parseInt(number, 10));
        i--;  // Parse this char again.
        state = 0;
      }
    } else if (state == 3) {  // String table reference
      if (c == '') {
        // Premature end before closing '}'
        buffer.splice(0, 0, '%{');  // Re-insert leading delimiter
        i--;  // Parse this char again.
        state = 0;  // and parse as string literal.
      } else if (c != '}') {
        buffer.push(c);
      } else {
        var rawKey = buffer.join('');
        if (/[A-Z]\w*/i.test(rawKey)) {  // Strict matching
          // Found a valid string key. Attempt case insensitive match.
          var keyUpper = rawKey.toUpperCase();

          // BKY_ is the prefix used to namespace the strings used in Blockly
          // core files and the predefined blocks in ../blocks/.
          // These strings are defined in ../msgs/ files.
          var bklyKey = Blockly.utils.string.startsWith(keyUpper, 'BKY_') ?
              keyUpper.substring(4) : null;
          if (bklyKey && bklyKey in Blockly.Msg) {
            var rawValue = Blockly.Msg[bklyKey];
            if (typeof rawValue == 'string') {
              // Attempt to dereference substrings, too, appending to the end.
              Array.prototype.push.apply(tokens,
                  Blockly.utils.tokenizeInterpolation_(
                      rawValue, parseInterpolationTokens));
            } else if (parseInterpolationTokens) {
              // When parsing interpolation tokens, numbers are special
              // placeholders (%1, %2, etc). Make sure all other values are
              // strings.
              tokens.push(String(rawValue));
            } else {
              tokens.push(rawValue);
            }
          } else {
            // No entry found in the string table. Pass reference as string.
            tokens.push('%{' + rawKey + '}');
          }
          buffer.length = 0;  // Clear the array
          state = 0;
        } else {
          tokens.push('%{' + rawKey + '}');
          buffer.length = 0;
          state = 0;  // and parse as string literal.
        }
      }
    }
  }
  var text = buffer.join('');
  if (text) {
    tokens.push(text);
  }

  // Merge adjacent text tokens into a single string.
  var mergedTokens = [];
  buffer.length = 0;
  for (var i = 0; i < tokens.length; ++i) {
    if (typeof tokens[i] == 'string') {
      buffer.push(tokens[i]);
    } else {
      text = buffer.join('');
      if (text) {
        mergedTokens.push(text);
      }
      buffer.length = 0;
      mergedTokens.push(tokens[i]);
    }
  }
  text = buffer.join('');
  if (text) {
    mergedTokens.push(text);
  }
  buffer.length = 0;

  return mergedTokens;
};

/**
 * Generate a unique ID.  This should be globally unique.
 * 87 characters ^ 20 length > 128 bits (better than a UUID).
 * @return {string} A globally unique ID string.
 */
Blockly.utils.genUid = function() {
  var length = 20;
  var soupLength = Blockly.utils.genUid.soup_.length;
  var id = [];
  for (var i = 0; i < length; i++) {
    id[i] = Blockly.utils.genUid.soup_.charAt(Math.random() * soupLength);
  }
  return id.join('');
};

/**
 * Legal characters for the unique ID.  Should be all on a US keyboard.
 * No characters that conflict with XML or JSON.  Requests to remove additional
 * 'problematic' characters from this soup will be denied.  That's your failure
 * to properly escape in your own environment.  Issues #251, #625, #682, #1304.
 * @private
 */
Blockly.utils.genUid.soup_ = '!#$%()*+,-./:;=?@[]^_`{|}~' +
    'ABCDEFGHIJKLMNOPQRSTUVWXYZabcdefghijklmnopqrstuvwxyz0123456789';

/**
 * Check if 3D transforms are supported by adding an element
 * and attempting to set the property.
 * @return {boolean} True if 3D transforms are supported.
 */
Blockly.utils.is3dSupported = function() {
  if (Blockly.utils.is3dSupported.cached_ !== undefined) {
    return Blockly.utils.is3dSupported.cached_;
  }
  // CC-BY-SA Lorenzo Polidori
  // stackoverflow.com/questions/5661671/detecting-transform-translate3d-support
  if (!Blockly.utils.global.getComputedStyle) {
    return false;
  }

  var el = document.createElement('p');
  var has3d = 'none';
  var transforms = {
    'webkitTransform': '-webkit-transform',
    'OTransform': '-o-transform',
    'msTransform': '-ms-transform',
    'MozTransform': '-moz-transform',
    'transform': 'transform'
  };

  // Add it to the body to get the computed style.
  document.body.insertBefore(el, null);

  for (var t in transforms) {
    if (el.style[t] !== undefined) {
      el.style[t] = 'translate3d(1px,1px,1px)';
      var computedStyle = Blockly.utils.global.getComputedStyle(el);
      if (!computedStyle) {
        // getComputedStyle in Firefox returns null when Blockly is loaded
        // inside an iframe with display: none.  Returning false and not
        // caching is3dSupported means we try again later.  This is most likely
        // when users are interacting with blocks which should mean Blockly is
        // visible again.
        // See https://bugzilla.mozilla.org/show_bug.cgi?id=548397
        document.body.removeChild(el);
        return false;
      }
      has3d = computedStyle.getPropertyValue(transforms[t]);
    }
  }
  document.body.removeChild(el);
  Blockly.utils.is3dSupported.cached_ = has3d !== 'none';
  return Blockly.utils.is3dSupported.cached_;
};

/**
 * Calls a function after the page has loaded, possibly immediately.
 * @param {function()} fn Function to run.
 * @throws Error Will throw if no global document can be found (e.g., Node.js).
 */
Blockly.utils.runAfterPageLoad = function(fn) {
  if (typeof document != 'object') {
    throw Error('Blockly.utils.runAfterPageLoad() requires browser document.');
  }
  if (document.readyState == 'complete') {
    fn();  // Page has already loaded. Call immediately.
  } else {
    // Poll readyState.
    var readyStateCheckInterval = setInterval(function() {
      if (document.readyState == 'complete') {
        clearInterval(readyStateCheckInterval);
        fn();
      }
    }, 10);
  }
};

/**
 * Get the position of the current viewport in window coordinates.  This takes
 * scroll into account.
 * @return {!Object} An object containing window width, height, and scroll
 *     position in window coordinates.
 * @package
 */
Blockly.utils.getViewportBBox = function() {
  // Pixels, in window coordinates.
  var scrollOffset = Blockly.utils.style.getViewportPageOffset();
  return {
    right: document.documentElement.clientWidth + scrollOffset.x,
    bottom: document.documentElement.clientHeight + scrollOffset.y,
    top: scrollOffset.y,
    left: scrollOffset.x
  };
};

/**
 * Removes the first occurrence of a particular value from an array.
 * @param {!Array} arr Array from which to remove
 *     value.
 * @param {*} obj Object to remove.
 * @return {boolean} True if an element was removed.
 * @package
 */
Blockly.utils.arrayRemove = function(arr, obj) {
  var i = arr.indexOf(obj);
  if (i == -1) {
    return false;
  }
  arr.splice(i, 1);
  return true;
};

/**
 * Gets the document scroll distance as a coordinate object.
 * Copied from Closure's goog.dom.getDocumentScroll.
 * @return {!Blockly.utils.Coordinate} Object with values 'x' and 'y'.
 */
Blockly.utils.getDocumentScroll = function() {
  var el = document.documentElement;
  var win = window;
  if (Blockly.utils.userAgent.IE && win.pageYOffset != el.scrollTop) {
    // The keyboard on IE10 touch devices shifts the page using the pageYOffset
    // without modifying scrollTop. For this case, we want the body scroll
    // offsets.
    return new Blockly.utils.Coordinate(el.scrollLeft, el.scrollTop);
  }
  return new Blockly.utils.Coordinate(
      win.pageXOffset || el.scrollLeft, win.pageYOffset || el.scrollTop);
};

/**
 * Get a map of all the block's descendants mapping their type to the number of
 *    children with that type.
 * @param {!Blockly.Block} block The block to map.
 * @param {boolean=} opt_stripFollowing Optionally ignore all following
 *    statements (blocks that are not inside a value or statement input
 *    of the block).
 * @return {!Object} Map of types to type counts for descendants of the bock.
 */
Blockly.utils.getBlockTypeCounts = function(block, opt_stripFollowing) {
  var typeCountsMap = Object.create(null);
  var descendants = block.getDescendants(true);
  if (opt_stripFollowing) {
    var nextBlock = block.getNextBlock();
    if (nextBlock) {
      var index = descendants.indexOf(nextBlock);
      descendants.splice(index, descendants.length - index);
    }
  }
  for (var i = 0, checkBlock; (checkBlock = descendants[i]); i++) {
    if (typeCountsMap[checkBlock.type]) {
      typeCountsMap[checkBlock.type]++;
    } else {
      typeCountsMap[checkBlock.type] = 1;
    }
  }
  return typeCountsMap;
};

/**
 * Converts screen coordinates to workspace coordinates.
 * @param {Blockly.WorkspaceSvg} ws The workspace to find the coordinates on.
 * @param {Blockly.utils.Coordinate} screenCoordinates The screen coordinates to
 * be converted to workspace coordintaes
 * @return {Blockly.utils.Coordinate} The workspace coordinates.
 * @package
 */
Blockly.utils.screenToWsCoordinates = function(ws, screenCoordinates) {
  var screenX = screenCoordinates.x;
  var screenY = screenCoordinates.y;

  var injectionDiv = ws.getInjectionDiv();
  // Bounding rect coordinates are in client coordinates, meaning that they
  // are in pixels relative to the upper left corner of the visible browser
  // window.  These coordinates change when you scroll the browser window.
  var boundingRect = injectionDiv.getBoundingClientRect();

  // The client coordinates offset by the injection div's upper left corner.
  var clientOffsetPixels = new Blockly.utils.Coordinate(
      screenX - boundingRect.left, screenY - boundingRect.top);

  // The offset in pixels between the main workspace's origin and the upper
  // left corner of the injection div.
  var mainOffsetPixels = ws.getOriginOffsetInPixels();

  // The position of the new comment in pixels relative to the origin of the
  // main workspace.
  var finalOffsetPixels = Blockly.utils.Coordinate.difference(
      clientOffsetPixels, mainOffsetPixels);

  // The position in main workspace coordinates.
  var finalOffsetMainWs = finalOffsetPixels.scale(1 / ws.scale);
  return finalOffsetMainWs;
};

/**
 * Parse a block colour from a number or string, as provided in a block
 * definition.
 * @param {number|string} colour HSV hue value (0 to 360), #RRGGBB string,
 *     or a message reference string pointing to one of those two values.
 * @return {{hue: ?number, hex: string}} An object containing the colour as
 *     a #RRGGBB string, and the hue if the input was an HSV hue value.
 * @throws {Error} If the colour cannot be parsed.
 */
Blockly.utils.parseBlockColour = function(colour) {
  var dereferenced = (typeof colour == 'string') ?
      Blockly.utils.replaceMessageReferences(colour) : colour;

  var hue = Number(dereferenced);
  if (!isNaN(hue) && 0 <= hue && hue <= 360) {
    return {
      hue: hue,
      hex: Blockly.utils.colour.hsvToHex(hue, Blockly.HSV_SATURATION,
          Blockly.HSV_VALUE * 255)
    };
  } else {
    var hex = Blockly.utils.colour.parse(dereferenced);
    if (hex) {
      // Only store hue if colour is set as a hue.
      return {
        hue: null,
        hex: hex
      };
    } else {
      var errorMsg = 'Invalid colour: "' + dereferenced + '"';
      if (colour != dereferenced) {
        errorMsg += ' (from "' + colour + '")';
      }
      throw Error(errorMsg);
    }
  }
};<|MERGE_RESOLUTION|>--- conflicted
+++ resolved
@@ -33,25 +33,10 @@
 goog.require('Blockly.constants');
 goog.require('Blockly.utils.colour');
 goog.require('Blockly.utils.Coordinate');
-<<<<<<< HEAD
-goog.require('Blockly.utils.dom');
-=======
 goog.require('Blockly.utils.global');
->>>>>>> 1a2fb6dd
 goog.require('Blockly.utils.string');
 goog.require('Blockly.utils.style');
 goog.require('Blockly.utils.userAgent');
-
-
-/**
- * Removes a node from its parent. No-op if not attached to a parent.
- * @param {Node} node The node to remove.
- * @return {Node} The node removed if removed; else, null.
- */
-// Copied from Closure goog.dom.removeNode
-Blockly.utils.dom.removeNode = function(node) {
-  return node && node.parentNode ? node.parentNode.removeChild(node) : null;
-};
 
 /**
  * Don't do anything for this event, just halt propagation.
