/**
 * @license
 * Visual Blocks Editor
 *
 * Copyright 2016 Google Inc.
 * https://developers.google.com/blockly/
 *
 * Licensed under the Apache License, Version 2.0 (the "License");
 * you may not use this file except in compliance with the License.
 * You may obtain a copy of the License at
 *
 *   http://www.apache.org/licenses/LICENSE-2.0
 *
 * Unless required by applicable law or agreed to in writing, software
 * distributed under the License is distributed on an "AS IS" BASIS,
 * WITHOUT WARRANTIES OR CONDITIONS OF ANY KIND, either express or implied.
 * See the License for the specific language governing permissions and
 * limitations under the License.
 */

/**
 * @fileoverview Touch handling for Blockly.
 * @author fenichel@google.com (Rachel Fenichel)
 */
'use strict';

/**
 * @name Blockly.Touch
 * @namespace
 **/
goog.provide('Blockly.Touch');

goog.require('goog.events');
goog.require('goog.events.BrowserFeature');
goog.require('goog.string');


/**
 * Which touch events are we currently paying attention to?
 * @type {?string}
 * @private
 */
Blockly.Touch.touchIdentifier_ = null;

/**
 * The TOUCH_MAP lookup dictionary specifies additional touch events to fire,
 * in conjunction with mouse events.
 * @type {Object}
 */
Blockly.Touch.TOUCH_MAP = {};
if (window && window.PointerEvent) {
  Blockly.Touch.TOUCH_MAP = {
    'mousedown': ['pointerdown'],
    'mouseenter': ['pointerenter'],
    'mouseleave': ['pointerleave'],
    'mousemove': ['pointermove'],
    'mouseout': ['pointerout'],
    'mouseover': ['pointerover'],
    'mouseup': ['pointerup', 'pointercancel'],
    'touchend': ['pointerup'],
    'touchcancel': ['pointercancel']
  };
} else if (goog.events.BrowserFeature.TOUCH_ENABLED) {
  Blockly.Touch.TOUCH_MAP = {
    'mousedown': ['touchstart'],
    'mousemove': ['touchmove'],
    'mouseup': ['touchend', 'touchcancel']
  };
}


/**
 * PID of queued long-press task.
 * @private
 */
Blockly.longPid_ = 0;

/**
 * Context menus on touch devices are activated using a long-press.
 * Unfortunately the contextmenu touch event is currently (2015) only supported
 * by Chrome.  This function is fired on any touchstart event, queues a task,
 * which after about a second opens the context menu.  The tasks is killed
 * if the touch event terminates early.
 * @param {!Event} e Touch start event.
 * @param {Blockly.Gesture} gesture The gesture that triggered this longStart.
 * @private
 */
Blockly.longStart_ = function(e, gesture) {
  Blockly.longStop_();
  // Punt on multitouch events.
  if (e.changedTouches && e.changedTouches.length != 1) {
    return;
  }
  Blockly.longPid_ = setTimeout(function() {
    // Additional check to distinguish between touch events and pointer events
    if (e.changedTouches) {
      // TouchEvent
      e.button = 2;  // Simulate a right button click.
      // e was a touch event.  It needs to pretend to be a mouse event.
      e.clientX = e.changedTouches[0].clientX;
      e.clientY = e.changedTouches[0].clientY;
    }

    // Let the gesture route the right-click correctly.
    if (gesture) {
      gesture.handleRightClick(e);
    }
  }, Blockly.LONGPRESS);
};

/**
 * Nope, that's not a long-press.  Either touchend or touchcancel was fired,
 * or a drag has begun.  Kill the queued long-press task.
 * @private
 */
Blockly.longStop_ = function() {
  if (Blockly.longPid_) {
    clearTimeout(Blockly.longPid_);
    Blockly.longPid_ = 0;
  }
};

/**
 * Clear the touch identifier that tracks which touch stream to pay attention
 * to.  This ends the current drag/gesture and allows other pointers to be
 * captured.
 */
Blockly.Touch.clearTouchIdentifier = function() {
  Blockly.Touch.touchIdentifier_ = null;
};

/**
 * Decide whether Blockly should handle or ignore this event.
 * Mouse and touch events require special checks because we only want to deal
 * with one touch stream at a time.  All other events should always be handled.
 * @param {!Event} e The event to check.
 * @return {boolean} True if this event should be passed through to the
 *     registered handler; false if it should be blocked.
 */
Blockly.Touch.shouldHandleEvent = function(e) {
  return !Blockly.Touch.isMouseOrTouchEvent(e) ||
      Blockly.Touch.checkTouchIdentifier(e);
};

/**
 * Get the touch identifier from the given event.  If it was a mouse event, the
 * identifier is the string 'mouse'.
 * @param {!Event} e Mouse event or touch event.
 * @return {string} The touch identifier from the first changed touch, if
 *     defined.  Otherwise 'mouse'.
 */
Blockly.Touch.getTouchIdentifierFromEvent = function(e) {
  return e.pointerId != undefined ? e.pointerId :
      (e.changedTouches && e.changedTouches[0] &&
      e.changedTouches[0].identifier != undefined &&
      e.changedTouches[0].identifier != null) ?
      e.changedTouches[0].identifier : 'mouse';
};

/**
 * Check whether the touch identifier on the event matches the current saved
 * identifier.  If there is no identifier, that means it's a mouse event and
 * we'll use the identifier "mouse".  This means we won't deal well with
 * multiple mice being used at the same time.  That seems okay.
 * If the current identifier was unset, save the identifier from the
 * event.  This starts a drag/gesture, during which touch events with other
 * identifiers will be silently ignored.
 * @param {!Event} e Mouse event or touch event.
 * @return {boolean} Whether the identifier on the event matches the current
 *     saved identifier.
 */
Blockly.Touch.checkTouchIdentifier = function(e) {
  var identifier = Blockly.Touch.getTouchIdentifierFromEvent(e);

  // if (Blockly.touchIdentifier_ )is insufficient because Android touch
  // identifiers may be zero.
  if (Blockly.Touch.touchIdentifier_ != undefined &&
      Blockly.Touch.touchIdentifier_ != null) {
    // We're already tracking some touch/mouse event.  Is this from the same
    // source?
    return Blockly.Touch.touchIdentifier_ == identifier;
  }
  if (e.type == 'mousedown' || e.type == 'touchstart' || e.type == 'pointerdown') {
    // No identifier set yet, and this is the start of a drag.  Set it and
    // return.
    Blockly.Touch.touchIdentifier_ = identifier;
    return true;
  }
  // There was no identifier yet, but this wasn't a start event so we're going
  // to ignore it.  This probably means that another drag finished while this
  // pointer was down.
  return false;
};

/**
 * Set an event's clientX and clientY from its first changed touch.  Use this to
 * make a touch event work in a mouse event handler.
 * @param {!Event} e A touch event.
 */
Blockly.Touch.setClientFromTouch = function(e) {
  if (goog.string.startsWith(e.type, 'touch')) {
    // Map the touch event's properties to the event.
    var touchPoint = e.changedTouches[0];
    e.clientX = touchPoint.clientX;
    e.clientY = touchPoint.clientY;
  }
};

/**
 * Check whether a given event is a mouse or touch event.
 * @param {!Event} e An event.
 * @return {boolean} true if it is a mouse or touch event; false otherwise.
 */
Blockly.Touch.isMouseOrTouchEvent = function(e) {
  return goog.string.startsWith(e.type, 'touch') ||
      goog.string.startsWith(e.type, 'mouse') ||
      goog.string.startsWith(e.type, 'pointer');
};

/**
 * Check whether a given event is a touch event or a pointer event.
 * @param {!Event} e An event.
 * @return {boolean} true if it is a touch event; false otherwise.
 */
Blockly.Touch.isTouchEvent = function(e) {
  return goog.string.startsWith(e.type, 'touch') ||
<<<<<<< HEAD
      (goog.string.startsWith(e.type, 'pointer') && e.pointerType != 'mouse');
=======
      goog.string.startsWith(e.type, 'pointer');
>>>>>>> 82fd258a
};

/**
 * Split an event into an array of events, one per changed touch or mouse
 * point.
 * @param {!Event} e A mouse event or a touch event with one or more changed
 * touches.
 * @return {!Array.<!Event>} An array of mouse or touch events.  Each touch
 *     event will have exactly one changed touch.
 */
Blockly.Touch.splitEventByTouches = function(e) {
  var events = [];
  if (e.changedTouches) {
    for (var i = 0; i < e.changedTouches.length; i++) {
      var newEvent = {
        type: e.type,
        changedTouches: [e.changedTouches[i]],
        target: e.target,
        stopPropagation: function(){ e.stopPropagation(); },
        preventDefault: function(){ e.preventDefault(); }
      };
      events[i] = newEvent;
    }
  } else {
    events.push(e);
  }
  return events;
};<|MERGE_RESOLUTION|>--- conflicted
+++ resolved
@@ -224,11 +224,7 @@
  */
 Blockly.Touch.isTouchEvent = function(e) {
   return goog.string.startsWith(e.type, 'touch') ||
-<<<<<<< HEAD
-      (goog.string.startsWith(e.type, 'pointer') && e.pointerType != 'mouse');
-=======
       goog.string.startsWith(e.type, 'pointer');
->>>>>>> 82fd258a
 };
 
 /**
