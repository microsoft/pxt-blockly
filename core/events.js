/**
 * @license
 * Visual Blocks Editor
 *
 * Copyright 2016 Google Inc.
 * https://developers.google.com/blockly/
 *
 * Licensed under the Apache License, Version 2.0 (the "License");
 * you may not use this file except in compliance with the License.
 * You may obtain a copy of the License at
 *
 *   http://www.apache.org/licenses/LICENSE-2.0
 *
 * Unless required by applicable law or agreed to in writing, software
 * distributed under the License is distributed on an "AS IS" BASIS,
 * WITHOUT WARRANTIES OR CONDITIONS OF ANY KIND, either express or implied.
 * See the License for the specific language governing permissions and
 * limitations under the License.
 */

/**
 * @fileoverview Events fired as a result of actions in Blockly's editor.
 * @author fraser@google.com (Neil Fraser)
 */
'use strict';

/**
 * Events fired as a result of actions in Blockly's editor.
 * @namespace Blockly.Events
 */
goog.provide('Blockly.Events');

goog.require('Blockly.utils');


/**
 * Group ID for new events.  Grouped events are indivisible.
 * @type {string}
 * @private
 */
Blockly.Events.group_ = '';

/**
 * Sets whether the next event should be added to the undo stack.
 * @type {boolean}
 */
Blockly.Events.recordUndo = true;

/**
 * Allow change events to be created and fired.
 * @type {number}
 * @private
 */
Blockly.Events.disabled_ = 0;

/**
 * Name of event that creates a block. Will be deprecated for BLOCK_CREATE.
 * @const
 */
Blockly.Events.CREATE = 'create';

/**
 * Name of event that creates a block.
 * @const
 */
Blockly.Events.BLOCK_CREATE = Blockly.Events.CREATE;

/**
 * Name of event that deletes a block. Will be deprecated for BLOCK_DELETE.
 * @const
 */
Blockly.Events.DELETE = 'delete';

/**
 * Name of event that deletes a block.
 * @const
 */
Blockly.Events.BLOCK_DELETE = Blockly.Events.DELETE;

/**
 * Name of event that changes a block. Will be deprecated for BLOCK_CHANGE.
 * @const
 */
Blockly.Events.CHANGE = 'change';

/**
 * Name of event that changes a block.
 * @const
 */
Blockly.Events.BLOCK_CHANGE = Blockly.Events.CHANGE;

/**
 * Name of event that moves a block. Will be deprecated for BLOCK_MOVE.
 * @const
 */
Blockly.Events.MOVE = 'move';

/**
 * Name of event that moves a block.
 * @const
 */
Blockly.Events.BLOCK_MOVE = Blockly.Events.MOVE;

/**
 * Name of event that creates a variable.
 * @const
 */
Blockly.Events.VAR_CREATE = 'var_create';

/**
 * Name of event that deletes a variable.
 * @const
 */
Blockly.Events.VAR_DELETE = 'var_delete';

/**
 * Name of event that renames a variable.
 * @const
 */
Blockly.Events.VAR_RENAME = 'var_rename';

/**
 * Name of event that creates a comment.
 * @const
 */
Blockly.Events.COMMENT_CREATE = 'comment_create';

/**
 * Name of event that deletes a comment.
 * @const
 */
Blockly.Events.COMMENT_DELETE = 'comment_delete';

/**
 * Name of event that changes a comment.
 * @const
 */
Blockly.Events.COMMENT_CHANGE = 'comment_change';

/**
 * Name of event that moves a comment.
 * @const
 */
Blockly.Events.COMMENT_MOVE = 'comment_move';

/**
 * Name of event that records a UI change.
 * @const
 */
Blockly.Events.UI = 'ui';

/**
<<<<<<< HEAD
 * pxt-blockly: Name of event that ends a block drag
 * @const
 */
Blockly.Events.END_DRAG = 'end_drag';
=======
 * Name of event that creates a comment.
 * @const
 */
Blockly.Events.COMMENT_CREATE = 'comment_create';

/**
 * Name of event that deletes a comment.
 * @const
 */
Blockly.Events.COMMENT_DELETE = 'comment_delete';

/**
 * Name of event that changes a comment.
 * @const
 */
Blockly.Events.COMMENT_CHANGE = 'comment_change';

/**
 * Name of event that moves a comment.
 * @const
 */
Blockly.Events.COMMENT_MOVE = 'comment_move';

/**
 * Name of event that records a workspace load.
 */
Blockly.Events.FINISHED_LOADING = 'finished_loading';

/**
 * List of events that cause objects to be bumped back into the visible
 * portion of the workspace (only used for non-movable workspaces).
 *
 * Not to be confused with bumping so that disconnected connections to do
 * not appear connected.
 * @const
 */
Blockly.Events.BUMP_EVENTS = [
  Blockly.Events.BLOCK_CREATE,
  Blockly.Events.BLOCK_MOVE,
  Blockly.Events.COMMENT_CREATE,
  Blockly.Events.COMMENT_MOVE
];
>>>>>>> de39d5f2

/**
 * List of events queued for firing.
 * @private
 */
Blockly.Events.FIRE_QUEUE_ = [];

/**
 * Create a custom event and fire it.
 * @param {!Blockly.Events.Abstract} event Custom data for event.
 */
Blockly.Events.fire = function(event) {
  if (!Blockly.Events.isEnabled()) {
    return;
  }
  if (!Blockly.Events.FIRE_QUEUE_.length) {
    // First event added; schedule a firing of the event queue.
    setTimeout(Blockly.Events.fireNow_, 0);
  }
  Blockly.Events.FIRE_QUEUE_.push(event);
};

/**
 * Fire all queued events.
 * @private
 */
Blockly.Events.fireNow_ = function() {
  var queue = Blockly.Events.filter(Blockly.Events.FIRE_QUEUE_, true);
  Blockly.Events.FIRE_QUEUE_.length = 0;
  for (var i = 0, event; event = queue[i]; i++) {
    var workspace = Blockly.Workspace.getById(event.workspaceId);
    if (workspace) {
      workspace.fireChangeListener(event);
    }
  }
};

/**
 * Filter the queued events and merge duplicates.
 * @param {!Array.<!Blockly.Events.Abstract>} queueIn Array of events.
 * @param {boolean} forward True if forward (redo), false if backward (undo).
 * @return {!Array.<!Blockly.Events.Abstract>} Array of filtered events.
 */
Blockly.Events.filter = function(queueIn, forward) {
  var queue = queueIn.slice();  // Shallow copy of queue.
  if (!forward) {
    // Undo is merged in reverse order.
    queue.reverse();
  }
  var mergedQueue = [];
  var hash = Object.create(null);
  // Merge duplicates.
  for (var i = 0, event; event = queue[i]; i++) {
    if (!event.isNull()) {
      var key = [event.type, event.blockId, event.workspaceId].join(' ');

      var lastEntry = hash[key];
      var lastEvent = lastEntry ? lastEntry.event : null;
      if (!lastEntry) {
        // Each item in the hash table has the event and the index of that event
        // in the input array.  This lets us make sure we only merge adjacent
        // move events.
        hash[key] = { event: event, index: i};
        mergedQueue.push(event);
      } else if (event.type == Blockly.Events.MOVE &&
          lastEntry.index == i - 1) {
        // Merge move events.
        lastEvent.newParentId = event.newParentId;
        lastEvent.newInputName = event.newInputName;
        lastEvent.newCoordinate = event.newCoordinate;
        lastEntry.index = i;
      } else if (event.type == Blockly.Events.CHANGE &&
          event.element == lastEvent.element &&
          event.name == lastEvent.name) {
        // Merge change events.
        lastEvent.newValue = event.newValue;
      } else if (event.type == Blockly.Events.UI &&
          event.element == 'click' &&
          (lastEvent.element == 'commentOpen' ||
           lastEvent.element == 'mutatorOpen' ||
<<<<<<< HEAD
           lastEvent.element == 'warningOpen' ||
           lastEvent.element == 'breakpointSet')) {
        // Merge click events.
        lastEvent.newValue = event.newValue;
=======
           lastEvent.element == 'warningOpen')) {
        // Drop click events caused by opening/closing bubbles.
>>>>>>> de39d5f2
      } else {
        // Collision: newer events should merge into this event to maintain
        // order.
        hash[key] = {event: event, index: 1};
        mergedQueue.push(event);
      }
    }
  }
  // Filter out any events that have become null due to merging.
  queue = mergedQueue.filter(function(e) { return !e.isNull(); });
  if (!forward) {
    // Restore undo order.
    queue.reverse();
  }
  // Move mutation events to the top of the queue.
  // Intentionally skip first event.
  for (var i = 1, event; event = queue[i]; i++) {
    if (event.type == Blockly.Events.CHANGE &&
        event.element == 'mutation') {
      queue.unshift(queue.splice(i, 1)[0]);
    }
  }
  return queue;
};

/**
 * Modify pending undo events so that when they are fired they don't land
 * in the undo stack.  Called by Blockly.Workspace.clearUndo.
 */
Blockly.Events.clearPendingUndo = function() {
  for (var i = 0, event; event = Blockly.Events.FIRE_QUEUE_[i]; i++) {
    event.recordUndo = false;
  }
};

/**
 * Stop sending events.  Every call to this function MUST also call enable.
 */
Blockly.Events.disable = function() {
  Blockly.Events.disabled_++;
};

/**
 * Start sending events.  Unless events were already disabled when the
 * corresponding call to disable was made.
 */
Blockly.Events.enable = function() {
  Blockly.Events.disabled_--;
};

/**
 * Returns whether events may be fired or not.
 * @return {boolean} True if enabled.
 */
Blockly.Events.isEnabled = function() {
  return Blockly.Events.disabled_ == 0;
};

/**
 * Current group.
 * @return {string} ID string.
 */
Blockly.Events.getGroup = function() {
  return Blockly.Events.group_;
};

/**
 * Start or stop a group.
 * @param {boolean|string} state True to start new group, false to end group.
 *   String to set group explicitly.
 */
Blockly.Events.setGroup = function(state) {
  if (typeof state == 'boolean') {
    Blockly.Events.group_ = state ? Blockly.utils.genUid() : '';
  } else {
    Blockly.Events.group_ = state;
  }
};

/**
 * Compute a list of the IDs of the specified block and all its descendants.
 * @param {!Blockly.Block} block The root block.
 * @return {!Array.<string>} List of block IDs.
 * @private
 */
Blockly.Events.getDescendantIds_ = function(block) {
  var ids = [];
  var descendants = block.getDescendants(false);
  for (var i = 0, descendant; descendant = descendants[i]; i++) {
    ids[i] = descendant.id;
  }
  return ids;
};

/**
 * Decode the JSON into an event.
 * @param {!Object} json JSON representation.
 * @param {!Blockly.Workspace} workspace Target workspace for event.
 * @return {!Blockly.Events.Abstract} The event represented by the JSON.
 */
Blockly.Events.fromJson = function(json, workspace) {
  // TODO: Should I have a way to register a new event into here?
  var event;
  switch (json.type) {
    case Blockly.Events.CREATE:
      event = new Blockly.Events.Create(null);
      break;
    case Blockly.Events.DELETE:
      event = new Blockly.Events.Delete(null);
      break;
    case Blockly.Events.CHANGE:
      event = new Blockly.Events.Change(null, '', '', '', '');
      break;
    case Blockly.Events.MOVE:
      event = new Blockly.Events.Move(null);
      break;
    case Blockly.Events.VAR_CREATE:
      event = new Blockly.Events.VarCreate(null);
      break;
    case Blockly.Events.VAR_DELETE:
      event = new Blockly.Events.VarDelete(null);
      break;
    case Blockly.Events.VAR_RENAME:
      event = new Blockly.Events.VarRename(null, '');
      break;
    case Blockly.Events.UI:
      event = new Blockly.Events.Ui(null);
      break;
    case Blockly.Events.COMMENT_CREATE:
      event = new Blockly.Events.CommentCreate(null);
      break;
<<<<<<< HEAD
    case Blockly.Events.COMMENT_DELETE:
      event = new Blockly.Events.CommentDelete(null);
      break;
    case Blockly.Events.COMMENT_CHANGE:
      event = new Blockly.Events.CommentChange(null, '');
      break;
    case Blockly.Events.COMMENT_MOVE:
      event = new Blockly.Events.CommentMove(null, '');
      break;
      // pxt-blockly: end_drag event
    case Blockly.Events.END_DRAG:
      event = new Blockly.Events.EndBlockDrag(null, false);
=======
    case Blockly.Events.COMMENT_CHANGE:
      event = new Blockly.Events.CommentChange(null);
      break;
    case Blockly.Events.COMMENT_MOVE:
      event = new Blockly.Events.CommentMove(null);
      break;
    case Blockly.Events.COMMENT_DELETE:
      event = new Blockly.Events.CommentDelete(null);
>>>>>>> de39d5f2
      break;
    default:
      throw Error('Unknown event type.');
  }
  event.fromJson(json);
  event.workspaceId = workspace.id;
  return event;
};

/**
 * Enable/disable a block depending on whether it is properly connected.
 * Use this on applications where all blocks should be connected to a top block.
 * Recommend setting the 'disable' option to 'false' in the config so that
 * users don't try to re-enable disabled orphan blocks.
 * @param {!Blockly.Events.Abstract} event Custom data for event.
 */
Blockly.Events.disableOrphans = function(event) {
  if (event.type == Blockly.Events.MOVE ||
      event.type == Blockly.Events.CREATE) {
    var workspace = Blockly.Workspace.getById(event.workspaceId);
    var block = workspace.getBlockById(event.blockId);
    if (block) {
      var parent = block.getParent();
      if (parent && parent.isEnabled()) {
        var children = block.getDescendants(false);
        for (var i = 0, child; child = children[i]; i++) {
          child.setEnabled(true);
        }
      } else if ((block.outputConnection || block.previousConnection) &&
                 !workspace.isDragging()) {
        do {
          block.setEnabled(false);
          block = block.getNextBlock();
        } while (block);
      }
    }
  }
};<|MERGE_RESOLUTION|>--- conflicted
+++ resolved
@@ -150,12 +150,12 @@
 Blockly.Events.UI = 'ui';
 
 /**
-<<<<<<< HEAD
  * pxt-blockly: Name of event that ends a block drag
  * @const
  */
 Blockly.Events.END_DRAG = 'end_drag';
-=======
+
+/**
  * Name of event that creates a comment.
  * @const
  */
@@ -198,7 +198,6 @@
   Blockly.Events.COMMENT_CREATE,
   Blockly.Events.COMMENT_MOVE
 ];
->>>>>>> de39d5f2
 
 /**
  * List of events queued for firing.
@@ -279,15 +278,9 @@
           event.element == 'click' &&
           (lastEvent.element == 'commentOpen' ||
            lastEvent.element == 'mutatorOpen' ||
-<<<<<<< HEAD
            lastEvent.element == 'warningOpen' ||
-           lastEvent.element == 'breakpointSet')) {
-        // Merge click events.
-        lastEvent.newValue = event.newValue;
-=======
-           lastEvent.element == 'warningOpen')) {
+           lastEvent.element == 'breakpointSet')) { // pxt-blockly: breakpoint icon in blocks
         // Drop click events caused by opening/closing bubbles.
->>>>>>> de39d5f2
       } else {
         // Collision: newer events should merge into this event to maintain
         // order.
@@ -419,29 +412,17 @@
     case Blockly.Events.COMMENT_CREATE:
       event = new Blockly.Events.CommentCreate(null);
       break;
-<<<<<<< HEAD
+    case Blockly.Events.COMMENT_CHANGE:
+      event = new Blockly.Events.CommentChange(null);
+      break;
+    case Blockly.Events.COMMENT_MOVE:
+      event = new Blockly.Events.CommentMove(null);
+      break;
     case Blockly.Events.COMMENT_DELETE:
       event = new Blockly.Events.CommentDelete(null);
-      break;
-    case Blockly.Events.COMMENT_CHANGE:
-      event = new Blockly.Events.CommentChange(null, '');
-      break;
-    case Blockly.Events.COMMENT_MOVE:
-      event = new Blockly.Events.CommentMove(null, '');
-      break;
       // pxt-blockly: end_drag event
     case Blockly.Events.END_DRAG:
       event = new Blockly.Events.EndBlockDrag(null, false);
-=======
-    case Blockly.Events.COMMENT_CHANGE:
-      event = new Blockly.Events.CommentChange(null);
-      break;
-    case Blockly.Events.COMMENT_MOVE:
-      event = new Blockly.Events.CommentMove(null);
-      break;
-    case Blockly.Events.COMMENT_DELETE:
-      event = new Blockly.Events.CommentDelete(null);
->>>>>>> de39d5f2
       break;
     default:
       throw Error('Unknown event type.');
