--- conflicted
+++ resolved
@@ -30,10 +30,7 @@
  */
 goog.provide('Blockly.ContextMenu');
 
-<<<<<<< HEAD
-=======
 goog.require('Blockly.Events.BlockCreate');
->>>>>>> 82fd258a
 goog.require('Blockly.utils');
 goog.require('Blockly.utils.uiMenu');
 
@@ -158,13 +155,8 @@
   var menuDom = menu.getElement();
   Blockly.utils.addClass(menuDom, 'blocklyContextMenu');
   // Prevent system context menu when right-clicking a Blockly context menu.
-<<<<<<< HEAD
-  Blockly.bindEventWithChecks_(menuDom, 'contextmenu', null,
-                               Blockly.utils.noEvent);
-=======
   Blockly.bindEventWithChecks_(
       menuDom, 'contextmenu', null, Blockly.utils.noEvent);
->>>>>>> 82fd258a
   // Enable autofocus after the initial render to avoid issue #1329.
   menu.setAllowAutoFocus(true);
 };
@@ -273,15 +265,9 @@
   var duplicateOption = {
     text: Blockly.Msg.DUPLICATE_BLOCK,
     enabled: enabled,
-<<<<<<< HEAD
-    callback: function () {
-      Blockly.duplicate_(block);
-    } 
-=======
     callback: function() {
       Blockly.duplicate_(block);
     }
->>>>>>> 82fd258a
   };
   return duplicateOption;
 };
@@ -314,7 +300,6 @@
 };
 
 /**
-<<<<<<< HEAD
  * Make a context menu option for undoing the most recent action on the
  * workspace.
  * @param {!Blockly.WorkspaceSvg} ws The workspace where the right-click
@@ -425,7 +410,8 @@
 };
 
 // End helper functions for creating context menu options.
-=======
+
+/*
  * Make a context menu option for adding a comment on the workspace.
  * @param {!Blockly.WorkspaceSvg} ws The workspace where the right-click
  *     originated.
@@ -478,5 +464,4 @@
     addWsComment();
   };
   return wsCommentOption;
-};
->>>>>>> 82fd258a
+};