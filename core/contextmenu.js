/**
 * @license
 * Visual Blocks Editor
 *
 * Copyright 2011 Google Inc.
 * https://developers.google.com/blockly/
 *
 * Licensed under the Apache License, Version 2.0 (the "License");
 * you may not use this file except in compliance with the License.
 * You may obtain a copy of the License at
 *
 *   http://www.apache.org/licenses/LICENSE-2.0
 *
 * Unless required by applicable law or agreed to in writing, software
 * distributed under the License is distributed on an "AS IS" BASIS,
 * WITHOUT WARRANTIES OR CONDITIONS OF ANY KIND, either express or implied.
 * See the License for the specific language governing permissions and
 * limitations under the License.
 */

/**
 * @fileoverview Functionality for the right-click context menus.
 * @author fraser@google.com (Neil Fraser)
 */
'use strict';

/**
 * @name Blockly.ContextMenu
 * @namespace
 */
goog.provide('Blockly.ContextMenu');

goog.require('Blockly.Events.BlockCreate');
goog.require('Blockly.utils');
goog.require('Blockly.utils.uiMenu');

goog.require('goog.dom');
goog.require('goog.events');
goog.require('goog.style');
goog.require('goog.ui.Menu');
goog.require('goog.ui.MenuItem');


/**
 * Which block is the context menu attached to?
 * @type {Blockly.Block}
 */
Blockly.ContextMenu.currentBlock = null;

/**
 * Opaque data that can be passed to unbindEvent_.
 * @type {Array.<!Array>}
 * @private
 */
Blockly.ContextMenu.eventWrapper_ = null;

/**
 * Construct the menu based on the list of options and show the menu.
 * @param {!Event} e Mouse event.
 * @param {!Array.<!Object>} options Array of menu options.
 * @param {boolean} rtl True if RTL, false if LTR.
 */
Blockly.ContextMenu.show = function(e, options, rtl) {
  Blockly.WidgetDiv.show(Blockly.ContextMenu, rtl, null);
  if (!options.length) {
    Blockly.ContextMenu.hide();
    return;
  }
  var menu = Blockly.ContextMenu.populate_(options, rtl);

  goog.events.listen(
      menu, goog.ui.Component.EventType.ACTION, Blockly.ContextMenu.hide);

  Blockly.ContextMenu.position_(menu, e, rtl);
  // 1ms delay is required for focusing on context menus because some other
  // mouse event is still waiting in the queue and clears focus.
  setTimeout(function() {menu.getElement().focus();}, 1);
  Blockly.ContextMenu.currentBlock = null;  // May be set by Blockly.Block.
};

/**
 * Create the context menu object and populate it with the given options.
 * @param {!Array.<!Object>} options Array of menu options.
 * @param {boolean} rtl True if RTL, false if LTR.
 * @return {!goog.ui.Menu} The menu that will be shown on right click.
 * @private
 */
Blockly.ContextMenu.populate_ = function(options, rtl) {
  /* Here's what one option object looks like:
    {text: 'Make It So',
     enabled: true,
     callback: Blockly.MakeItSo}
  */
  var menu = new goog.ui.Menu();
  menu.setRightToLeft(rtl);
  for (var i = 0, option; option = options[i]; i++) {
    var menuItem = new goog.ui.MenuItem(option.text);
    menuItem.setRightToLeft(rtl);
    menu.addChild(menuItem, true);
    menuItem.setEnabled(option.enabled);
    if (option.enabled) {
      goog.events.listen(
          menuItem, goog.ui.Component.EventType.ACTION, option.callback);
      menuItem.handleContextMenu = function(/* e */) {
        // Right-clicking on menu option should count as a click.
        goog.events.dispatchEvent(this, goog.ui.Component.EventType.ACTION);
      };
    }
  }
  return menu;
};

/**
 * Add the menu to the page and position it correctly.
 * @param {!goog.ui.Menu} menu The menu to add and position.
 * @param {!Event} e Mouse event for the right click that is making the context
 *     menu appear.
 * @param {boolean} rtl True if RTL, false if LTR.
 * @private
 */
Blockly.ContextMenu.position_ = function(menu, e, rtl) {
  // Record windowSize and scrollOffset before adding menu.
  var viewportBBox = Blockly.utils.getViewportBBox();
  // This one is just a point, but we'll pretend that it's a rect so we can use
  // some helper functions.
  var anchorBBox = {
    top: e.clientY + viewportBBox.top,
    bottom: e.clientY + viewportBBox.top,
    left: e.clientX + viewportBBox.left,
    right: e.clientX + viewportBBox.left
  };

  Blockly.ContextMenu.createWidget_(menu);
  var menuSize = Blockly.utils.uiMenu.getSize(menu);

  if (rtl) {
    Blockly.utils.uiMenu.adjustBBoxesForRTL(viewportBBox, anchorBBox, menuSize);
  }

  Blockly.WidgetDiv.positionWithAnchor(viewportBBox, anchorBBox, menuSize, rtl);
  // Calling menuDom.focus() has to wait until after the menu has been placed
  // correctly.  Otherwise it will cause a page scroll to get the misplaced menu
  // in view.  See issue #1329.
  menu.getElement().focus();
};

/**
 * Create and render the menu widget inside Blockly's widget div.
 * @param {!goog.ui.Menu} menu The menu to add to the widget div.
 * @private
 */
Blockly.ContextMenu.createWidget_ = function(menu) {
  var div = Blockly.WidgetDiv.DIV;
  menu.render(div);
  var menuDom = menu.getElement();
  Blockly.utils.addClass(menuDom, 'blocklyContextMenu');
  // Prevent system context menu when right-clicking a Blockly context menu.
  Blockly.bindEventWithChecks_(
      menuDom, 'contextmenu', null, Blockly.utils.noEvent);
  // Enable autofocus after the initial render to avoid issue #1329.
  menu.setAllowAutoFocus(true);
};

/**
 * Hide the context menu.
 */
Blockly.ContextMenu.hide = function() {
  Blockly.WidgetDiv.hideIfOwner(Blockly.ContextMenu);
  Blockly.ContextMenu.currentBlock = null;
  if (Blockly.ContextMenu.eventWrapper_) {
    Blockly.unbindEvent_(Blockly.ContextMenu.eventWrapper_);
  }
};

/**
 * Create a callback function that creates and configures a block,
 *   then places the new block next to the original.
 * @param {!Blockly.Block} block Original block.
 * @param {!Element} xml XML representation of new block.
 * @return {!Function} Function that creates a block.
 */
Blockly.ContextMenu.callbackFactory = function(block, xml) {
  return function() {
    Blockly.Events.disable();
    try {
      var newBlock = Blockly.Xml.domToBlock(xml, block.workspace);
      // Move the new block next to the old block.
      var xy = block.getRelativeToSurfaceXY();
      if (block.RTL) {
        xy.x -= Blockly.SNAP_RADIUS;
      } else {
        xy.x += Blockly.SNAP_RADIUS;
      }
      xy.y += Blockly.SNAP_RADIUS * 2;
      newBlock.moveBy(xy.x, xy.y);
    } finally {
      Blockly.Events.enable();
    }
    if (Blockly.Events.isEnabled() && !newBlock.isShadow()) {
      Blockly.Events.fire(new Blockly.Events.BlockCreate(newBlock));
    }
    newBlock.select();
  };
};

// Helper functions for creating context menu options.

/**
 * Make a context menu option for deleting the current block.
 * @param {!Blockly.BlockSvg} block The block where the right-click originated.
 * @return {!Object} A menu option, containing text, enabled, and a callback.
 * @package
 */
Blockly.ContextMenu.blockDeleteOption = function(block) {
  // Option to delete this block but not blocks lower in the stack.
  // Count the number of blocks that are nested in this block.
  var descendantCount = block.getDescendants(true).length;
  var nextBlock = block.getNextBlock();
  if (nextBlock) {
    // Blocks in the current stack would survive this block's deletion.
    descendantCount -= nextBlock.getDescendants(true).length;
  }
  var deleteOption = {
    text: descendantCount == 1 ? Blockly.Msg.DELETE_BLOCK :
        Blockly.Msg.DELETE_X_BLOCKS.replace('%1', String(descendantCount)),
    enabled: true,
    callback: function() {
      Blockly.Events.setGroup(true);
      block.dispose(true, true);
      Blockly.Events.setGroup(false);
    }
  };
  return deleteOption;
};

/**
 * Make a context menu option for showing help for the current block.
 * @param {!Blockly.BlockSvg} block The block where the right-click originated.
 * @return {!Object} A menu option, containing text, enabled, and a callback.
 * @package
 */
Blockly.ContextMenu.blockHelpOption = function(block) {
  var url = goog.isFunction(block.helpUrl) ? block.helpUrl() : block.helpUrl;
  var helpOption = {
    enabled: !!url,
    text: Blockly.Msg.HELP,
    callback: function() {
      block.showHelp_();
    }
  };
  return helpOption;
};

/**
 * Make a context menu option for duplicating the current block.
 * @param {!Blockly.BlockSvg} block The block where the right-click originated.
 * @return {!Object} A menu option, containing text, enabled, and a callback.
 * @package
 */
Blockly.ContextMenu.blockDuplicateOption = function(block) {
  var enabled = true;
  if (block.getDescendants().length > block.workspace.remainingCapacity()) {
    enabled = false;
  }
  var duplicateOption = {
    text: Blockly.Msg.DUPLICATE_BLOCK,
    enabled: enabled,
    callback: function() {
      Blockly.duplicate_(block);
    }
  };
  return duplicateOption;
};

/**
 * Make a context menu option for adding or removing comments on the current
 * block.
 * @param {!Blockly.BlockSvg} block The block where the right-click originated.
 * @return {!Object} A menu option, containing text, enabled, and a callback.
 * @package
 */
Blockly.ContextMenu.blockCommentOption = function(block) {
  var commentOption = {
    enabled: !goog.userAgent.IE
  };
  // If there's already a comment, add an option to delete it.
  if (block.comment) {
    commentOption.text = Blockly.Msg.REMOVE_COMMENT;
    commentOption.callback = function() {
      block.setCommentText(null);
    };
  } else {
    // If there's no comment, add an option to create a comment.
    commentOption.text = Blockly.Msg.ADD_COMMENT;
    commentOption.callback = function() {
      block.setCommentText('');
    };
  }
  return commentOption;
};

/**
<<<<<<< HEAD
 * Make a context menu option for undoing the most recent action on the
 * workspace.
 * @param {!Blockly.WorkspaceSvg} ws The workspace where the right-click
 *     originated.
 * @return {!Object} A menu option, containing text, enabled, and a callback.
 * @package
 */
Blockly.ContextMenu.wsUndoOption = function(ws) {
  return {
    text: Blockly.Msg.UNDO,
    enabled: ws.hasUndoStack(),
    callback: ws.undo.bind(ws, false)
  };
};

/**
 * Make a context menu option for redoing the most recent action on the
 * workspace.
 * @param {!Blockly.WorkspaceSvg} ws The workspace where the right-click
 *     originated.
 * @return {!Object} A menu option, containing text, enabled, and a callback.
 * @package
 */
Blockly.ContextMenu.wsRedoOption = function(ws) {
  return {
    text: Blockly.Msg.REDO,
    enabled: ws.hasRedoStack(),
    callback: ws.undo.bind(ws, true)
  };
};

/**
 * Make a context menu option for cleaning up blocks on the workspace, by
 * aligning them vertically.
 * @param {!Blockly.WorkspaceSvg} ws The workspace where the right-click
 *     originated.
 * @param {number} numTopBlocks The number of top blocks on the workspace.
 * @return {!Object} A menu option, containing text, enabled, and a callback.
 * @package
 */
Blockly.ContextMenu.wsCleanupOption = function(ws, numTopBlocks) {
  return {
    text: Blockly.Msg.CLEAN_UP,
    enabled: numTopBlocks > 1,
    callback: ws.cleanUp.bind(ws, true)
  };
};

/**
 * Helper function for toggling delete state on blocks on the workspace, to be
 * called from a right-click menu.
 * @param {!Array.<!Blockly.BlockSvg>} topBlocks The list of top blocks on the
 *     the workspace.
 * @param {boolean} shouldCollapse True if the blocks should be collapsed, false
 *     if they should be expanded.
 * @private
 */
Blockly.ContextMenu.toggleCollapseFn_ = function(topBlocks, shouldCollapse) {
  // Add a little animation to collapsing and expanding.
  var DELAY = 10;
  var ms = 0;
  for (var i = 0; i < topBlocks.length; i++) {
    var block = topBlocks[i];
    while (block) {
      setTimeout(block.setCollapsed.bind(block, shouldCollapse), ms);
      block = block.getNextBlock();
      ms += DELAY;
    }
  }
};

/**
 * Make a context menu option for collapsing all block stacks on the workspace.
 * @param {boolean} hasExpandedBlocks Whether there are any non-collapsed blocks
 *     on the workspace.
 * @param {!Array.<!Blockly.BlockSvg>} topBlocks The list of top blocks on the
 *     the workspace.
 * @return {!Object} A menu option, containing text, enabled, and a callback.
 * @package
 */
Blockly.ContextMenu.wsCollapseOption = function(hasExpandedBlocks, topBlocks) {
  return {
    enabled: hasExpandedBlocks,
    text: Blockly.Msg.COLLAPSE_ALL,
    callback: function() {
      Blockly.ContextMenu.toggleCollapseFn_(topBlocks, true);
    }
  };
};

/**
 * Make a context menu option for expanding all block stacks on the workspace.
 * @param {boolean} hasCollapsedBlocks Whether there are any collapsed blocks
 *     on the workspace.
 * @param {!Array.<!Blockly.BlockSvg>} topBlocks The list of top blocks on the
 *     the workspace.
 * @return {!Object} A menu option, containing text, enabled, and a callback.
 * @package
 */
Blockly.ContextMenu.wsExpandOption = function(hasCollapsedBlocks, topBlocks) {
  return {
    enabled: hasCollapsedBlocks,
    text: Blockly.Msg.EXPAND_ALL,
    callback: function() {
      Blockly.ContextMenu.toggleCollapseFn_(topBlocks, false);
    }
  };
};

// End helper functions for creating context menu options.

/*
=======
 * Make a context menu option for deleting the current workspace comment.
 * @param {!Blockly.WorkspaceCommentSvg} comment The workspace comment where the right-click originated.
 * @return {!Object} A menu option, containing text, enabled, and a callback.
 * @package
 */
Blockly.ContextMenu.commentDeleteOption = function(comment) {
  var deleteOption = {
    text: Blockly.Msg.REMOVE_COMMENT,
    enabled: true,
    callback: function() {
      Blockly.Events.setGroup(true);
      comment.dispose(true, true);
      Blockly.Events.setGroup(false);
    }
  };
  return deleteOption;
};

/**
 * Make a context menu option for duplicating the current workspace comment.
 * @param {!Blockly.WorkspaceCommentSvg} comment The workspace comment where the right-click originated.
 * @return {!Object} A menu option, containing text, enabled, and a callback.
 * @package
 */
Blockly.ContextMenu.commentDuplicateOption = function(comment) {
  var duplicateOption = {
    text: Blockly.Msg.DUPLICATE_COMMENT,
    enabled: true,
    callback: function() {
      Blockly.duplicate_(comment);
    }
  };
  return duplicateOption;
};

/**
>>>>>>> 18ccb85e
 * Make a context menu option for adding a comment on the workspace.
 * @param {!Blockly.WorkspaceSvg} ws The workspace where the right-click
 *     originated.
 * @param {!Event} e The right-click mouse event.
 * @return {!Object} A menu option, containing text, enabled, and a callback.
 * @package
 */
Blockly.ContextMenu.workspaceCommentOption = function(ws, e) {
  // Helper function to create and position a comment correctly based on the
  // location of the mouse event.
  var addWsComment = function() {
    var comment = ws.newComment(
        Blockly.Msg.WORKSPACE_COMMENT_DEFAULT_TEXT, 100, 100);

    var injectionDiv = ws.getInjectionDiv();
    // Bounding rect coordinates are in client coordinates, meaning that they
    // are in pixels relative to the upper left corner of the visible browser
    // window.  These coordinates change when you scroll the browser window.
    var boundingRect = injectionDiv.getBoundingClientRect();

    // The client coordinates offset by the injection div's upper left corner.
    var clientOffsetPixels = new goog.math.Coordinate(
        e.clientX - boundingRect.left, e.clientY - boundingRect.top);

    // The offset in pixels between the main workspace's origin and the upper
    // left corner of the injection div.
    var mainOffsetPixels = ws.getOriginOffsetInPixels();

    // The position of the new comment in pixels relative to the origin of the
    // main workspace.
    var finalOffsetPixels = goog.math.Coordinate.difference(clientOffsetPixels,
        mainOffsetPixels);

    // The position of the new comment in main workspace coordinates.
    var finalOffsetMainWs = finalOffsetPixels.scale(1 / ws.scale);

    var commentX = finalOffsetMainWs.x;
    var commentY = finalOffsetMainWs.y;
    comment.moveBy(commentX, commentY);
    if (ws.rendered) {
      comment.initSvg();
      comment.render(false);
      comment.select();
    }
  };

  var wsCommentOption = {enabled: true};
  wsCommentOption.text = Blockly.Msg.ADD_COMMENT;
  wsCommentOption.callback = function() {
    addWsComment();
  };
  return wsCommentOption;
};<|MERGE_RESOLUTION|>--- conflicted
+++ resolved
@@ -300,7 +300,6 @@
 };
 
 /**
-<<<<<<< HEAD
  * Make a context menu option for undoing the most recent action on the
  * workspace.
  * @param {!Blockly.WorkspaceSvg} ws The workspace where the right-click
@@ -413,7 +412,6 @@
 // End helper functions for creating context menu options.
 
 /*
-=======
  * Make a context menu option for deleting the current workspace comment.
  * @param {!Blockly.WorkspaceCommentSvg} comment The workspace comment where the right-click originated.
  * @return {!Object} A menu option, containing text, enabled, and a callback.
@@ -450,7 +448,6 @@
 };
 
 /**
->>>>>>> 18ccb85e
  * Make a context menu option for adding a comment on the workspace.
  * @param {!Blockly.WorkspaceSvg} ws The workspace where the right-click
  *     originated.
