--- conflicted
+++ resolved
@@ -34,13 +34,7 @@
 goog.require('Blockly.utils.style');
 goog.require('Blockly.utils.userAgent');
 
-<<<<<<< HEAD
-goog.require('goog.math.Size');
-goog.require('goog.style');
-goog.require('goog.dom');
-=======
 goog.requireType('Blockly.blockRendering.ConstantProvider');
->>>>>>> 1a2fb6dd
 
 
 /**
@@ -54,49 +48,6 @@
  *    parameter supports.
  * @constructor
  */
-<<<<<<< HEAD
-Blockly.Field = function(value, opt_validator) {
-  // pxt-blockly: Scratch rendering
-  this.size_ = new goog.math.Size(
-    Blockly.BlockSvg.FIELD_WIDTH,
-    Blockly.BlockSvg.FIELD_HEIGHT);
-  this.setValue(value);
-  this.setValidator(opt_validator);
-
-  /**
-   * Maximum characters of text to display before adding an ellipsis.
-   * Same for strings and numbers.
-   * @type {number}
-   */
-  this.maxDisplayLength = Blockly.BlockSvg.MAX_DISPLAY_LENGTH;
-};
-
-/**
- * The set of all registered fields, keyed by field type as used in the JSON
- * definition of a block.
- * @type {!Object<string, !{fromJson: Function}>}
- * @private
- */
-Blockly.Field.TYPE_MAP_ = {};
-
-/**
- * Registers a field type. May also override an existing field type.
- * Blockly.Field.fromJson uses this registry to find the appropriate field.
- * @param {string} type The field type name as used in the JSON definition.
- * @param {!{fromJson: Function}} fieldClass The field class containing a
- *     fromJson function that can construct an instance of the field.
- * @throws {Error} if the type name is empty, or the fieldClass is not an
- *     object containing a fromJson function.
- */
-Blockly.Field.register = function(type, fieldClass) {
-  if ((typeof type != 'string') || (type.trim() == '')) {
-    throw Error('Invalid field type "' + type + '"');
-  }
-  if (!fieldClass || (typeof fieldClass.fromJson != 'function')) {
-    throw Error('Field "' + fieldClass + '" must have a fromJson function');
-  }
-  Blockly.Field.TYPE_MAP_[type] = fieldClass;
-=======
 Blockly.Field = function(value, opt_validator, opt_config) {
   /**
    * A generic value possessed by the field.
@@ -189,7 +140,6 @@
   opt_config && this.configure_(opt_config);
   this.setValue(value);
   opt_validator && this.setValidator(opt_validator);
->>>>>>> 1a2fb6dd
 };
 
 /**
@@ -200,7 +150,6 @@
 Blockly.Field.prototype.name = undefined;
 
 /**
-<<<<<<< HEAD
  * CSS class name for the text element.
  * @type {string}
  * @package
@@ -217,37 +166,8 @@
 /**
  * Maximum characters of text to display before adding an ellipsis.
  * @type {number}
- * @protected
- */
-Blockly.Field.prototype.maxDisplayLength = 50;
-
-/**
- * A generic value possessed by the field.
- * Should generally be non-null, only null when the field is created.
- * @type {*}
- * @protected
- */
-Blockly.Field.prototype.value_ = null;
-
-/**
- * Text representation of the field's value. Maintained for backwards
- * compatibility reasons.
- * @type {string}
- * @protected
- * @deprecated Use or override getText instead.
-=======
- * Has this field been disposed of?
- * @type {boolean}
- * @package
->>>>>>> 1a2fb6dd
- */
-Blockly.Field.prototype.disposed = false;
-
-/**
- * Maximum characters of text to display before adding an ellipsis.
- * @type {number}
- */
-Blockly.Field.prototype.maxDisplayLength = 50;
+ */
+Blockly.Field.prototype.maxDisplayLength = Infinity;
 
 /**
  * Block this field is attached to.  Starts as null, then set in init.
@@ -271,7 +191,6 @@
 Blockly.Field.prototype.visible_ = true;
 
 /**
-<<<<<<< HEAD
  * Null, or an array of the field's argTypes (for styling).
  * @type {Array}
  * @private
@@ -279,11 +198,7 @@
 Blockly.Field.prototype.argType_ = null;
 
 /**
- * Validation function called when user edits an editable field.
- * @type {Function}
-=======
  * The element the click handler is bound to.
- * @type {Element}
  * @protected
  */
 Blockly.Field.prototype.clickTarget_ = null;
@@ -294,52 +209,11 @@
  * is not just a string cast of its value.
  * Return null to resort to a string cast.
  * @return {?string} Current text. Return null to resort to a string cast.
->>>>>>> 1a2fb6dd
  * @protected
  */
 Blockly.Field.prototype.getText_;
 
 /**
-<<<<<<< HEAD
- * Box drawn around a field.
- * @type {SVGElement}
- * @private
- */
-Blockly.Field.prototype.arrow_ = null;
-
-/**
- * Box drawn around a field.
- * @type {SVGRectElement}
- * @private
- */
-Blockly.Field.prototype.box_ = null;
-
-/**
- * Arrow width.
- * @type {number}
- * @private
- */
-Blockly.Field.prototype.arrowWidth_ = 0;
-
-/**
- * Field size
- * @type {goog.math.Size}
- * @private
- */
-Blockly.Field.prototype.size_ = null;
-
-/**
- * Field group
- * @type {SVGElement}
- * @private
- */
-Blockly.Field.prototype.fieldGroup_ = null;
-
-/**
- * The element the click handler is bound to.
- * @type {!Element}
- * @private
-=======
  * An optional method that can be defined to show an editor when the field is
  *     clicked. Blockly will automatically set the field as clickable if this
  *     method is defined.
@@ -347,7 +221,6 @@
  *     or undefined if triggered programatically.
  * @return {void}
  * @protected
->>>>>>> 1a2fb6dd
  */
 Blockly.Field.prototype.showEditor_;
 
@@ -435,13 +308,8 @@
   if (!this.isVisible()) {
     this.fieldGroup_.style.display = 'none';
   }
-<<<<<<< HEAD
-
-  this.sourceBlock_.getSvgRoot().appendChild(this.fieldGroup_);
-=======
   var sourceBlockSvg = /** @type {!Blockly.BlockSvg} **/ (this.sourceBlock_);
   sourceBlockSvg.getSvgRoot().appendChild(this.fieldGroup_);
->>>>>>> 1a2fb6dd
   this.initView();
   this.setDataAttribute_();
   this.updateEditable();
@@ -475,18 +343,6 @@
  * @protected
  */
 Blockly.Field.prototype.createBorderRect_ = function() {
-<<<<<<< HEAD
-  // pxt-blockly: resize to match Scratch rendering
-  this.borderRect_ = Blockly.utils.dom.createSvgElement('rect',
-      {
-        'rx': 4,
-        'ry': 4,
-        'x': -Blockly.BlockSvg.SEP_SPACE_X / 4,
-        'y': 0,
-        'height': 24,
-        'width': this.size_.width + Blockly.BlockSvg.SEP_SPACE_X
-      }, this.fieldGroup_);
-=======
   this.size_.height =
       Math.max(this.size_.height, this.constants_.FIELD_BORDER_RECT_HEIGHT);
   this.size_.width =
@@ -502,7 +358,6 @@
             'width': this.size_.width,
             'class': 'blocklyFieldRect'
           }, this.fieldGroup_));
->>>>>>> 1a2fb6dd
 };
 
 /**
@@ -512,20 +367,6 @@
  * @protected
  */
 Blockly.Field.prototype.createTextElement_ = function() {
-<<<<<<< HEAD
-  // pxt-blockly: Adjust X to be flipped for RTL. Position is relative to
-  // horizontal start of source block.
-  var fieldX = (this.sourceBlock_.RTL) ? -this.size_.width / 2 : this.size_.width / 2;
-  /** @type {!Element} */
-  this.textElement_ = Blockly.utils.dom.createSvgElement('text',
-      {
-        'class': this.className_,
-        'x': fieldX,
-        'y': this.size_.height / 2 + Blockly.BlockSvg.FIELD_TOP_PADDING,
-        'dy': Blockly.utils.userAgent.EDGE_OR_IE ? Blockly.Field.IE_TEXT_OFFSET : '0',
-        'text-anchor': 'middle'
-      }, this.fieldGroup_);
-=======
   var xOffset = this.borderRect_ ?
     this.constants_.FIELD_BORDER_RECT_X_PADDING : 0;
   var baselineCenter = this.constants_.FIELD_TEXT_BASELINE_CENTER;
@@ -546,7 +387,6 @@
   if (baselineCenter) {
     this.textElement_.setAttribute('dominant-baseline', 'central');
   }
->>>>>>> 1a2fb6dd
   this.textContent_ = document.createTextNode('');
   this.textElement_.appendChild(this.textContent_);
 };
@@ -817,48 +657,6 @@
  * @protected
  */
 Blockly.Field.prototype.render_ = function() {
-<<<<<<< HEAD
-  if (this.visible_ && this.textElement_) {
-    // Replace the text.
-    this.textElement_.textContent = this.getDisplayText_();
-    this.updateSize_();
-
-    // Update text centering, based on newly calculated width.
-    var leftMargin = this.leftMargin_ || 0;
-    var centerTextX = (this.size_.width + leftMargin - this.arrowWidth_) / 2;
-    if (this.sourceBlock_.RTL) {
-      centerTextX += this.arrowWidth_;
-      centerTextX -= leftMargin;
-    }
-
-    // In a text-editing shadow block's field,
-    // if half the text length is not at least center of
-    // visible field (FIELD_WIDTH), center it there instead,
-    // unless there is a drop-down arrow.
-    if (this.sourceBlock_.isShadow() && !this.positionArrow) {
-      var minOffset = Blockly.BlockSvg.FIELD_WIDTH / 2;
-      if (this.sourceBlock_.RTL) {
-        // X position starts at the left edge of the block, in both RTL and LTR.
-        // First offset by the width of the block to move to the right edge,
-        // and then subtract to move to the same position as LTR.
-        var minCenter = this.size_.width - minOffset;
-        centerTextX = Math.min(minCenter, centerTextX);
-      } else {
-        // (width / 2) should exceed Blockly.BlockSvg.FIELD_WIDTH / 2
-        // if the text is longer.
-        centerTextX = Math.max(minOffset, centerTextX);
-      }
-    }
-
-    // Apply new text element x position.
-    this.textElement_.setAttribute('x', centerTextX);
-  }
-
-  // Update any drawn box to the correct width and height.
-  if (this.box_) {
-    this.box_.setAttribute('width', this.size_.width);
-    this.box_.setAttribute('height', this.size_.height);
-=======
   if (this.textContent_) {
     this.textContent_.nodeValue = this.getDisplayText_();
     this.updateSize_();
@@ -874,7 +672,6 @@
 Blockly.Field.prototype.showEditor = function(opt_e) {
   if (this.isClickable()) {
     this.showEditor_(opt_e);
->>>>>>> 1a2fb6dd
   }
 };
 
@@ -897,95 +694,6 @@
  * @protected
  */
 Blockly.Field.prototype.updateSize_ = function() {
-<<<<<<< HEAD
-  var width = Blockly.Field.getCachedWidth(this.textElement_);
-
-  // Add padding to left and right of text.
-  if (this.EDITABLE) {
-    width += Blockly.BlockSvg.EDITABLE_FIELD_PADDING;
-  }
-
-  // Adjust width for left margin
-  this.leftMargin_ = 0;
-  if (this.positionLeft) {
-    this.leftMargin_ = this.positionLeft(width);
-    width += this.leftMargin_;
-  }
-
-  // Adjust width for drop-down arrows.
-  this.arrowWidth_ = 0;
-  if (this.positionArrow) {
-    this.arrowWidth_ = this.positionArrow(width);
-    width += this.arrowWidth_;
-  }
-
-  // Add padding to any drawn box.
-  if (this.box_) {
-    width += 2 * Blockly.BlockSvg.BOX_FIELD_PADDING;
-  }
-
-  // Set width of the field.
-  this.size_.width = width;
-};
-
-/**
- * Gets the width of a text element, caching it in the process.
- * @param {!Element} textElement An SVG 'text' element.
- * @return {number} Width of element.
- */
-Blockly.Field.getCachedWidth = function(textElement) {
-  var key = textElement.textContent + '\n' + textElement.className.baseVal;
-  var width;
-
-  // Return the cached width if it exists.
-  if (Blockly.Field.cacheWidths_) {
-    width = Blockly.Field.cacheWidths_[key];
-    if (width) {
-      return width;
-    }
-  }
-
-  // Attempt to compute fetch the width of the SVG text element.
-  try {
-    if (Blockly.utils.userAgent.IE || Blockly.utils.userAgent.EDGE) {
-      width = textElement.getBBox().width;
-    } else {
-      width = textElement.getComputedTextLength();
-    }
-  } catch (e) {
-    // In other cases where we fail to get the computed text. Instead, use an
-    // approximation and do not cache the result. At some later point in time
-    // when the block is inserted into the visible DOM, this method will be
-    // called again and, at that point in time, will not throw an exception.
-    return textElement.textContent.length * 8;
-  }
-  // Cache the computed width and return.
-  if (Blockly.Field.cacheWidths_) {
-    Blockly.Field.cacheWidths_[key] = width;
-  }
-  return width;
-};
-
-/**
- * Start caching field widths.  Every call to this function MUST also call
- * stopCache.  Caches must not survive between execution threads.
- */
-Blockly.Field.startCache = function() {
-  Blockly.Field.cacheReference_++;
-  if (!Blockly.Field.cacheWidths_) {
-    Blockly.Field.cacheWidths_ = {};
-  }
-};
-
-/**
- * Stop caching field widths.  Unless caching was already on when the
- * corresponding call to startCache was made.
- */
-Blockly.Field.stopCache = function() {
-  Blockly.Field.cacheReference_--;
-  if (!Blockly.Field.cacheReference_) {
-    Blockly.Field.cacheWidths_ = null;
-=======
   var textWidth = Blockly.utils.dom.getFastTextWidth(
       /** @type {!SVGTextElement} */ (this.textElement_),
       this.constants_.FIELD_TEXT_FONTSIZE,
@@ -995,7 +703,6 @@
   if (this.borderRect_) {
     totalWidth += this.constants_.FIELD_BORDER_RECT_X_PADDING * 2;
     this.borderRect_.setAttribute('width', totalWidth);
->>>>>>> 1a2fb6dd
   }
   this.size_.width = totalWidth;
 };
@@ -1028,17 +735,10 @@
 /**
  * Returns the bounding box of the rendered field, accounting for workspace
  * scaling.
- * @return {!goog.math.Box} An object with top, bottom, left, and right in pixels
+ * @return {!Object} An object with top, bottom, left, and right in pixels
  *     relative to the top left corner of the page (window coordinates).
  * @package
  */
-<<<<<<< HEAD
-Blockly.Field.prototype.getScaledBBox_ = function() {
-  var size = this.getSize();
-  var scaledHeight = size.height * this.sourceBlock_.workspace.scale;
-  var scaledWidth = size.width * this.sourceBlock_.workspace.scale;
-  var xy = this.getAbsoluteXY_();
-=======
 Blockly.Field.prototype.getScaledBBox = function() {
   if (!this.borderRect_) {
     // Browsers are inconsistent in what they return for a bounding box.
@@ -1069,7 +769,6 @@
     var scaledWidth = bBox.width;
     var scaledHeight = bBox.height;
   }
->>>>>>> 1a2fb6dd
   return {
     top: xy.y,
     bottom: xy.y + scaledHeight,
@@ -1154,6 +853,7 @@
 
 /**
  * Update the text node of this field to display the current text.
+ * TODO shakao remove this function
  * @private
  */
 Blockly.Field.prototype.updateTextNode_ = function() {
@@ -1171,8 +871,8 @@
     this.textElement_.setAttribute('class', this.className_);
   }
   // Empty the text element.
-  // TODO shakao need to remove closure
-  goog.dom.removeChildren(/** @type {!Element} */ (this.textElement_));
+  this.textElement_.innerHTML = "";
+  
   // Replace whitespace with non-breaking spaces so the text doesn't collapse.
   text = text.replace(/\s/g, Blockly.Field.NBSP);
   if (this.sourceBlock_.RTL && text) {
@@ -1326,11 +1026,7 @@
 
 /**
  * Change the tooltip text for this field.
-<<<<<<< HEAD
- * @param {string|Function|!Element} newTip Text for tooltip or a parent
-=======
  * @param {string|Function|!SVGElement} newTip Text for tooltip or a parent
->>>>>>> 1a2fb6dd
  *    element to link to for its tooltip.
  */
 Blockly.Field.prototype.setTooltip = function(newTip) {
@@ -1395,27 +1091,11 @@
  * Return the absolute coordinates of the top-left corner of this field.
  * The origin (0,0) is the top-left corner of the page body.
  * @return {!Blockly.utils.Coordinate} Object with .x and .y properties.
-<<<<<<< HEAD
- * @private
- */
-Blockly.Field.prototype.getAbsoluteXY_ = function() {
-  return goog.style.getPageOffset(this.getClickTarget_());
-};
-
-/**
- * Show an editor when the field is clicked.
- * @param {!Event=} e A mouse down or touch start event.
- * @private
- */
-Blockly.Field.prototype.showEditor_ = function(e) {
-  console.warn('Field should override showEditor_', e);
-=======
  * @protected
  */
 Blockly.Field.prototype.getAbsoluteXY_ = function() {
   return Blockly.utils.style.getPageOffset(
       /** @type {!SVGRectElement} */ (this.getClickTarget_()));
->>>>>>> 1a2fb6dd
 };
 
 /**
