/**
 * @license
 * Copyright 2013 Google LLC
 * SPDX-License-Identifier: Apache-2.0
 */

/**
 * @fileoverview A div that floats on top of Blockly.  This singleton contains
 *     temporary HTML UI widgets that the user is currently interacting with.
 *     E.g. text input areas, colour pickers, context menus.
 * @author fraser@google.com (Neil Fraser)
 */
'use strict';

/**
 * @name Blockly.WidgetDiv
 * @namespace
 */
goog.provide('Blockly.WidgetDiv');

goog.require('Blockly.utils.dom');

goog.requireType('Blockly.utils.Rect');
goog.requireType('Blockly.utils.Size');
goog.requireType('Blockly.WorkspaceSvg');


/**
 * The object currently using this container.
 * @type {Object}
 * @private
 */
Blockly.WidgetDiv.owner_ = null;

/**
 * Optional cleanup function set by whichever object uses the widget.
 * @type {Function}
 * @private
 */
Blockly.WidgetDiv.dispose_ = null;

/**
 * A class name representing the current owner's workspace renderer.
 * @type {string}
 * @private
 */
Blockly.WidgetDiv.rendererClassName_ = '';

/**
 * A class name representing the current owner's workspace theme.
 * @type {string}
 * @private
 */
Blockly.WidgetDiv.themeClassName_ = '';

/**
 * Create the widget div and inject it onto the page.
 */
Blockly.WidgetDiv.createDom = function() {
  if (Blockly.WidgetDiv.DIV) {
    return;  // Already created.
  }
  /**
   * The HTML container for popup overlays (e.g. editor widgets).
   * @type {!Element}
   */
  Blockly.WidgetDiv.DIV = document.createElement('div');
  Blockly.WidgetDiv.DIV.className = 'blocklyWidgetDiv';
  var container = Blockly.parentContainer || document.body;
  container.appendChild(Blockly.WidgetDiv.DIV);
};

/**
 * Initialize and display the widget div.  Close the old one if needed.
 * @param {!Object} newOwner The object that will be using this container.
 * @param {boolean} rtl Right-to-left (true) or left-to-right (false).
 * @param {Function} dispose Optional cleanup function to be run when the
 *     widget is closed.
 */
Blockly.WidgetDiv.show = function(newOwner, rtl, dispose) {
  Blockly.WidgetDiv.hide();
  Blockly.WidgetDiv.owner_ = newOwner;
  Blockly.WidgetDiv.dispose_ = dispose;
  var div = Blockly.WidgetDiv.DIV;
  div.style.direction = rtl ? 'rtl' : 'ltr';
  div.style.display = 'block';
  var mainWorkspace =
    /** @type {!Blockly.WorkspaceSvg} */ (Blockly.getMainWorkspace());
  Blockly.WidgetDiv.rendererClassName_ =
      mainWorkspace.getRenderer().getClassName();
  Blockly.WidgetDiv.themeClassName_ = mainWorkspace.getTheme().getClassName();
  Blockly.utils.dom.addClass(div, Blockly.WidgetDiv.rendererClassName_);
  Blockly.utils.dom.addClass(div, Blockly.WidgetDiv.themeClassName_);
};

/**
 *  Repositions the widgetDiv on window resize. If it doesn't know how to
 *  calculate the new position, it wll just hide it instead.
 */
Blockly.WidgetDiv.repositionForWindowResize = function() {
  // This condition mainly catches the widget div when it is being used as a
  // text input.  It is important not to close it in this case because on Android,
  // when a field is focused, the soft keyboard opens triggering a window resize
  // event and we want the widget div to stick around so users can type into it.
  if (Blockly.WidgetDiv.owner_
      && Blockly.WidgetDiv.owner_.getScaledBBox
      && Blockly.WidgetDiv.isDisplayed()) {
    var widgetScaledBBox = Blockly.WidgetDiv.owner_.getScaledBBox();
    Blockly.WidgetDiv.DIV.style.left = widgetScaledBBox.left + 'px';
    Blockly.WidgetDiv.DIV.style.top = widgetScaledBBox.top + 'px';
  } else {
    Blockly.WidgetDiv.hide();
  }
};

/**
 * Destroy the widget and hide the div.
 */
Blockly.WidgetDiv.hide = function() {
<<<<<<< HEAD
  var div = Blockly.WidgetDiv.DIV;
  if (Blockly.WidgetDiv.owner_) {
    Blockly.WidgetDiv.owner_ = null;
    div.style.display = 'none';
    div.style.left = '';
    div.style.top = '';
    Blockly.WidgetDiv.dispose_ && Blockly.WidgetDiv.dispose_();
    Blockly.WidgetDiv.dispose_ = null;
    div.innerHTML = '';

    var ws = Blockly.getMainWorkspace();
    if (ws) {
      ws.markFocused();
    }
=======
  if (!Blockly.WidgetDiv.isVisible()) {
    return;
>>>>>>> a9f9086e
  }
  Blockly.WidgetDiv.owner_ = null;

  var div = Blockly.WidgetDiv.DIV;
  div.style.display = 'none';
  div.style.left = '';
  div.style.top = '';
  Blockly.WidgetDiv.dispose_ && Blockly.WidgetDiv.dispose_();
  Blockly.WidgetDiv.dispose_ = null;
  div.textContent = '';

  if (Blockly.WidgetDiv.rendererClassName_) {
    Blockly.utils.dom.removeClass(div, Blockly.WidgetDiv.rendererClassName_);
    Blockly.WidgetDiv.rendererClassName_ = '';
  }
  if (Blockly.WidgetDiv.themeClassName_) {
    Blockly.utils.dom.removeClass(div, Blockly.WidgetDiv.themeClassName_);
    Blockly.WidgetDiv.themeClassName_ = '';
  }
<<<<<<< HEAD
=======
  (/** @type {!Blockly.WorkspaceSvg} */ (
    Blockly.getMainWorkspace())).markFocused();
>>>>>>> a9f9086e
};

/**
 * Is the container visible?
 * @return {boolean} True if visible.
 */
Blockly.WidgetDiv.isVisible = function() {
  return !!Blockly.WidgetDiv.owner_;
};

/**
 * pxt-blockly Is the container displayed?
 * @return {boolean} True if container is displayed on screen.
 */
Blockly.WidgetDiv.isDisplayed = function() {
  return Blockly.WidgetDiv.DIV.style.display != 'none';
};

/**
 * Destroy the widget and hide the div if it is being used by the specified
 * object.
 * @param {!Object} oldOwner The object that was using this container.
 */
Blockly.WidgetDiv.hideIfOwner = function(oldOwner) {
  if (Blockly.WidgetDiv.owner_ == oldOwner) {
    Blockly.WidgetDiv.hide();
  }
};

/**
 * Set the widget div's position and height.  This function does nothing clever:
 * it will not ensure that your widget div ends up in the visible window.
 * @param {number} x Horizontal location (window coordinates, not body).
 * @param {number} y Vertical location (window coordinates, not body).
 * @param {number} height The height of the widget div (pixels).
 * @private
 */
Blockly.WidgetDiv.positionInternal_ = function(x, y, height) {
  Blockly.WidgetDiv.DIV.style.left = x + 'px';
  Blockly.WidgetDiv.DIV.style.top = y + 'px';
  Blockly.WidgetDiv.DIV.style.height = height + 'px';
};

/**
 * Position the widget div based on an anchor rectangle.
 * The widget should be placed adjacent to but not overlapping the anchor
 * rectangle.  The preferred position is directly below and aligned to the left
 * (LTR) or right (RTL) side of the anchor.
 * @param {!Blockly.utils.Rect} viewportBBox The bounding rectangle of the
 *     current viewport, in window coordinates.
 * @param {!Blockly.utils.Rect} anchorBBox The bounding rectangle of the anchor,
 *     in window coordinates.
 * @param {!Blockly.utils.Size} widgetSize The size of the widget that is inside
 *     the widget div, in window coordinates.
 * @param {boolean} rtl Whether the workspace is in RTL mode.  This determines
 *     horizontal alignment.
 * @package
 */
Blockly.WidgetDiv.positionWithAnchor = function(viewportBBox, anchorBBox,
    widgetSize, rtl) {
  var y = Blockly.WidgetDiv.calculateY_(viewportBBox, anchorBBox, widgetSize);
  var x = Blockly.WidgetDiv.calculateX_(viewportBBox, anchorBBox, widgetSize,
      rtl);

  if (y < 0) {
    Blockly.WidgetDiv.positionInternal_(x, 0, widgetSize.height + y);
  } else {
    Blockly.WidgetDiv.positionInternal_(x, y, widgetSize.height);
  }
};

/**
 * Calculate an x position (in window coordinates) such that the widget will not
 * be offscreen on the right or left.
 * @param {!Blockly.utils.Rect} viewportBBox The bounding rectangle of the
 *     current viewport, in window coordinates.
 * @param {!Blockly.utils.Rect} anchorBBox The bounding rectangle of the anchor,
 *     in window coordinates.
 * @param {!Blockly.utils.Size} widgetSize The dimensions of the widget inside
 *     the widget div.
 * @param {boolean} rtl Whether the Blockly workspace is in RTL mode.
 * @return {number} A valid x-coordinate for the top left corner of the widget
 *     div, in window coordinates.
 * @private
 */
Blockly.WidgetDiv.calculateX_ = function(viewportBBox, anchorBBox, widgetSize,
    rtl) {
  if (rtl) {
    // Try to align the right side of the field and the right side of widget.
    var widgetLeft = anchorBBox.right - widgetSize.width;
    // Don't go offscreen left.
    var x = Math.max(widgetLeft, viewportBBox.left);
    // But really don't go offscreen right:
    return Math.min(x, viewportBBox.right - widgetSize.width);
  } else {
    // Try to align the left side of the field and the left side of widget.
    // Don't go offscreen right.
    var x = Math.min(anchorBBox.left, viewportBBox.right - widgetSize.width);
    // But left is more important, because that's where the text is.
    return Math.max(x, viewportBBox.left);
  }
};

/**
 * Calculate a y position (in window coordinates) such that the widget will not
 * be offscreen on the top or bottom.
 * @param {!Blockly.utils.Rect} viewportBBox The bounding rectangle of the
 *     current viewport, in window coordinates.
 * @param {!Blockly.utils.Rect} anchorBBox The bounding rectangle of the anchor,
 *     in window coordinates.
 * @param {!Blockly.utils.Size} widgetSize The dimensions of the widget inside
 *     the widget div.
 * @return {number} A valid y-coordinate for the top left corner of the widget
 *     div, in window coordinates.
 * @private
 */
Blockly.WidgetDiv.calculateY_ = function(viewportBBox, anchorBBox, widgetSize) {
  // Flip the widget vertically if off the bottom.
  if (anchorBBox.bottom + widgetSize.height >= viewportBBox.bottom) {
    // The bottom of the widget is at the top of the field.
    return anchorBBox.top - widgetSize.height;
    // The widget could go off the top of the window, but it would also go off
    // the bottom.  The window is just too small.
  } else {
    // The top of the widget is at the bottom of the field.
    return anchorBBox.bottom;
  }
};<|MERGE_RESOLUTION|>--- conflicted
+++ resolved
@@ -117,25 +117,8 @@
  * Destroy the widget and hide the div.
  */
 Blockly.WidgetDiv.hide = function() {
-<<<<<<< HEAD
-  var div = Blockly.WidgetDiv.DIV;
-  if (Blockly.WidgetDiv.owner_) {
-    Blockly.WidgetDiv.owner_ = null;
-    div.style.display = 'none';
-    div.style.left = '';
-    div.style.top = '';
-    Blockly.WidgetDiv.dispose_ && Blockly.WidgetDiv.dispose_();
-    Blockly.WidgetDiv.dispose_ = null;
-    div.innerHTML = '';
-
-    var ws = Blockly.getMainWorkspace();
-    if (ws) {
-      ws.markFocused();
-    }
-=======
   if (!Blockly.WidgetDiv.isVisible()) {
     return;
->>>>>>> a9f9086e
   }
   Blockly.WidgetDiv.owner_ = null;
 
@@ -155,11 +138,8 @@
     Blockly.utils.dom.removeClass(div, Blockly.WidgetDiv.themeClassName_);
     Blockly.WidgetDiv.themeClassName_ = '';
   }
-<<<<<<< HEAD
-=======
   (/** @type {!Blockly.WorkspaceSvg} */ (
     Blockly.getMainWorkspace())).markFocused();
->>>>>>> a9f9086e
 };
 
 /**
