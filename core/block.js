/**
 * This file has been modified by Microsoft on Feb/2017.
 */
/**
 * @license
 * Copyright 2011 Google LLC
 * SPDX-License-Identifier: Apache-2.0
 */

/**
 * @fileoverview The class representing one block.
 * @author fraser@google.com (Neil Fraser)
 */
'use strict';

goog.provide('Blockly.Block');

goog.require('Blockly.ASTNode');
goog.require('Blockly.Blocks');
goog.require('Blockly.Breakpoint');
goog.require('Blockly.Colours');
goog.require('Blockly.Connection');
goog.require('Blockly.connectionTypes');
/** @suppress {extraRequire} */
goog.require('Blockly.constants');
goog.require('Blockly.Events');
/** @suppress {extraRequire} */
goog.require('Blockly.Events.BlockChange');
/** @suppress {extraRequire} */
goog.require('Blockly.Events.BlockCreate');
/** @suppress {extraRequire} */
goog.require('Blockly.Events.BlockDelete');
/** @suppress {extraRequire} */
goog.require('Blockly.Events.BlockMove');
goog.require('Blockly.Extensions');
goog.require('Blockly.FieldLabelHover');
goog.require('Blockly.FieldVariableGetter');
goog.require('Blockly.fieldRegistry');
goog.require('Blockly.IASTNodeLocation');
goog.require('Blockly.IDeletable');
goog.require('Blockly.Input');
goog.require('Blockly.inputTypes');
goog.require('Blockly.Tooltip');
goog.require('Blockly.utils');
goog.require('Blockly.utils.Coordinate');
goog.require('Blockly.utils.object');
goog.require('Blockly.utils.Size');
goog.require('Blockly.Workspace');

goog.requireType('Blockly.Comment');
goog.requireType('Blockly.Events.Abstract');
goog.requireType('Blockly.Field');
goog.requireType('Blockly.Mutator');
goog.requireType('Blockly.utils.Size');
goog.requireType('Blockly.VariableModel');


/**
 * Class for one block.
 * Not normally called directly, workspace.newBlock() is preferred.
 * @param {!Blockly.Workspace} workspace The block's workspace.
 * @param {!string} prototypeName Name of the language object containing
 *     type-specific functions for this block.
 * @param {string=} opt_id Optional ID.  Use this ID if provided, otherwise
 *     create a new ID.
 * @constructor
 * @implements {Blockly.IASTNodeLocation}
 * @implements {Blockly.IDeletable}
 * @throws When the prototypeName is not valid or not allowed.
 */
Blockly.Block = function(workspace, prototypeName, opt_id) {
  if (Blockly.Generator &&
      typeof Blockly.Generator.prototype[prototypeName] != 'undefined') {
    // Occluding Generator class members is not allowed.
    throw Error('Block prototypeName "' + prototypeName +
        '" conflicts with Blockly.Generator members.');
  }
  var flyoutWorkspace = workspace && workspace.getFlyout && workspace.getFlyout() ?
     workspace.getFlyout().getWorkspace() : null;
  /** @type {string} */
  this.id = (opt_id && !workspace.getBlockById(opt_id) &&
      (!flyoutWorkspace || !flyoutWorkspace.getBlockById(opt_id))) ?
      opt_id : Blockly.utils.genUid();
  workspace.setBlockById(this.id, this);
  /** @type {Blockly.Connection} */
  this.outputConnection = null;
  /** @type {Blockly.Connection} */
  this.nextConnection = null;
  /** @type {Blockly.Connection} */
  this.previousConnection = null;
  /** @type {!Array<!Blockly.Input>} */
  this.inputList = [];
  /** @type {boolean|undefined} */
  this.inputsInline = undefined;
  /** @type {boolean|undefined} */
  this.startHat = false;
  /**
   * @type {boolean}
   * @private
   */
  this.disabled = false;
  /** @type {!Blockly.Tooltip.TipInfo} */
  this.tooltip = '';
  /** @type {boolean} */
  this.contextMenu = true;

  /**
   * @type {Blockly.Block}
   * @protected
   */
  this.parentBlock_ = null;

  /**
   * @type {!Array<!Blockly.Block>}
   * @protected
   */
  this.childBlocks_ = [];

  /**
   * @type {boolean}
   * @private
   */
  this.deletable_ = true;

  /**
   * @type {boolean}
   * @private
   */
  this.movable_ = true;

  /**
   * @type {boolean}
   * @private
   */
  this.editable_ = true;

  /**
   * @type {boolean}
   * @private
   */
  this.isShadow_ = false;

  /**
   * @type {boolean}
   * @protected
   */
  this.collapsed_ = false;

  /**
   * @type {?number}
   * @protected
   */
  this.outputShape_ = null;

  /**
   * A string representing the comment attached to this block.
   * @type {string|Blockly.Comment}
   * @deprecated August 2019. Use getCommentText instead.
   */
  this.comment = null;

  /**
   * A model of the comment attached to this block.
   * @type {!Blockly.Block.CommentModel}
   * @package
   */
  this.commentModel = {
    text: null,
    pinned: false,
    size: new Blockly.utils.Size(160, 80),
    xy: new Blockly.utils.Coordinate(10, 10)
  };

  /**
   * The block's position in workspace units.  (0, 0) is at the workspace's
   * origin; scale does not change this value.
   * @type {!Blockly.utils.Coordinate}
   * @package pxt-blockly
   */
  this.xy_ = new Blockly.utils.Coordinate(0, 0);

  /** @type {!Blockly.Workspace} */
  this.workspace = workspace;
  /** @type {boolean} */
  this.isInFlyout = workspace.isFlyout;
  /** @type {boolean} */
  this.isInMutator = workspace.isMutator;

  /** @type {boolean} */
  this.RTL = workspace.RTL;

  /**
   * True if this block is an insertion marker.
   * @type {boolean}
   * @protected
   */
  this.isInsertionMarker_ = false;

  /**
   * Name of the type of hat.
   * @type {string|undefined}
   */
  this.hat = undefined;

  /** @type {?boolean} */
  this.rendered = null;

  /**
   * A count of statement inputs on the block.
   * @type {number}
   * @package
   */
  this.statementInputCount = 0;

  // Copy the type-specific functions and data from the prototype.
  if (prototypeName) {
    /** @type {string} */
    this.type = prototypeName;
    var prototype = Blockly.Blocks[prototypeName];
    if (!prototype || typeof prototype != 'object') {
      throw TypeError('Unknown block type: ' + prototypeName);
    }
    Blockly.utils.object.mixin(this, prototype);
  }

  workspace.addTopBlock(this);
  workspace.addTypedBlock(this);

  // All events fired should be part of the same group.
  // Any events fired during init should not be undoable,
  // so that block creation is atomic.
  var existingGroup = Blockly.Events.getGroup();
  if (!existingGroup) {
    Blockly.Events.setGroup(true);
  }
  var initialUndoFlag = Blockly.Events.recordUndo;

  try {
    // Call an initialization function, if it exists.
    if (typeof this.init == 'function') {
      Blockly.Events.recordUndo = false;
      this.init();
      Blockly.Events.recordUndo = initialUndoFlag;
    }

    // Fire a create event.
    if (Blockly.Events.isEnabled()) {
      Blockly.Events.fire(new (Blockly.Events.get(Blockly.Events.BLOCK_CREATE))(
          this));
    }

  } finally {
    if (!existingGroup) {
      Blockly.Events.setGroup(false);
    }
    // In case init threw, recordUndo flag should still be reset.
    Blockly.Events.recordUndo = initialUndoFlag;
  }

  // Record initial inline state.
  /** @type {boolean|undefined} */
  this.inputsInlineDefault = this.inputsInline;

  // Bind an onchange function, if it exists.
  if (typeof this.onchange == 'function') {
    this.setOnChange(this.onchange);
  }
};

/**
 * @typedef {{
 *            text:?string,
 *            pinned:boolean,
 *            size:Blockly.utils.Size,
 *            xy:Blockly.utils.Coordinate
 *          }}
 */
Blockly.Block.CommentModel;

/**
 * The language-neutral ID given to the collapsed input.
 * @const {string}
 */
Blockly.Block.COLLAPSED_INPUT_NAME = Blockly.constants.COLLAPSED_INPUT_NAME;

/**
 * The language-neutral ID given to the collapsed field.
 * @const {string}
 */
Blockly.Block.COLLAPSED_FIELD_NAME = Blockly.constants.COLLAPSED_FIELD_NAME;

/**
 * Optional text data that round-trips between blocks and XML.
 * Has no effect. May be used by 3rd parties for meta information.
 * @type {?string}
 */
Blockly.Block.prototype.data = null;

/**
 * Has this block been disposed of?
 * @type {boolean}
 * @package
 */
Blockly.Block.prototype.disposed = false;

/**
 * Colour of the block as HSV hue value (0-360)
 * This may be null if the block colour was not set via a hue number.
 * @type {?number}
 * @private
 */
Blockly.Block.prototype.hue_ = null;

/**
 * Colour of the block in '#RRGGBB' format.
 * @type {string}
 * @protected
 */
Blockly.Block.prototype.colour_ = '#000000';

/**
 * Name of the block style.
 * @type {string}
 * @protected
 */
Blockly.Block.prototype.styleName_ = '';

/**
 * An optional method called during initialization.
 * @type {?function()}
 */
Blockly.Block.prototype.init;

/**
 * An optional callback method to use whenever the block's parent workspace
 * changes. This is usually only called from the constructor, the block type
 * initializer function, or an extension initializer function.
 * @type {?function(Blockly.Events.Abstract)}
 */
Blockly.Block.prototype.onchange;

/**
 * An optional serialization method for defining how to serialize the
 * mutation state. This must be coupled with defining `domToMutation`.
 * @type {?function(...):!Element}
 */
Blockly.Block.prototype.mutationToDom;

/**
 * An optional deserialization method for defining how to deserialize the
 * mutation state. This must be coupled with defining `mutationToDom`.
 * @type {?function(!Element)}
 */
Blockly.Block.prototype.domToMutation;

/**
 * An optional property for suppressing adding STATEMENT_PREFIX and
 * STATEMENT_SUFFIX to generated code.
 * @type {?boolean}
 */
Blockly.Block.prototype.suppressPrefixSuffix;

/**
 * An optional property for declaring developer variables.  Return a list of
 * variable names for use by generators.  Developer variables are never shown to
 * the user, but are declared as global variables in the generated code.
 * @type {?function():!Array<string>}
 */
Blockly.Block.prototype.getDeveloperVariables;

/**
 * Dispose of this block.
 * @param {boolean} healStack If true, then try to heal any gap by connecting
 *     the next statement with the previous statement.  Otherwise, dispose of
 *     all children of this block.
 * @suppress {checkTypes}
 */
Blockly.Block.prototype.dispose = function(healStack) {
  if (!this.workspace) {
    // Already deleted.
    return;
  }
  // Terminate onchange event calls.
  if (this.onchangeWrapper_) {
    this.workspace.removeChangeListener(this.onchangeWrapper_);
  }

  this.unplug(healStack);
  if (Blockly.Events.isEnabled()) {
    Blockly.Events.fire(new (Blockly.Events.get(Blockly.Events.BLOCK_DELETE))(
        this));
  }
  Blockly.Events.disable();

  try {
    // This block is now at the top of the workspace.
    // Remove this block from the workspace's list of top-most blocks.
    if (this.workspace) {
      this.workspace.removeTopBlock(this);
      this.workspace.removeTypedBlock(this);
      // Remove from block database.
      this.workspace.removeBlockById(this.id);
      this.workspace = null;
    }

    // Just deleting this block from the DOM would result in a memory leak as
    // well as corruption of the connection database.  Therefore we must
    // methodically step through the blocks and carefully disassemble them.

    if (Blockly.selected == this) {
      Blockly.selected = null;
    }

    // First, dispose of all my children.
    for (var i = this.childBlocks_.length - 1; i >= 0; i--) {
      this.childBlocks_[i].dispose(false);
    }
    // Then dispose of myself.
    // Dispose of all inputs and their fields.
    for (var i = 0, input; (input = this.inputList[i]); i++) {
      input.dispose();
    }
    this.inputList.length = 0;
    // Dispose of any remaining connections (next/previous/output).
    var connections = this.getConnections_(true);
    for (var i = 0, connection; (connection = connections[i]); i++) {
      connection.dispose();
    }
  } finally {
    Blockly.Events.enable();
    this.disposed = true;
  }
};

/**
 * Call initModel on all fields on the block.
 * May be called more than once.
 * Either initModel or initSvg must be called after creating a block and before
 * the first interaction with it.  Interactions include UI actions
 * (e.g. clicking and dragging) and firing events (e.g. create, delete, and
 * change).
 * @public
 */
Blockly.Block.prototype.initModel = function() {
  for (var i = 0, input; (input = this.inputList[i]); i++) {
    for (var j = 0, field; (field = input.fieldRow[j]); j++) {
      if (field.initModel) {
        field.initModel();
      }
    }
  }
};

/**
 * Unplug this block from its superior block.  If this block is a statement,
 * optionally reconnect the block underneath with the block on top.
 * @param {boolean=} opt_healStack Disconnect child statement and reconnect
 *   stack.  Defaults to false.
 */
Blockly.Block.prototype.unplug = function(opt_healStack) {
  if (this.outputConnection) {
    this.unplugFromRow_(opt_healStack);
  } else if (this.previousConnection) {
    this.unplugFromStack_(opt_healStack);
  }
};

/**
 * Unplug this block's output from an input on another block.  Optionally
 * reconnect the block's parent to the only child block, if possible.
 * @param {boolean=} opt_healStack Disconnect right-side block and connect to
 *     left-side block.  Defaults to false.
 * @private
 */
Blockly.Block.prototype.unplugFromRow_ = function(opt_healStack) {
  var parentConnection = null;
  if (this.outputConnection.isConnected()) {
    parentConnection = this.outputConnection.targetConnection;
    // Disconnect from any superior block.
    this.outputConnection.disconnect();
  }

  // Return early in obvious cases.
  if (!parentConnection || !opt_healStack) {
    return;
  }

  var thisConnection = this.getOnlyValueConnection_();
  if (!thisConnection ||
      !thisConnection.isConnected() ||
      thisConnection.targetBlock().isShadow()) {
    // Too many or too few possible connections on this block, or there's
    // nothing on the other side of this connection.
    return;
  }

  var childConnection = thisConnection.targetConnection;
  // Disconnect the child block.
  childConnection.disconnect();
  // Connect child to the parent if possible, otherwise bump away.
  if (this.workspace.connectionChecker.canConnect(
      childConnection, parentConnection, false)) {
    parentConnection.connect(childConnection);
  } else {
    childConnection.onFailedConnect(parentConnection);
  }
};

/**
 * Returns the connection on the value input that is connected to another block.
 * When an insertion marker is connected to a connection with a block already
 * attached, the connected block is attached to the insertion marker.
 * Since only one block can be displaced and attached to the insertion marker
 * this should only ever return one connection.
 *
 * @return {?Blockly.Connection} The connection on the value input, or null.
 * @private
 */
Blockly.Block.prototype.getOnlyValueConnection_ = function() {
  var connection = null;
  for (var i = 0; i < this.inputList.length; i++) {
    var thisConnection = this.inputList[i].connection;
    if (thisConnection &&
        thisConnection.type == Blockly.connectionTypes.INPUT_VALUE &&
        thisConnection.targetConnection) {
      if (connection) {
        return null;  // More than one value input found.
      }
      connection = thisConnection;
    }
  }
  return connection;
};

/**
 * Unplug this statement block from its superior block.  Optionally reconnect
 * the block underneath with the block on top.
 * @param {boolean=} opt_healStack Disconnect child statement and reconnect
 *   stack.  Defaults to false.
 * @private
 */
Blockly.Block.prototype.unplugFromStack_ = function(opt_healStack) {
  var previousTarget = null;
  if (this.previousConnection.isConnected()) {
    // Remember the connection that any next statements need to connect to.
    previousTarget = this.previousConnection.targetConnection;
    // Detach this block from the parent's tree.
    this.previousConnection.disconnect();
  }
  var nextBlock = this.getNextBlock();
  if (opt_healStack && nextBlock && !nextBlock.isShadow()) {
    // Disconnect the next statement.
    var nextTarget = this.nextConnection.targetConnection;
    nextTarget.disconnect();
    if (previousTarget &&
        this.workspace.connectionChecker.canConnect(
            previousTarget, nextTarget, false)) {
      // Attach the next statement to the previous statement.
      previousTarget.connect(nextTarget);
    }
  }
};

/**
 * Returns all connections originating from this block.
 * @param {boolean} _all If true, return all connections even hidden ones.
 * @return {!Array<!Blockly.Connection>} Array of connections.
 * @package
 */
Blockly.Block.prototype.getConnections_ = function(_all) {
  var myConnections = [];
  if (this.outputConnection) {
    myConnections.push(this.outputConnection);
  }
  if (this.previousConnection) {
    myConnections.push(this.previousConnection);
  }
  if (this.nextConnection) {
    myConnections.push(this.nextConnection);
  }
  for (var i = 0, input; (input = this.inputList[i]); i++) {
    if (input.connection) {
      myConnections.push(input.connection);
    }
  }
  return myConnections;
};

/**
 * Walks down a stack of blocks and finds the last next connection on the stack.
 * @param {boolean} ignoreShadows If true,the last connection on a non-shadow
 *     block will be returned. If false, this will follow shadows to find the
 *     last connection.
 * @return {?Blockly.Connection} The last next connection on the stack, or null.
 * @package
 */
Blockly.Block.prototype.lastConnectionInStack = function(ignoreShadows) {
  var nextConnection = this.nextConnection;
  while (nextConnection) {
    var nextBlock = nextConnection.targetBlock();
    if (!nextBlock || (ignoreShadows && nextBlock.isShadow())) {
      return nextConnection;
    }
    nextConnection = nextBlock.nextConnection;
  }
  return null;
};

/**
 * Bump unconnected blocks out of alignment.  Two blocks which aren't actually
 * connected should not coincidentally line up on screen.
 */
Blockly.Block.prototype.bumpNeighbours = function() {
  // noop.
};

/**
 * Return the parent block or null if this block is at the top level. The parent
 * block is either the block connected to the previous connection (for a statement
 * block) or the block connected to the output connection (for a value block).
 * @return {?Blockly.Block} The block (if any) that holds the current block.
 */
Blockly.Block.prototype.getParent = function() {
  return this.parentBlock_;
};

/**
 * Return the input that connects to the specified block.
 * @param {!Blockly.Block} block A block connected to an input on this block.
 * @return {?Blockly.Input} The input (if any) that connects to the specified
 *     block.
 */
Blockly.Block.prototype.getInputWithBlock = function(block) {
  for (var i = 0, input; (input = this.inputList[i]); i++) {
    if (input.connection && input.connection.targetBlock() == block) {
      return input;
    }
  }
  return null;
};

/**
 * Return the input that contains the specified connection
 * @param {!Blockly.Connection} conn A connection on this block.
 * @return {Blockly.Input} The input that contains the specified connection.
 */
Blockly.Block.prototype.getInputWithConnection = function(conn) {
  for (var i = 0, input; input = this.inputList[i]; i++) {
    if (input.connection == conn) {
      return input;
    }
  }
  return null;
};

/**
 * Return the parent block that surrounds the current block, or null if this
 * block has no surrounding block.  A parent block might just be the previous
 * statement, whereas the surrounding block is an if statement, while loop, etc.
 * @return {?Blockly.Block} The block (if any) that surrounds the current block.
 */
Blockly.Block.prototype.getSurroundParent = function() {
  var block = this;
  do {
    var prevBlock = block;
    block = block.getParent();
    if (!block) {
      // Ran off the top.
      return null;
    }
  } while (block.getNextBlock() == prevBlock);
  // This block is an enclosing parent, not just a statement in a stack.
  return block;
};

/**
 * Return the next statement block directly connected to this block.
 * @return {?Blockly.Block} The next statement block or null.
 */
Blockly.Block.prototype.getNextBlock = function() {
  return this.nextConnection && this.nextConnection.targetBlock();
};

/**
 * Returns the block connected to the previous connection.
 * @return {?Blockly.Block} The previous statement block or null.
 */
Blockly.Block.prototype.getPreviousBlock = function() {
  return this.previousConnection && this.previousConnection.targetBlock();
};

/**
 * Return the connection on the first statement input on this block, or null if
 * there are none.
 * @return {?Blockly.Connection} The first statement connection or null.
 * @package
 */
Blockly.Block.prototype.getFirstStatementConnection = function() {
  for (var i = 0, input; (input = this.inputList[i]); i++) {
    if (input.connection &&
        input.connection.type == Blockly.connectionTypes.NEXT_STATEMENT) {
      return input.connection;
    }
  }
  return null;
};

/**
 * Return the top-most block in this block's tree.
 * This will return itself if this block is at the top level.
 * @return {!Blockly.Block} The root block.
 */
Blockly.Block.prototype.getRootBlock = function() {
  var rootBlock;
  var block = this;
  do {
    rootBlock = block;
    block = rootBlock.parentBlock_;
  } while (block);
  return rootBlock;
};

/**
 * Walk up from the given block up through the stack of blocks to find
 * the top block of the sub stack. If we are nested in a statement input only
 * find the top-most nested block. Do not go all the way to the root block.
 * @return {!Blockly.Block} The top block in a stack.
 * @package
 */
Blockly.Block.prototype.getTopStackBlock = function() {
  var block = this;
  do {
    var previous = block.getPreviousBlock();
  } while (previous && previous.getNextBlock() == block && (block = previous));
  return block;
};

/**
 * Find all the blocks that are directly nested inside this one.
 * Includes value and statement inputs, as well as any following statement.
 * Excludes any connection on an output tab or any preceding statement.
 * Blocks are optionally sorted by position; top to bottom.
 * @param {boolean} ordered Sort the list if true.
 * @return {!Array<!Blockly.Block>} Array of blocks.
 */
Blockly.Block.prototype.getChildren = function(ordered) {
  if (!ordered) {
    return this.childBlocks_;
  }
  var blocks = [];
  for (var i = 0, input; (input = this.inputList[i]); i++) {
    if (input.connection) {
      var child = input.connection.targetBlock();
      if (child) {
        blocks.push(child);
      }
    }
  }
  var next = this.getNextBlock();
  if (next) {
    blocks.push(next);
  }
  return blocks;
};

/**
 * Set parent of this block to be a new block or null.
 * @param {Blockly.Block|Blockly.BlockSvg} newParent New parent block.
 */
Blockly.Block.prototype.setParent = function(newParent) {
  if (newParent == this.parentBlock_) {
    return;
  }
  if (this.parentBlock_) {
    // Remove this block from the old parent's child list.
    Blockly.utils.arrayRemove(this.parentBlock_.childBlocks_, this);

    // Disconnect from superior blocks.
    if (this.previousConnection && this.previousConnection.isConnected()) {
      throw Error('Still connected to previous block.');
    }
    if (this.outputConnection && this.outputConnection.isConnected()) {
      throw Error('Still connected to parent block.');
    }
    this.parentBlock_ = null;
    // This block hasn't actually moved on-screen, so there's no need to update
    // its connection locations.
  } else {
    // Remove this block from the workspace's list of top-most blocks.
    this.workspace.removeTopBlock(this);
  }

  this.parentBlock_ = newParent;
  if (newParent) {
    // Add this block to the new parent's child list.
    newParent.childBlocks_.push(this);
  } else {
    this.workspace.addTopBlock(this);
  }
};

/**
 * Find all the blocks that are directly or indirectly nested inside this one.
 * Includes this block in the list.
 * Includes value and statement inputs, as well as any following statements.
 * Excludes any connection on an output tab or any preceding statements.
 * Blocks are optionally sorted by position; top to bottom.
 * @param {boolean} ordered Sort the list if true.
<<<<<<< HEAD
 * @param {boolean=} opt_ignoreShadows If set, don't include shadow blocks.
 * @return {!Array.<!Blockly.Block>} Flattened array of blocks.
=======
 * @return {!Array<!Blockly.Block>} Flattened array of blocks.
>>>>>>> a9f9086e
 */
Blockly.Block.prototype.getDescendants = function(ordered, opt_ignoreShadows) {
  var blocks = [this];
  var childBlocks = this.getChildren(ordered);
  for (var child, i = 0; (child = childBlocks[i]); i++) {
    if (!opt_ignoreShadows || !child.isShadow()) { // pxt-blockly
      blocks.push.apply(blocks, child.getDescendants(ordered));
    }
  }
  return blocks;
};

/**
 * Get whether this block is deletable or not.
 * @return {boolean} True if deletable.
 */
Blockly.Block.prototype.isDeletable = function() {
  return this.deletable_ && !this.isShadow_ &&
      !(this.workspace && this.workspace.options.readOnly);
};

/**
 * Get whether this block is in a workspace with the debugMode option set or not.
 * @return {boolean} True if deletable.
 */
 Blockly.Block.prototype.inDebugWorkspace = function() {
  return !!(this.workspace && this.workspace.options.debugMode);
};

/**
 * Set whether this block is deletable or not.
 * @param {boolean} deletable True if deletable.
 */
Blockly.Block.prototype.setDeletable = function(deletable) {
  this.deletable_ = deletable;
};

/**
 * Get whether this block is movable or not.
 * @return {boolean} True if movable.
 */
Blockly.Block.prototype.isMovable = function() {
  return this.isMovablePersisted() && !this.inDebugWorkspace();
};

/**
 * Get whether we should persist this block as movable or not.
 * @return {boolean} True if movable.
 */
Blockly.Block.prototype.isMovablePersisted = function() {
  return this.movable_ && !this.isShadow_ &&
    !(this.workspace && this.workspace.options.readOnly);
};

/**
 * Set whether this block is movable or not.
 * @param {boolean} movable True if movable.
 */
Blockly.Block.prototype.setMovable = function(movable) {
  this.movable_ = movable;
};

/**
 * Get whether is block is duplicatable or not. If duplicating this block and
 * descendants will put this block over the workspace's capacity this block is
 * not duplicatable. If duplicating this block and descendants will put any
 * type over their maxInstances this block is not duplicatable.
 * @return {boolean} True if duplicatable.
 */
Blockly.Block.prototype.isDuplicatable = function() {
  if (!this.workspace.hasBlockLimits()) {
    return true;
  }
  return this.workspace.isCapacityAvailable(
      Blockly.utils.getBlockTypeCounts(this, true));
};

/**
 * Get whether this block is a shadow block or not.
 * @return {boolean} True if a shadow.
 */
Blockly.Block.prototype.isShadow = function() {
  return this.isShadow_;
};

/**
 * Set whether this block is a shadow block or not.
 * @param {boolean} shadow True if a shadow.
 */
Blockly.Block.prototype.setShadow = function(shadow) {
  this.isShadow_ = shadow;
};

/**
 * Get whether this block is an insertion marker block or not.
 * @return {boolean} True if an insertion marker.
 */
Blockly.Block.prototype.isInsertionMarker = function() {
  return this.isInsertionMarker_;
};

/**
 * Set whether this block is an insertion marker block or not.
 * @param {boolean} insertionMarker True if an insertion marker.
 */
Blockly.Block.prototype.setInsertionMarker = function(insertionMarker) {
  if (this.isInsertionMarker_ == insertionMarker) {
    return;  // No change.
  }
  this.isInsertionMarker_ = insertionMarker;
  // TODO: handle removing insertion marker status.
  if (this.isInsertionMarker_) {
    // TODO shakao needs to be Blockly.INSERTION_MARKER_COLOUR ?
    this.setColour(Blockly.Colours.insertionMarker);
    this.setOpacity(Blockly.Colours.insertionMarkerOpacity);
    Blockly.utils.dom.addClass(/** @type {!Element} */ (this.svgGroup_),
        'blocklyInsertionMarker');
  }
};

/**
 * Get whether this block is editable or not.
 * @return {boolean} True if editable.
 */
Blockly.Block.prototype.isEditable = function() {
  return this.isEditablePersisted() && !this.inDebugWorkspace();
};

/**
 * Get whether we should persist this block as editable.
 * @return {boolean} True if editable.
 */
Blockly.Block.prototype.isEditablePersisted = function() {
  return this.editable_ && !(this.workspace && this.workspace.options.readOnly);
};

/**
 * Set whether this block is editable or not.
 * @param {boolean} editable True if editable.
 */
Blockly.Block.prototype.setEditable = function(editable) {
  this.editable_ = editable;
  for (var i = 0, input; (input = this.inputList[i]); i++) {
    for (var j = 0, field; (field = input.fieldRow[j]); j++) {
      field.updateEditable();
    }
  }
};

/**
 * Returns if this block has been disposed of / deleted.
 * @return {boolean} True if this block has been disposed of / deleted.
 */
Blockly.Block.prototype.isDisposed = function() {
  return this.disposed;
};

/**
 * Find the connection on this block that corresponds to the given connection
 * on the other block.
 * Used to match connections between a block and its insertion marker.
 * @param {!Blockly.Block} otherBlock The other block to match against.
 * @param {!Blockly.Connection} conn The other connection to match.
 * @return {?Blockly.Connection} The matching connection on this block, or null.
 * @package
 */
Blockly.Block.prototype.getMatchingConnection = function(otherBlock, conn) {
  var connections = this.getConnections_(true);
  var otherConnections = otherBlock.getConnections_(true);
  if (connections.length != otherConnections.length) {
    throw Error("Connection lists did not match in length.");
  }
  for (var i = 0; i < otherConnections.length; i++) {
    if (otherConnections[i] == conn) {
      return connections[i];
    }
  }
  return null;
};

/**
 * Set the URL of this block's help page.
 * @param {string|Function} url URL string for block help, or function that
 *     returns a URL.  Null for no help.
 */
Blockly.Block.prototype.setHelpUrl = function(url) {
  this.helpUrl = url;
};

/**
 * Sets the tooltip for this block.
 * @param {!Blockly.Tooltip.TipInfo} newTip The text for the tooltip, a function
 *     that returns the text for the tooltip, or a parent object whose tooltip
 *     will be used. To not display a tooltip pass the empty string.
 */
Blockly.Block.prototype.setTooltip = function(newTip) {
  this.tooltip = newTip;
};

/**
 * Returns the tooltip text for this block.
 * @return {!string} The tooltip text for this block.
 */
Blockly.Block.prototype.getTooltip = function() {
  return Blockly.Tooltip.getTooltipOfObject(this);
};

/**
 * Get the colour of a block.
 * @return {string} #RRGGBB string.
 */
Blockly.Block.prototype.getColour = function() {
  return this.colour_;
};

/**
 * Get the name of the block style.
 * @return {string} Name of the block style.
 */
Blockly.Block.prototype.getStyleName = function() {
  return this.styleName_;
};

/**
 * Get the HSV hue value of a block.  Null if hue not set.
 * @return {?number} Hue value (0-360).
 */
Blockly.Block.prototype.getHue = function() {
  return this.hue_;
};

/**
 * Change the colour of a block.
 * @param {number|string} colour HSV hue value, or #RRGGBB string.
 */
Blockly.Block.prototype.setColour = function(colour) {
  var parsed = Blockly.utils.parseBlockColour(colour);
  this.hue_ = parsed.hue;
  this.colour_ = parsed.hex;
};

/**
 * Set the style and colour values of a block.
 * @param {string} blockStyleName Name of the block style.
 */
Blockly.Block.prototype.setStyle = function(blockStyleName) {
  this.styleName_ = blockStyleName;
};

/**
 * Sets a callback function to use whenever the block's parent workspace
 * changes, replacing any prior onchange handler. This is usually only called
 * from the constructor, the block type initializer function, or an extension
 * initializer function.
 * @param {function(Blockly.Events.Abstract)} onchangeFn The callback to call
 *     when the block's workspace changes.
 * @throws {Error} if onchangeFn is not falsey and not a function.
 */
Blockly.Block.prototype.setOnChange = function(onchangeFn) {
  if (onchangeFn && typeof onchangeFn != 'function') {
    throw Error('onchange must be a function.');
  }
  if (this.onchangeWrapper_) {
    this.workspace.removeChangeListener(this.onchangeWrapper_);
  }
  this.onchange = onchangeFn;
  if (this.onchange) {
    this.onchangeWrapper_ = onchangeFn.bind(this);
    this.workspace.addChangeListener(this.onchangeWrapper_);
  }
};

/**
 * Returns the named field from a block.
 * @param {string} name The name of the field.
 * @return {?Blockly.Field} Named field, or null if field does not exist.
 */
Blockly.Block.prototype.getField = function(name) {
  if (typeof name !== 'string') {
    throw TypeError('Blockly.Block.prototype.getField expects a string ' +
      'with the field name but received ' +
      (name === undefined ? 'nothing' : name + ' of type ' + typeof name) +
      ' instead');
  }
  for (var i = 0, input; (input = this.inputList[i]); i++) {
    for (var j = 0, field; (field = input.fieldRow[j]); j++) {
      if (field.name === name) {
        return field;
      }
    }
  }
  return null;
};

/**
 * Return all variables referenced by this block.
 * @return {!Array<string>} List of variable names.
 */
Blockly.Block.prototype.getVars = function() {
  var vars = [];
  for (var i = 0, input; (input = this.inputList[i]); i++) {
    for (var j = 0, field; (field = input.fieldRow[j]); j++) {
      if (field.referencesVariables()) {
        vars.push(field.getValue());
      }
    }
  }
  return vars;
};

/**
 * Return all variables referenced by this block.
 * @return {!Array<!Blockly.VariableModel>} List of variable models.
 * @package
 */
Blockly.Block.prototype.getVarModels = function() {
  var vars = [];
  for (var i = 0, input; (input = this.inputList[i]); i++) {
    for (var j = 0, field; (field = input.fieldRow[j]); j++) {
      if (field.referencesVariables()) {
        var model = this.workspace.getVariableById(
            /** @type {string} */ (field.getValue()));
        // Check if the variable actually exists (and isn't just a potential
        // variable).
        if (model) {
          vars.push(model);
        }
      }
    }
  }
  return vars;
};

/**
 * Notification that a variable is renaming but keeping the same ID.  If the
 * variable is in use on this block, rerender to show the new name.
 * @param {!Blockly.VariableModel} variable The variable being renamed.
 * @package
 */
Blockly.Block.prototype.updateVarName = function(variable) {
  for (var i = 0, input; (input = this.inputList[i]); i++) {
    for (var j = 0, field; (field = input.fieldRow[j]); j++) {
      if (field.referencesVariables() &&
          variable.getId() == field.getValue()) {
        field.forceRerender();
      }
    }
  }
};

/**
 * Notification that a variable is renaming.
 * If the ID matches one of this block's variables, rename it.
 * @param {string} oldId ID of variable to rename.
 * @param {string} newId ID of new variable.  May be the same as oldId, but with
 *     an updated name.
 */
Blockly.Block.prototype.renameVarById = function(oldId, newId) {
  for (var i = 0, input; (input = this.inputList[i]); i++) {
    for (var j = 0, field; (field = input.fieldRow[j]); j++) {
      if (field.referencesVariables() &&
          oldId == field.getValue()) {
        field.setValue(newId);
      }
    }
  }
};

/**
 * Returns the language-neutral value of the given field.
 * @param {string} name The name of the field.
 * @return {*} Value of the field or null if field does not exist.
 */
Blockly.Block.prototype.getFieldValue = function(name) {
  var field = this.getField(name);
  if (field) {
    return field.getValue();
  }
  return null;
};

/**
 * Sets the value of the given field for this block.
 * @param {*} newValue The value to set.
 * @param {string} name The name of the field to set the value of.
 */
Blockly.Block.prototype.setFieldValue = function(newValue, name) {
  var field = this.getField(name);
  if (!field) {
    throw Error('Field "' + name + '" not found.');
  }
  field.setValue(newValue);
};

/**
 * Set whether this block can chain onto the bottom of another block.
 * @param {boolean} newBoolean True if there can be a previous statement.
 * @param {(string|Array<string>|null)=} opt_check Statement type or
 *     list of statement types.  Null/undefined if any type could be connected.
 */
Blockly.Block.prototype.setPreviousStatement = function(newBoolean, opt_check) {
  if (newBoolean) {
    if (opt_check === undefined) {
      opt_check = null;
    }
    if (!this.previousConnection) {
      if (this.outputConnection) {
        throw Error('Remove output connection prior to adding previous ' +
            'connection.');
      }
      this.previousConnection =
          this.makeConnection_(Blockly.connectionTypes.PREVIOUS_STATEMENT);
    }
    this.previousConnection.setCheck(opt_check);
  } else {
    if (this.previousConnection) {
      if (this.previousConnection.isConnected()) {
        throw Error('Must disconnect previous statement before removing ' +
            'connection.');
      }
      this.previousConnection.dispose();
      this.previousConnection = null;
    }
  }
};

/**
 * Set whether another block can chain onto the bottom of this block.
 * @param {boolean} newBoolean True if there can be a next statement.
 * @param {(string|Array<string>|null)=} opt_check Statement type or
 *     list of statement types.  Null/undefined if any type could be connected.
 */
Blockly.Block.prototype.setNextStatement = function(newBoolean, opt_check) {
  if (newBoolean) {
    if (opt_check === undefined) {
      opt_check = null;
    }
    if (!this.nextConnection) {
      this.nextConnection =
          this.makeConnection_(Blockly.connectionTypes.NEXT_STATEMENT);
    }
    this.nextConnection.setCheck(opt_check);
  } else {
    if (this.nextConnection) {
      if (this.nextConnection.isConnected()) {
        throw Error('Must disconnect next statement before removing ' +
            'connection.');
      }
      this.nextConnection.dispose();
      this.nextConnection = null;
    }
  }
};

/**
 * Set whether this block returns a value.
 * @param {boolean} newBoolean True if there is an output.
 * @param {(string|Array<string>|null)=} opt_check Returned type or list
 *     of returned types.  Null or undefined if any type could be returned
 *     (e.g. variable get).
 */
Blockly.Block.prototype.setOutput = function(newBoolean, opt_check) {
  if (newBoolean) {
    if (opt_check === undefined) {
      opt_check = null;
    }
    if (!this.outputConnection) {
      if (this.previousConnection) {
        throw Error('Remove previous connection prior to adding output ' +
            'connection.');
      }
      this.outputConnection =
          this.makeConnection_(Blockly.connectionTypes.OUTPUT_VALUE);
    }
    this.outputConnection.setCheck(opt_check);
  } else {
    if (this.outputConnection) {
      if (this.outputConnection.isConnected()) {
        throw Error('Must disconnect output value before removing connection.');
      }
      this.outputConnection.dispose();
      this.outputConnection = null;
    }
  }
};

/**
 * Set whether value inputs are arranged horizontally or vertically.
 * @param {boolean} newBoolean True if inputs are horizontal.
 */
Blockly.Block.prototype.setInputsInline = function(newBoolean) {
  if (this.inputsInline != newBoolean) {
    Blockly.Events.fire(new (Blockly.Events.get(Blockly.Events.BLOCK_CHANGE))(
        this, 'inline', null, this.inputsInline, newBoolean));
    this.inputsInline = newBoolean;
  }
};

/**
 * Get whether value inputs are arranged horizontally or vertically.
 * @return {boolean} True if inputs are horizontal.
 */
Blockly.Block.prototype.getInputsInline = function() {
  if (this.inputsInline != undefined) {
    // Set explicitly.
    return this.inputsInline;
  }
  // Not defined explicitly.  Figure out what would look best.
  for (var i = 1; i < this.inputList.length; i++) {
    if (this.inputList[i - 1].type == Blockly.inputTypes.DUMMY &&
        this.inputList[i].type == Blockly.inputTypes.DUMMY) {
      // Two dummy inputs in a row.  Don't inline them.
      return false;
    }
  }
  for (var i = 1; i < this.inputList.length; i++) {
    if (this.inputList[i - 1].type == Blockly.inputTypes.VALUE &&
        this.inputList[i].type == Blockly.inputTypes.DUMMY) {
      // Dummy input after a value input.  Inline them.
      return true;
    }
  }
  return false;
};

/**
 * Set whether value statements have a start hat or not.
 * @param {boolean} newBoolean True if statement should have a start hat.
 */
Blockly.Block.prototype.setStartHat = function(newBoolean) {
  if (this.startHat != newBoolean) {
    this.startHat = newBoolean;
  }
};

/**
 * Set whether value statements have a start hat or not.
 * @return {boolean} True if statement has a start hat.
 */
Blockly.Block.prototype.getStartHat = function() {
  return this.startHat;
};

/**
 * Set the block's output shape.
 * @param {?number} outputShape Value representing an output shape.
 */
Blockly.Block.prototype.setOutputShape = function(outputShape) {
  this.outputShape_ = outputShape;
};

/**
 * Get the block's output shape.
 * @return {?number} Value representing output shape if one exists.
 */
Blockly.Block.prototype.getOutputShape = function() {
  return this.outputShape_;
};

/**
 * Get whether this block is enabled or not.
 * @return {boolean} True if enabled.
 */
Blockly.Block.prototype.isEnabled = function() {
  return !this.disabled;
};

/**
 * Set whether the block is enabled or not.
 * @param {boolean} enabled True if enabled.
 */
Blockly.Block.prototype.setEnabled = function(enabled) {
  if (this.isEnabled() != enabled) {
    Blockly.Events.fire(new (Blockly.Events.get(Blockly.Events.BLOCK_CHANGE))(
        this, 'disabled', null, this.disabled, !enabled));
    this.disabled = !enabled;
  }
};

/**
 * Get whether the block is disabled or not due to parents.
 * The block's own disabled property is not considered.
 * @return {boolean} True if disabled.
 */
Blockly.Block.prototype.getInheritedDisabled = function() {
  var ancestor = this.getSurroundParent();
  while (ancestor) {
    if (ancestor.disabled) {
      return true;
    }
    ancestor = ancestor.getSurroundParent();
  }
  // Ran off the top.
  return false;
};

/**
 * Get whether the block is collapsed or not.
 * @return {boolean} True if collapsed.
 */
Blockly.Block.prototype.isCollapsed = function() {
  return this.collapsed_;
};

/**
 * Set whether the block is collapsed or not.
 * @param {boolean} collapsed True if collapsed.
 */
Blockly.Block.prototype.setCollapsed = function(collapsed) {
  if (this.collapsed_ != collapsed) {
    Blockly.Events.fire(new (Blockly.Events.get(Blockly.Events.BLOCK_CHANGE))(
        this, 'collapsed', null, this.collapsed_, collapsed));
    this.collapsed_ = collapsed;
  }
};

/**
 * Create a human-readable text representation of this block and any children.
 * @param {number=} opt_maxLength Truncate the string to this length.
 * @param {string=} opt_emptyToken The placeholder string used to denote an
 *     empty field. If not specified, '?' is used.
 * @param {boolean=} opt_firstRow pxt-blockly Only include text from first row
 * @return {string} Text of block.
 */
Blockly.Block.prototype.toString = function(opt_maxLength, opt_emptyToken, opt_firstRow) {
  var text = [];
  var emptyFieldPlaceholder = opt_emptyToken || '?';
<<<<<<< HEAD
  if (this.collapsed_) {
    text.push(this.getInput('_TEMP_COLLAPSED_INPUT').fieldRow[0].getText());
  } else {
    for (var i = 0, input; (input = this.inputList[i]); i++) {
      // pxt-blockly
      if (opt_firstRow && (input.type == Blockly.NEXT_STATEMENT
        || input.type == Blockly.PREVIOUS_STATEMENT)) {
          break;
      }

      for (var j = 0, field; (field = input.fieldRow[j]); j++) {
        text.push(field.getText());
      }
      if (input.connection) {
        var child = input.connection.targetBlock();
        if (child) {
          text.push(child.toString(undefined, opt_emptyToken));
        } else {
=======

  // Temporarily set flag to navigate to all fields.
  var prevNavigateFields = Blockly.ASTNode.NAVIGATE_ALL_FIELDS;
  Blockly.ASTNode.NAVIGATE_ALL_FIELDS = true;

  var node = Blockly.ASTNode.createBlockNode(this);
  var rootNode = node;

  /**
   * Whether or not to add parentheses around an input.
   * @param {!Blockly.Connection} connection The connection.
   * @return {boolean} True if we should add parentheses around the input.
   */
  function shouldAddParentheses(connection) {
    var checks = connection.getCheck();
    if (!checks && connection.targetConnection) {
      checks = connection.targetConnection.getCheck();
    }
    return !!checks && (checks.indexOf('Boolean') != -1 ||
        checks.indexOf('Number') != -1);
  }

  /**
   * Check that we haven't circled back to the original root node.
   */
  function checkRoot() {
    if (node && node.getType() == rootNode.getType() &&
        node.getLocation() == rootNode.getLocation()) {
      node = null;
    }
  }

  // Traverse the AST building up our text string.
  while (node) {
    switch (node.getType()) {
      case Blockly.ASTNode.types.INPUT:
        var connection = /** @type {!Blockly.Connection} */ (node.getLocation());
        if (!node.in()) {
>>>>>>> a9f9086e
          text.push(emptyFieldPlaceholder);
        } else if (shouldAddParentheses(connection)) {
          text.push('(');
        }
        break;
      case Blockly.ASTNode.types.FIELD:
        var field = /** @type {Blockly.Field} */ (node.getLocation());
        if (field.name != Blockly.constants.COLLAPSED_FIELD_NAME) {
          text.push(field.getText());
        }
        break;
    }

    var current = node;
    node = current.in() || current.next();
    if (!node) {
      // Can't go in or next, keep going out until we can go next.
      node = current.out();
      checkRoot();
      while (node && !node.next()) {
        node = node.out();
        checkRoot();
        // If we hit an input on the way up, possibly close out parentheses.
        if (node && node.getType() == Blockly.ASTNode.types.INPUT &&
            shouldAddParentheses(
                /** @type {!Blockly.Connection} */ (node.getLocation()))) {
          text.push(')');
        }
      }
      if (node) {
        node = node.next();
      }
    }
  }

  // Restore state of NAVIGATE_ALL_FIELDS.
  Blockly.ASTNode.NAVIGATE_ALL_FIELDS = prevNavigateFields;

  // Run through our text array and simplify expression to remove parentheses
  // around single field blocks.
  // E.g. ['repeat', '(', '10', ')', 'times', 'do', '?']
  for (var i = 2; i < text.length; i++) {
    if (text[i - 2] == '(' && text[i] == ')') {
      text[i - 2] = text[i - 1];
      text.splice(i - 1, 2);
    }
  }

  // Join the text array, removing spaces around added parentheses.
  text = text.reduce(function(acc, value) {
    return acc + ((acc.substr(-1) == '(' || value == ')') ? '' : ' ') + value;
  }, '');
  text = text.trim() || '???';
  if (opt_maxLength) {
    // TODO: Improve truncation so that text from this block is given priority.
    // E.g. "1+2+3+4+5+6+7+8+9=0" should be "...6+7+8+9=0", not "1+2+3+4+5...".
    // E.g. "1+2+3+4+5=6+7+8+9+0" should be "...4+5=6+7...".
    if (text.length > opt_maxLength) {
      text = text.substring(0, opt_maxLength - 3) + '...';
    }
  }
  return text;
};

/**
 * Shortcut for appending a value input row.
 * @param {string} name Language-neutral identifier which may used to find this
 *     input again.  Should be unique to this block.
 * @return {!Blockly.Input} The input object created.
 */
Blockly.Block.prototype.appendValueInput = function(name) {
  return this.appendInput_(Blockly.inputTypes.VALUE, name);
};

/**
 * Shortcut for appending a statement input row.
 * @param {string} name Language-neutral identifier which may used to find this
 *     input again.  Should be unique to this block.
 * @return {!Blockly.Input} The input object created.
 */
Blockly.Block.prototype.appendStatementInput = function(name) {
  return this.appendInput_(Blockly.inputTypes.STATEMENT, name);
};

/**
 * Shortcut for appending a dummy input row.
 * @param {string=} opt_name Language-neutral identifier which may used to find
 *     this input again.  Should be unique to this block.
 * @return {!Blockly.Input} The input object created.
 */
Blockly.Block.prototype.appendDummyInput = function(opt_name) {
  return this.appendInput_(Blockly.inputTypes.DUMMY, opt_name || '');
};

/**
 * Initialize this block using a cross-platform, internationalization-friendly
 * JSON description.
 * @param {!Object} json Structured data describing the block.
 */
Blockly.Block.prototype.jsonInit = function(json) {
  var warningPrefix = json['type'] ? 'Block "' + json['type'] + '": ' : '';

  // Validate inputs.
  if (json['output'] && json['previousStatement']) {
    throw Error(warningPrefix +
        'Must not have both an output and a previousStatement.');
  }

  // Set basic properties of block.
  // Makes styles backward compatible with old way of defining hat style.
  if (json['style'] && json['style'].hat) {
    this.hat = json['style'].hat;
    // Must set to null so it doesn't error when checking for style and colour.
    json['style'] = null;
  }

  if (json['style'] && json['colour']) {
    throw Error(warningPrefix + 'Must not have both a colour and a style.');
  } else if (json['style']) {
    this.jsonInitStyle_(json, warningPrefix);
  } else {
    this.jsonInitColour_(json, warningPrefix);
  }

  // Interpolate the message blocks.
  var i = 0;
  while (json['message' + i] !== undefined) {
    this.interpolate_(json['message' + i], json['args' + i] || [],
        json['lastDummyAlign' + i], warningPrefix);
    i++;
  }

  if (json['inputsInline'] !== undefined) {
    this.setInputsInline(json['inputsInline']);
  }
  if (json['startHat'] !== undefined) {
    this.setStartHat(json['startHat']);
  }
  // Set output and previous/next connections.
  if (json['output'] !== undefined) {
    this.setOutput(true, json['output']);
  }
  if (json['outputShape'] !== undefined) {
    this.setOutputShape(json['outputShape']);
  }
  if (json['previousStatement'] !== undefined) {
    this.setPreviousStatement(true, json['previousStatement']);
  }
  if (json['nextStatement'] !== undefined) {
    this.setNextStatement(true, json['nextStatement']);
  }
  if (json['tooltip'] !== undefined) {
    var rawValue = json['tooltip'];
    var localizedText = Blockly.utils.replaceMessageReferences(rawValue);
    this.setTooltip(localizedText);
  }
  if (json['enableContextMenu'] !== undefined) {
    var rawValue = json['enableContextMenu'];
    this.contextMenu = !!rawValue;
  }
  if (json['helpUrl'] !== undefined) {
    var rawValue = json['helpUrl'];
    var localizedValue = Blockly.utils.replaceMessageReferences(rawValue);
    this.setHelpUrl(localizedValue);
  }
  if (typeof json['extensions'] == 'string') {
    console.warn(
        warningPrefix + 'JSON attribute \'extensions\' should be an array of' +
        ' strings. Found raw string in JSON for \'' + json['type'] +
        '\' block.');
    json['extensions'] = [json['extensions']];  // Correct and continue.
  }

  // Add the mutator to the block.
  if (json['mutator'] !== undefined) {
    Blockly.Extensions.apply(json['mutator'], this, true);
  }

  var extensionNames = json['extensions'];
  if (Array.isArray(extensionNames)) {
    for (var j = 0; j < extensionNames.length; ++j) {
      Blockly.Extensions.apply(extensionNames[j], this, false);
    }
  }
  if (json['outputShape'] !== undefined) {
    this.setOutputShape(json['outputShape']);
  }
  if (json['category'] !== undefined) {
    this.setCategory(json['category']);
  }
};

/**
 * Set the colour of the block from strings or string table references.
 * @param {string|?} primary Primary colour, which may be a string that contains
 *     string table references.
 * @param {string|?} secondary Secondary colour, which may be a string that
 *     contains string table references.
 * @param {string|?} tertiary Tertiary colour, which may be a string that
 *     contains string table references.
 * @private
 */
Blockly.Block.prototype.setColourFromRawValues_ = function(primary, secondary,
    tertiary) {
  // TODO shakao remove goog.isString
  primary = goog.isString(primary) ?
    Blockly.utils.replaceMessageReferences(primary) : primary;
  secondary = goog.isString(secondary) ?
    Blockly.utils.replaceMessageReferences(secondary) : secondary;
  tertiary = goog.isString(tertiary) ?
    Blockly.utils.replaceMessageReferences(tertiary) : tertiary;

  this.setColour(primary, secondary, tertiary);
};

/**
 * Initialize the colour of this block from the JSON description.
 * @param {!Object} json Structured data describing the block.
 * @param {string} warningPrefix Warning prefix string identifying block.
 * @private
 */
Blockly.Block.prototype.jsonInitColour_ = function(json, warningPrefix) {
  if ('colour' in json) {
    if (json['colour'] === undefined) {
      console.warn(warningPrefix + 'Undefined colour value.');
    } else {
      var rawValue = json['colour'];
      try {
        this.setColourFromRawValues_(rawValue, json['colourSecondary'],
            json['colourTertiary']);
      } catch (colorError) {
        console.warn(warningPrefix + 'Illegal colour value: ', rawValue);
      }
    }
  }
};

/**
 * Initialize the style of this block from the JSON description.
 * @param {!Object} json Structured data describing the block.
 * @param {string} warningPrefix Warning prefix string identifying block.
 * @private
 */
Blockly.Block.prototype.jsonInitStyle_ = function(json, warningPrefix) {
  var blockStyleName = json['style'];
  try {
    this.setStyle(blockStyleName);
  } catch (styleError) {
    console.warn(warningPrefix + 'Style does not exist: ', blockStyleName);
  }
};

/**
 * Add key/values from mixinObj to this block object. By default, this method
 * will check that the keys in mixinObj will not overwrite existing values in
 * the block, including prototype values. This provides some insurance against
 * mixin / extension incompatibilities with future block features. This check
 * can be disabled by passing true as the second argument.
 * @param {!Object} mixinObj The key/values pairs to add to this block object.
 * @param {boolean=} opt_disableCheck Option flag to disable overwrite checks.
 */
Blockly.Block.prototype.mixin = function(mixinObj, opt_disableCheck) {
  if (opt_disableCheck !== undefined && typeof opt_disableCheck != 'boolean') {
    throw Error('opt_disableCheck must be a boolean if provided');
  }
  if (!opt_disableCheck) {
    var overwrites = [];
    for (var key in mixinObj) {
      if (this[key] !== undefined) {
        overwrites.push(key);
      }
    }
    if (overwrites.length) {
      throw Error('Mixin will overwrite block members: ' +
          JSON.stringify(overwrites));
    }
  }
  Blockly.utils.object.mixin(this, mixinObj);
};

/**
 * Interpolate a message description onto the block.
 * @param {string} message Text contains interpolation tokens (%1, %2, ...)
 *     that match with fields or inputs defined in the args array.
 * @param {!Array} args Array of arguments to be interpolated.
 * @param {string|undefined} lastDummyAlign If a dummy input is added at the
 *     end, how should it be aligned?
 * @param {string} warningPrefix Warning prefix string identifying block.
 * @private
 */
Blockly.Block.prototype.interpolate_ = function(message, args, lastDummyAlign,
    warningPrefix) {
  var tokens = Blockly.utils.tokenizeInterpolation(message);
  this.validateTokens_(tokens, args.length);
  var elements = this.interpolateArguments_(tokens, args, lastDummyAlign);

  // An array of [field, fieldName] tuples.
  var fieldStack = [];
  for (var i = 0, element; (element = elements[i]); i++) {
    if (this.isInputKeyword_(element['type'])) {
      var input = this.inputFromJson_(element, warningPrefix);
      // Should never be null, but just in case.
      if (input) {
        for (var j = 0, tuple; (tuple = fieldStack[j]); j++) {
          input.appendField(tuple[0], tuple[1]);
        }
        fieldStack.length = 0;
      }
    } else {
      // All other types, including ones starting with 'input_' get routed here.
      var field = this.fieldFromJson_(element);
      if (field) {
        fieldStack.push([field, element['name']]);
      }
    }
  }
};

/**
 * Validates that the tokens are within the correct bounds, with no duplicates,
 * and that all of the arguments are referred to. Throws errors if any of these
 * things are not true.
 * @param {!Array<string|number>} tokens An array of tokens to validate
 * @param {number} argsCount The number of args that need to be referred to.
 * @private
 */
Blockly.Block.prototype.validateTokens_ = function(tokens, argsCount) {
  var visitedArgsHash = [];
  var visitedArgsCount = 0;
  for (var i = 0; i < tokens.length; i++) {
    var token = tokens[i];
    if (typeof token != 'number') {
      continue;
    }
    if (token < 1 || token > argsCount) {
      throw Error('Block "' + this.type + '": ' +
          'Message index %' + token + ' out of range.');
    }
    if (visitedArgsHash[token]) {
      throw Error('Block "' + this.type + '": ' +
          'Message index %' + token + ' duplicated.');
    }
    visitedArgsHash[token] = true;
    visitedArgsCount++;
  }
  if (visitedArgsCount != argsCount) {
    throw Error('Block "' + this.type + '": ' +
        'Message does not reference all ' + argsCount + ' arg(s).');
  }
};

/**
 * Inserts args in place of numerical tokens. String args are converted to JSON
 * that defines a label field. If necessary an extra dummy input is added to
 * the end of the elements.
 * @param {!Array<!string|number>} tokens The tokens to interpolate
 * @param {!Array<!Object|string>} args The arguments to insert.
 * @param {string|undefined} lastDummyAlign The alignment the added dummy input
 *     should have, if we are required to add one.
 * @return {!Array<!Object>} The JSON definitions of field and inputs to add
 *     to the block.
 * @private
 */
Blockly.Block.prototype.interpolateArguments_ =
    function(tokens, args, lastDummyAlign) {
      var elements = [];
      for (var i = 0; i < tokens.length; i++) {
        var element = tokens[i];
        if (typeof element == 'number') {
          element = args[element - 1];
        }
        // Args can be strings, which is why this isn't elseif.
        if (typeof element == 'string') {
          element = this.stringToFieldJson_(element);
          if (!element) {
            continue;
          }
        }
        elements.push(element);
      }

      var length = elements.length;
      if (length && !this.isInputKeyword_(elements[length - 1]['type'])) {
        var dummyInput = {'type': 'input_dummy'};
        if (lastDummyAlign) {
          dummyInput['align'] = lastDummyAlign;
        }
        elements.push(dummyInput);
      }

      return elements;
    };

/**
 * Creates a field from the JSON definition of a field. If a field with the
 * given type cannot be found, this attempts to create a different field using
 * the 'alt' property of the JSON definition (if it exists).
 * @param {{alt:(string|undefined)}} element The element to try to turn into a
 *     field.
 * @return {?Blockly.Field} The field defined by the JSON, or null if one
 *     couldn't be created.
 * @private
 */
Blockly.Block.prototype.fieldFromJson_ = function(element) {
  var field = Blockly.fieldRegistry.fromJson(element);
  if (!field && element['alt']) {
    if (typeof element['alt'] == 'string') {
      var json = this.stringToFieldJson_(element['alt']);
      return json ? this.fieldFromJson_(json) : null;
    }
    return this.fieldFromJson_(element['alt']);
  }
  return field;
};

/**
 * Creates an input from the JSON definition of an input. Sets the input's check
 * and alignment if they are provided.
 * @param {!Object} element The JSON to turn into an input.
 * @param {string} warningPrefix The prefix to add to warnings to help the
 *     developer debug.
 * @return {?Blockly.Input} The input that has been created, or null if one
 *     could not be created for some reason (should never happen).
 * @private
 */
Blockly.Block.prototype.inputFromJson_ = function(element, warningPrefix) {
  var alignmentLookup = {
    'LEFT': Blockly.constants.ALIGN.LEFT,
    'RIGHT': Blockly.constants.ALIGN.RIGHT,
    'CENTRE': Blockly.constants.ALIGN.CENTRE,
    'CENTER': Blockly.constants.ALIGN.CENTRE
  };

  var input = null;
  switch (element['type']) {
    case 'input_value':
      input = this.appendValueInput(element['name']);
      break;
    case 'input_statement':
      input = this.appendStatementInput(element['name']);
      break;
    case 'input_dummy':
      input = this.appendDummyInput(element['name']);
      break;
  }
  // Should never be hit because of interpolate_'s checks, but just in case.
  if (!input) {
    return null;
  }

  if (element['check']) {
    input.setCheck(element['check']);
  }
  if (element['align']) {
    var alignment = alignmentLookup[element['align'].toUpperCase()];
    if (alignment === undefined) {
      console.warn(warningPrefix + 'Illegal align value: ',
          element['align']);
    } else {
      input.setAlign(alignment);
    }
  }
  return input;
};

/**
 * Returns true if the given string matches one of the input keywords.
 * @param {string} str The string to check.
 * @return {boolean} True if the given string matches one of the input keywords,
 *     false otherwise.
 * @private
 */
Blockly.Block.prototype.isInputKeyword_ = function(str) {
  return str == 'input_value' ||
      str == 'input_statement' ||
      str == 'input_dummy';
};

/**
 * Turns a string into the JSON definition of a label field. If the string
 * becomes an empty string when trimmed, this returns null.
 * @param {string} str String to turn into the JSON definition of a label field.
 * @return {?{text: string, type: string}} The JSON definition or null.
 * @private
 */
Blockly.Block.prototype.stringToFieldJson_ = function(str) {
  str = str.trim();
  if (str) {
    return {
      'type': 'field_label',
      'text': str,
    };
  }
  return null;
};

/**
 * Add a value input, statement input or local variable to this block.
 * @param {number} type One of Blockly.inputTypes.
 * @param {string} name Language-neutral identifier which may used to find this
 *     input again.  Should be unique to this block.
 * @return {!Blockly.Input} The input object created.
 * @protected
 */
Blockly.Block.prototype.appendInput_ = function(type, name) {
  var connection = null;
  if (type == Blockly.inputTypes.VALUE ||
      type == Blockly.inputTypes.STATEMENT) {
    connection = this.makeConnection_(type);
  }
  if (type == Blockly.inputTypes.STATEMENT) {
    this.statementInputCount++;
  }
  var input = new Blockly.Input(type, name, this, connection);
  // Append input to list.
  this.inputList.push(input);
  return input;
};

/**
 * Move a named input to a different location on this block.
 * @param {string} name The name of the input to move.
 * @param {?string} refName Name of input that should be after the moved input,
 *   or null to be the input at the end.
 */
Blockly.Block.prototype.moveInputBefore = function(name, refName) {
  if (name == refName) {
    return;
  }
  // Find both inputs.
  var inputIndex = -1;
  var refIndex = refName ? -1 : this.inputList.length;
  for (var i = 0, input; (input = this.inputList[i]); i++) {
    if (input.name == name) {
      inputIndex = i;
      if (refIndex != -1) {
        break;
      }
    } else if (refName && input.name == refName) {
      refIndex = i;
      if (inputIndex != -1) {
        break;
      }
    }
  }
  if (inputIndex == -1) {
    throw Error('Named input "' + name + '" not found.');
  }
  if (refIndex == -1) {
    throw Error('Reference input "' + refName + '" not found.');
  }
  this.moveNumberedInputBefore(inputIndex, refIndex);
};

/**
 * Move a numbered input to a different location on this block.
 * @param {number} inputIndex Index of the input to move.
 * @param {number} refIndex Index of input that should be after the moved input.
 */
Blockly.Block.prototype.moveNumberedInputBefore = function(
    inputIndex, refIndex) {
  // Validate arguments.
  if (inputIndex == refIndex) {
    throw Error('Can\'t move input to itself.');
  }
  if (inputIndex >= this.inputList.length) {
    throw RangeError('Input index ' + inputIndex + ' out of bounds.');
  }
  if (refIndex > this.inputList.length) {
    throw RangeError('Reference input ' + refIndex + ' out of bounds.');
  }
  // Remove input.
  var input = this.inputList[inputIndex];
  this.inputList.splice(inputIndex, 1);
  if (inputIndex < refIndex) {
    refIndex--;
  }
  // Reinsert input.
  this.inputList.splice(refIndex, 0, input);
};

/**
 * Remove an input from this block.
 * @param {string} name The name of the input.
 * @param {boolean=} opt_quiet True to prevent an error if input is not present.
 * @return {boolean} True if operation succeeds, false if input is not present and opt_quiet is true
 * @throws {Error} if the input is not present and opt_quiet is not true.
 */
Blockly.Block.prototype.removeInput = function(name, opt_quiet) {
  for (var i = 0, input; (input = this.inputList[i]); i++) {
    if (input.name == name) {
      if (input.type == Blockly.inputTypes.STATEMENT) {
        this.statementInputCount--;
      }
      input.dispose();
      this.inputList.splice(i, 1);
      return true;
    }
  }
  if (opt_quiet) {
    return false;
  }
  throw Error('Input not found: ' + name);
};

/**
 * Fetches the named input object.
 * @param {string} name The name of the input.
 * @return {?Blockly.Input} The input object, or null if input does not exist.
 */
Blockly.Block.prototype.getInput = function(name) {
  for (var i = 0, input; (input = this.inputList[i]); i++) {
    if (input.name == name) {
      return input;
    }
  }
  // This input does not exist.
  return null;
};

/**
 * Fetches the block attached to the named input.
 * @param {string} name The name of the input.
 * @return {?Blockly.Block} The attached value block, or null if the input is
 *     either disconnected or if the input does not exist.
 */
Blockly.Block.prototype.getInputTargetBlock = function(name) {
  var input = this.getInput(name);
  return input && input.connection && input.connection.targetBlock();
};

/**
 * Returns the comment on this block (or null if there is no comment).
 * @return {?string} Block's comment.
 */
Blockly.Block.prototype.getCommentText = function() {
  return this.commentModel.text;
};

/**
 * Set this block's comment text.
 * @param {?string} text The text, or null to delete.
 */
Blockly.Block.prototype.setCommentText = function(text) {
  if (this.commentModel.text == text) {
    return;
  }
  Blockly.Events.fire(new (Blockly.Events.get(Blockly.Events.BLOCK_CHANGE))(
      this, 'comment', null, this.commentModel.text, text));
  this.commentModel.text = text;
  this.comment = text;  // For backwards compatibility.
};

/**
 * Set this Block's breakpoint as enabled or disabled.
 * @param {boolean} enable A boolean definining if the breakpoint should be enabled or disabled.
 */
Blockly.Block.prototype.enableBreakpoint = function(enable) {
  let modified = false;
  if (enable) {
    if (!this.breakpoint) {
      this.breakpoint = new Blockly.Breakpoint(this);
      modified = true;
    }
    this.breakpoint.setVisible(this.isBreakpointSet());
  } else {
    if (this.breakpoint) {
      this.breakpoint.dispose();
      modified = true;
    }
  }
  if (modified) {
    Blockly.Events.fire(new Blockly.Events.BlockChange(
      this, 'breakpoint', null, !enable, enable));
    }
}

/**
 * Returns a boolean representing if the block has a breakpoint set or not
 * (regardless of whether it is enabled).
 * @return {boolean} Block's breakpoint set or not.
 */
Blockly.Block.prototype.isBreakpointSet = function () {
  return this.breakpointSet_ || false;
}

/**
 * Set this block's breakpoint.
 * @param {boolean} set Boolean representing if the breakpoint is now set or not.
 */
Blockly.Block.prototype.setBreakpoint = function(set) {
  this.breakpointSet_ = set;
};

/**
 * Set this block's output shape.
 * e.g., null, OUTPUT_SHAPE_HEXAGONAL, OUTPUT_SHAPE_ROUND, OUTPUT_SHAPE_SQUARE.
 * @param {?number} outputShape Value representing output shape
 *     (see constants.js).
 */
Blockly.Block.prototype.setOutputShape = function(outputShape) {
  this.outputShape_ = outputShape;
};

/**
 * Get this block's output shape.
 * @return {?number} Value representing output shape (see constants.js).
 */
Blockly.Block.prototype.getOutputShape = function() {
  return this.outputShape_ || Blockly.OUTPUT_SHAPE_ROUND;
};

/**
 * Set this block's category (for styling purposes)
 * @param {?string} category The block's category (see constants.js).
 */
Blockly.Block.prototype.setCategory = function(category) {
  this.category_ = category;
};

/**
 * Get this block's category (for styling purposes)
 * @return {?string} category The block's category (see constants.js).
 */
Blockly.Block.prototype.getCategory = function() {
  return this.category_;
};

/**
 * Set this block's warning text.
 * @param {?string} _text The text, or null to delete.
 * @param {string=} _opt_id An optional ID for the warning text to be able to
 *     maintain multiple warnings.
 */
Blockly.Block.prototype.setWarningText = function(_text, _opt_id) {
  // NOP.
};

/**
 * Give this block a mutator dialog.
 * @param {Blockly.Mutator} _mutator A mutator dialog instance or null to
 *     remove.
 */
Blockly.Block.prototype.setMutator = function(_mutator) {
  // NOP.
};

/**
 * Return the coordinates of the top-left corner of this block relative to the
 * drawing surface's origin (0,0), in workspace units.
 * @return {!Blockly.utils.Coordinate} Object with .x and .y properties.
 */
Blockly.Block.prototype.getRelativeToSurfaceXY = function() {
  return this.xy_;
};

/**
 * Move a block by a relative offset.
 * @param {number} dx Horizontal offset, in workspace units.
 * @param {number} dy Vertical offset, in workspace units.
 */
Blockly.Block.prototype.moveBy = function(dx, dy) {
  if (this.parentBlock_) {
    throw Error('Block has parent.');
  }
  var event = new (Blockly.Events.get(Blockly.Events.BLOCK_MOVE))(this);
  this.xy_.translate(dx, dy);
  event.recordNew();
  Blockly.Events.fire(event);
};

/**
 * Create a connection of the specified type.
 * @param {number} type The type of the connection to create.
 * @return {!Blockly.Connection} A new connection of the specified type.
 * @protected
 */
Blockly.Block.prototype.makeConnection_ = function(type) {
  return new Blockly.Connection(this, type);
};

/**
 * Recursively checks whether all statement and value inputs are filled with
 * blocks. Also checks all following statement blocks in this stack.
 * @param {boolean=} opt_shadowBlocksAreFilled An optional argument controlling
 *     whether shadow blocks are counted as filled. Defaults to true.
 * @return {boolean} True if all inputs are filled, false otherwise.
 */
Blockly.Block.prototype.allInputsFilled = function(opt_shadowBlocksAreFilled) {
  // Account for the shadow block filledness toggle.
  if (opt_shadowBlocksAreFilled === undefined) {
    opt_shadowBlocksAreFilled = true;
  }
  if (!opt_shadowBlocksAreFilled && this.isShadow()) {
    return false;
  }

  // Recursively check each input block of the current block.
  for (var i = 0, input; (input = this.inputList[i]); i++) {
    if (!input.connection) {
      continue;
    }
    var target = input.connection.targetBlock();
    if (!target || !target.allInputsFilled(opt_shadowBlocksAreFilled)) {
      return false;
    }
  }

  // Recursively check the next block after the current block.
  var next = this.getNextBlock();
  if (next) {
    return next.allInputsFilled(opt_shadowBlocksAreFilled);
  }

  return true;
};

/**
 * This method returns a string describing this Block in developer terms (type
 * name and ID; English only).
 *
 * Intended to on be used in console logs and errors. If you need a string that
 * uses the user's native language (including block text, field values, and
 * child blocks), use [toString()]{@link Blockly.Block#toString}.
 * @return {string} The description.
 */
Blockly.Block.prototype.toDevString = function() {
  var msg = this.type ? '"' + this.type + '" block' : 'Block';
  if (this.id) {
    msg += ' (id="' + this.id + '")';
  }
  return msg;
};


/**
 * pxtblockly: this function notifies all fields that they are loaded in the
 * workspace. used in pxt for fields that need to upgrade legacy values so that
 * they know when it's safe to perform the upgrade
 */
Blockly.Block.prototype.onLoadedIntoWorkspace = function() {
  for (var i = 0, input; (input = this.inputList[i]); i++) {
    for (var j = 0, field; (field = input.fieldRow[j]); j++) {
      if (field.onLoadedIntoWorkspace) {
        field.onLoadedIntoWorkspace();
      }
    }
  }
};<|MERGE_RESOLUTION|>--- conflicted
+++ resolved
@@ -806,12 +806,8 @@
  * Excludes any connection on an output tab or any preceding statements.
  * Blocks are optionally sorted by position; top to bottom.
  * @param {boolean} ordered Sort the list if true.
-<<<<<<< HEAD
  * @param {boolean=} opt_ignoreShadows If set, don't include shadow blocks.
- * @return {!Array.<!Blockly.Block>} Flattened array of blocks.
-=======
  * @return {!Array<!Blockly.Block>} Flattened array of blocks.
->>>>>>> a9f9086e
  */
 Blockly.Block.prototype.getDescendants = function(ordered, opt_ignoreShadows) {
   var blocks = [this];
@@ -1439,26 +1435,6 @@
 Blockly.Block.prototype.toString = function(opt_maxLength, opt_emptyToken, opt_firstRow) {
   var text = [];
   var emptyFieldPlaceholder = opt_emptyToken || '?';
-<<<<<<< HEAD
-  if (this.collapsed_) {
-    text.push(this.getInput('_TEMP_COLLAPSED_INPUT').fieldRow[0].getText());
-  } else {
-    for (var i = 0, input; (input = this.inputList[i]); i++) {
-      // pxt-blockly
-      if (opt_firstRow && (input.type == Blockly.NEXT_STATEMENT
-        || input.type == Blockly.PREVIOUS_STATEMENT)) {
-          break;
-      }
-
-      for (var j = 0, field; (field = input.fieldRow[j]); j++) {
-        text.push(field.getText());
-      }
-      if (input.connection) {
-        var child = input.connection.targetBlock();
-        if (child) {
-          text.push(child.toString(undefined, opt_emptyToken));
-        } else {
-=======
 
   // Temporarily set flag to navigate to all fields.
   var prevNavigateFields = Blockly.ASTNode.NAVIGATE_ALL_FIELDS;
@@ -1497,7 +1473,6 @@
       case Blockly.ASTNode.types.INPUT:
         var connection = /** @type {!Blockly.Connection} */ (node.getLocation());
         if (!node.in()) {
->>>>>>> a9f9086e
           text.push(emptyFieldPlaceholder);
         } else if (shouldAddParentheses(connection)) {
           text.push('(');
