--- conflicted
+++ resolved
@@ -46,39 +46,31 @@
   workspaceOptions.setMetrics = this.setMetrics_.bind(this);
 
   /**
-   * Is RTL vs LTR.
-   * @type {boolean}
-   */
-  this.RTL = !!workspaceOptions.RTL;
-
-  /**
-   * Flyout should be laid out horizontally vs vertically.
-   * @type {boolean}
-<<<<<<< HEAD
-=======
-   * @private
->>>>>>> 29e10e09
-   */
-  this.horizontalLayout_ = workspaceOptions.horizontalLayout;
-
-  /**
-   * Position of the toolbox and flyout relative to the workspace.
-   * @type {number}
-<<<<<<< HEAD
-   */
-  this.toolboxPosition_ = workspaceOptions.toolboxPosition;
-
-  /**
    * @type {!Blockly.Workspace}
    * @private
    */
   this.workspace_ = new Blockly.WorkspaceSvg(workspaceOptions);
   this.workspace_.isFlyout = true;
-=======
+
+  /**
+   * Is RTL vs LTR.
+   * @type {boolean}
+   */
+  this.RTL = !!workspaceOptions.RTL;
+
+  /**
+   * Flyout should be laid out horizontally vs vertically.
+   * @type {boolean}
+   * @private
+   */
+  this.horizontalLayout_ = workspaceOptions.horizontalLayout;
+
+  /**
+   * Position of the toolbox and flyout relative to the workspace.
+   * @type {number}
    * @private
    */
   this.toolboxPosition_ = workspaceOptions.toolboxPosition;
->>>>>>> 29e10e09
 
   /**
    * Opaque data that can be passed to Blockly.unbindEvent_.
@@ -124,18 +116,11 @@
 Blockly.Flyout.prototype.CORNER_RADIUS = 0;
 
 /**
- * Margin of blocks in the flyout.
- * @type {number}
- * @const
- */
-Blockly.Flyout.prototype.BLOCK_MARGIN = 8;
-
-/**
  * Margin around the edges of the blocks in the flyout.
  * @type {number}
  * @const
  */
-Blockly.Flyout.prototype.MARGIN = Blockly.Flyout.prototype.CORNER_RADIUS;
+Blockly.Flyout.prototype.MARGIN = 8;
 
 /**
  * Top/bottom padding between scrollbar and edge of flyout background.
@@ -232,12 +217,8 @@
   this.targetWorkspace_ = targetWorkspace;
   this.workspace_.targetWorkspace = targetWorkspace;
   // Add scrollbar.
-<<<<<<< HEAD
-  this.scrollbar_ = new Blockly.Scrollbar(this.workspace_, this.horizontalLayout_, false);
-=======
   this.scrollbar_ = new Blockly.Scrollbar(this.workspace_,
       this.horizontalLayout_, false);
->>>>>>> 29e10e09
 
   this.hide();
 
@@ -325,23 +306,13 @@
     var optionBox = {height: 0, y: 0, width: 0, x: 0};
   }
 
-<<<<<<< HEAD
-  var absoluteTop = this.verticalOffset_ + this.SCROLLBAR_PADDING
-=======
   var absoluteTop = this.SCROLLBAR_PADDING;
   var absoluteLeft = this.SCROLLBAR_PADDING;
->>>>>>> 29e10e09
   if (this.horizontalLayout_) {
     if (this.toolboxPosition_ == Blockly.TOOLBOX_AT_BOTTOM) {
       absoluteTop = 0;
     }
     var viewHeight = this.height_;
-<<<<<<< HEAD
-    var viewWidth = this.width_ - 2 * this.SCROLLBAR_PADDING;
-  } else {
-    var viewHeight = this.height_ - 2 * this.SCROLLBAR_PADDING;
-    var viewWidth = this.width_;
-=======
     if (this.toolboxPosition_ == Blockly.TOOLBOX_AT_TOP) {
       viewHeight += this.MARGIN - this.SCROLLBAR_PADDING;
     }
@@ -353,22 +324,11 @@
     if (!this.RTL) {
       viewWidth -= this.SCROLLBAR_PADDING;
     }
->>>>>>> 29e10e09
   }
 
   var metrics = {
     viewHeight: viewHeight,
     viewWidth: viewWidth,
-<<<<<<< HEAD
-    contentHeight: this.contentHeight_ * this.workspace_.scale,
-    contentWidth: this.contentWidth_ * this.workspace_.scale,
-    viewTop: -this.workspace_.scrollY,
-    viewLeft: -this.workspace_.scrollX,
-    contentTop: optionBox.y,
-    contentLeft: 0,
-    absoluteTop: absoluteTop,
-    absoluteLeft: this.SCROLLBAR_PADDING
-=======
     contentHeight: (optionBox.height + 2 * this.MARGIN) * this.workspace_.scale,
     contentWidth: (optionBox.width + 2 * this.MARGIN) * this.workspace_.scale,
     viewTop: -this.workspace_.scrollY,
@@ -377,7 +337,6 @@
     contentLeft: 0, // TODO: #349
     absoluteTop: absoluteTop,
     absoluteLeft: absoluteLeft
->>>>>>> 29e10e09
   };
   return metrics;
 };
@@ -396,28 +355,6 @@
     return;
   }
   if (!this.horizontalLayout_ && goog.isNumber(xyRatio.y)) {
-<<<<<<< HEAD
-    this.workspace_.scrollY =
-        -metrics.contentHeight * xyRatio.y - metrics.contentTop;
-  } else if (this.horizontalLayout_ && goog.isNumber(xyRatio.x)) {
-    if (this.RTL) {
-      this.workspace_.scrollX =
-          -metrics.contentWidth * xyRatio.x + metrics.contentLeft;
-    } else {
-      this.workspace_.scrollX =
-          -metrics.contentWidth * xyRatio.x - metrics.contentLeft;
-    }
-  }
-  var translateX = this.horizontalLayout_ && this.RTL ?
-      metrics.absoluteLeft + metrics.viewWidth - this.workspace_.scrollX :
-      this.workspace_.scrollX + metrics.absoluteLeft;
-  this.workspace_.translate(translateX,
-      this.workspace_.scrollY + metrics.absoluteTop);
-};
-
-Blockly.Flyout.prototype.setVerticalOffset = function(verticalOffset) {
-  this.verticalOffset_ = verticalOffset;
-=======
     this.workspace_.scrollY = -metrics.contentHeight * xyRatio.y;
   } else if (this.horizontalLayout_ && goog.isNumber(xyRatio.x)) {
     this.workspace_.scrollX = -metrics.contentWidth * xyRatio.x;
@@ -425,7 +362,6 @@
 
   this.workspace_.translate(this.workspace_.scrollX + metrics.absoluteLeft,
       this.workspace_.scrollY + metrics.absoluteTop);
->>>>>>> 29e10e09
 };
 
 /**
@@ -447,18 +383,13 @@
   }
 
   this.setBackgroundPath_(edgeWidth,
-<<<<<<< HEAD
-    this.horizontalLayout_ ? this.height_ + this.verticalOffset_ : metrics.viewHeight);
-=======
       this.horizontalLayout_ ? this.height_ : metrics.viewHeight);
->>>>>>> 29e10e09
 
   var x = metrics.absoluteLeft;
   if (this.toolboxPosition_ == Blockly.TOOLBOX_AT_RIGHT) {
     x += metrics.viewWidth;
     x -= this.width_;
   }
-<<<<<<< HEAD
 
   var y = metrics.absoluteTop;
   if (this.toolboxPosition_ == Blockly.TOOLBOX_AT_BOTTOM) {
@@ -466,20 +397,8 @@
     y -= this.height_;
   }
 
-  this.svgGroup_.setAttribute('transform',
-      'translate(' + x + ',' + y + ')');
-
-=======
-
-  var y = metrics.absoluteTop;
-  if (this.toolboxPosition_ == Blockly.TOOLBOX_AT_BOTTOM) {
-    y += metrics.viewHeight;
-    y -= this.height_;
-  }
-
   this.svgGroup_.setAttribute('transform', 'translate(' + x + ',' + y + ')');
 
->>>>>>> 29e10e09
   // Record the height for Blockly.Flyout.getMetrics_, or width if the layout is
   // horizontal.
   if (this.horizontalLayout_) {
@@ -515,27 +434,16 @@
 };
 
 /**
-<<<<<<< HEAD
- * Create and set the path for the visible boundaries of the toolbox in vertical mode.
- * @param {number} width The width of the toolbox, not including the
- *     rounded corners.
- * @param {number} height The height of the toolbox, not including
-=======
  * Create and set the path for the visible boundaries of the flyout in vertical
  * mode.
  * @param {number} width The width of the flyout, not including the
  *     rounded corners.
  * @param {number} height The height of the flyout, not including
->>>>>>> 29e10e09
  *     rounded corners.
  * @private
  */
 Blockly.Flyout.prototype.setBackgroundPathVertical_ = function(width, height) {
-<<<<<<< HEAD
-    var atRight = this.toolboxPosition_ == Blockly.TOOLBOX_AT_RIGHT;
-=======
   var atRight = this.toolboxPosition_ == Blockly.TOOLBOX_AT_RIGHT;
->>>>>>> 29e10e09
   // Decide whether to start on the left or right.
   var path = ['M ' + (atRight ? this.width_ : 0) + ',0'];
   // Top.
@@ -559,30 +467,6 @@
 };
 
 /**
-<<<<<<< HEAD
- * Create and set the path for the visible boundaries of the toolbox in horizontal mode.
- * @param {number} width The width of the toolbox, not including the
- *     rounded corners.
- * @param {number} height The height of the toolbox, not including
- *     rounded corners.
- * @private
- */
-Blockly.Flyout.prototype.setBackgroundPathHorizontal_ = function(width, height) {
-    var atTop = this.toolboxPosition_ == Blockly.TOOLBOX_AT_TOP;
-  // start at top left.
-  var path = ['M 0,' + (atTop ? 0 : this.CORNER_RADIUS)];
-
-  if (atTop) {
-    // top
-    path.push('h', width + this.CORNER_RADIUS);
-    // right
-    path.push('v', height);
-    // bottom
-    path.push('a', this.CORNER_RADIUS, this.CORNER_RADIUS, 0, 0, 1,
-        -this.CORNER_RADIUS, this.CORNER_RADIUS);
-    path.push('h', -1 * (width - this.CORNER_RADIUS));
-    // left
-=======
  * Create and set the path for the visible boundaries of the flyout in
  * horizontal mode.
  * @param {number} width The width of the flyout, not including the
@@ -607,24 +491,10 @@
         -this.CORNER_RADIUS, this.CORNER_RADIUS);
     path.push('h', -1 * (width - this.CORNER_RADIUS));
     // Left.
->>>>>>> 29e10e09
     path.push('a', this.CORNER_RADIUS, this.CORNER_RADIUS, 0, 0, 1,
         -this.CORNER_RADIUS, -this.CORNER_RADIUS);
     path.push('z');
   } else {
-<<<<<<< HEAD
-    // top
-    path.push('a', this.CORNER_RADIUS, this.CORNER_RADIUS, 0, 0, 1,
-        this.CORNER_RADIUS, -this.CORNER_RADIUS);
-    path.push('h', width - this.CORNER_RADIUS);
-     // right
-    path.push('a', this.CORNER_RADIUS, this.CORNER_RADIUS, 0, 0, 1,
-        this.CORNER_RADIUS, this.CORNER_RADIUS);
-    path.push('v', height - this.CORNER_RADIUS);
-    // bottom
-    path.push('h', -width - this.CORNER_RADIUS);
-    // left
-=======
     // Top.
     path.push('a', this.CORNER_RADIUS, this.CORNER_RADIUS, 0, 0, 1,
         this.CORNER_RADIUS, -this.CORNER_RADIUS);
@@ -636,25 +506,16 @@
     // Bottom.
     path.push('h', -width - this.CORNER_RADIUS);
     // Left.
->>>>>>> 29e10e09
     path.push('z');
   }
   this.svgBackground_.setAttribute('d', path.join(' '));
 };
 
-<<<<<<< HEAD
-
-=======
->>>>>>> 29e10e09
 /**
  * Scroll the flyout to the top.
  */
 Blockly.Flyout.prototype.scrollToStart = function() {
-<<<<<<< HEAD
-  this.scrollbar_.set((this.horizontalLayout_ && this.RTL) ? 1000000000 : 0);
-=======
   this.scrollbar_.set((this.horizontalLayout_ && this.RTL) ? Infinity : 0);
->>>>>>> 29e10e09
 };
 
 /**
@@ -663,16 +524,8 @@
  * @private
  */
 Blockly.Flyout.prototype.wheel_ = function(e) {
-<<<<<<< HEAD
-  // Don't scroll sideways.
-  if (this.horizontalLayout_) {
-    return;
-  }
-  var delta = e.deltaY;
-=======
   var delta = this.horizontalLayout_ ? e.deltaX : e.deltaY;
 
->>>>>>> 29e10e09
   if (delta) {
     if (goog.userAgent.GECKO) {
       // Firefox's deltas are a tenth that of Chrome/Safari.
@@ -743,11 +596,7 @@
         Blockly.Procedures.flyoutCategory(this.workspace_.targetWorkspace);
   }
 
-<<<<<<< HEAD
-  var margin = this.BLOCK_MARGIN;
-=======
   this.svgGroup_.style.display = 'block';
->>>>>>> 29e10e09
   // Create the blocks to be shown in this flyout.
   var blocks = [];
   var gaps = [];
@@ -765,17 +614,8 @@
       gaps.push(isNaN(gap) ? this.MARGIN * 3 : gap);
     }
   }
-<<<<<<< HEAD
-  // The blocks need to be visible in order to be laid out and measured correctly, but we don't
-  // want the flyout to show up until it's properly sized.
-  // Opacity is reset at the end of position().
-  this.svgGroup_.style.opacity = 0;
-  this.svgGroup_.style.display = 'block';
-  this.layoutBlocks_(blocks, gaps, margin);
-=======
 
   this.layoutBlocks_(blocks, gaps);
->>>>>>> 29e10e09
 
   // IE 11 is an incompetant browser that fails to fire mouseout events.
   // When the mouse is over the background, deselect all blocks.
@@ -811,21 +651,10 @@
  * @param {!Array.<number>} gaps The visible gaps between blocks.
  * @private
  */
-<<<<<<< HEAD
-Blockly.Flyout.prototype.layoutBlocks_ = function(blocks, gaps, margin) {
-  // Lay out the blocks.
-  var marginLR = margin / this.workspace_.scale + Blockly.BlockSvg.TAB_WIDTH;
-  var marginTB = margin;
-  var contentWidth = 0;
-  var contentHeight = 0;
-  var cursorX = marginLR
-  var cursorY = marginTB;
-=======
 Blockly.Flyout.prototype.layoutBlocks_ = function(blocks, gaps) {
   var margin = this.MARGIN * this.workspace_.scale;
   var cursorX = this.RTL ? margin : margin + Blockly.BlockSvg.TAB_WIDTH;
   var cursorY = margin;
->>>>>>> 29e10e09
   for (var i = 0, block; block = blocks[i]; i++) {
     var allBlocks = block.getDescendants();
     for (var j = 0, child; child = allBlocks[j]; j++) {
@@ -836,19 +665,6 @@
     }
     var root = block.getSvgRoot();
     var blockHW = block.getHeightWidth();
-<<<<<<< HEAD
-    Blockly.Events.disable();
-    block.moveBy((this.horizontalLayout_ && this.RTL) ? -cursorX : cursorX, cursorY);
-    Blockly.Events.enable();
-
-    // Assuming this is the last block, work out the size of the content
-    // (including margins)
-    contentWidth = cursorX + blockHW.width + marginLR;
-    contentHeight = cursorY + blockHW.height + marginTB;
-
-    if (this.horizontalLayout_) {
-      cursorX += blockHW.width + gaps[i];
-=======
     var tab = block.outputConnection ? Blockly.BlockSvg.TAB_WIDTH : 0;
     if (this.horizontalLayout_) {
       cursorX += tab;
@@ -857,7 +673,6 @@
         cursorY);
     if (this.horizontalLayout_) {
       cursorX += (blockHW.width + gaps[i] - tab);
->>>>>>> 29e10e09
     } else {
       cursorY += blockHW.height + gaps[i];
     }
@@ -874,10 +689,6 @@
 
     this.addBlockListeners_(root, block, rect);
   }
-
-  // Record calculated content size for getMetrics_
-  this.contentWidth_ = contentWidth;
-  this.contentHeight_ = contentHeight;
 };
 
 /**
@@ -1013,23 +824,6 @@
  * @private
  */
 Blockly.Flyout.prototype.onMouseMove_ = function(e) {
-<<<<<<< HEAD
-  if (this.horizontalLayout_) {
-    var dx = e.clientX - this.startDragMouseX_;
-    this.startDragMouseX_ = e.clientX;
-    var metrics = this.getMetrics_();
-    var x = metrics.viewLeft - dx;
-    x = Math.min(x, metrics.contentWidth - metrics.viewWidth);
-    x = Math.max(x, 0);
-    this.scrollbar_.set(x);
-  } else {
-    var dy = e.clientY - this.startDragMouseY_;
-    this.startDragMouseY_ = e.clientY;
-    var metrics = this.getMetrics_();
-    var y = metrics.viewTop - dy;
-    y = Math.min(y, metrics.contentHeight - metrics.viewHeight);
-    y = Math.max(y, 0);
-=======
   var metrics = this.getMetrics_();
   if (this.horizontalLayout_) {
     if (metrics.contentWidth - metrics.viewWidth < 0) {
@@ -1048,7 +842,6 @@
     this.startDragMouseY_ = e.clientY;
     var y = metrics.viewTop - dy;
     y = goog.math.clamp(y, 0, metrics.contentHeight - metrics.viewHeight);
->>>>>>> 29e10e09
     this.scrollbar_.set(y);
   }
 };
@@ -1204,25 +997,15 @@
  * @return {!Blockly.Block} The new block in the main workspace.
  * @private
  */
-<<<<<<< HEAD
-Blockly.Flyout.prototype.placeNewBlock_ = function(originBlock, workspace) {
-  var blockSvgOld = originBlock.getSvgRoot();
-  if (!blockSvgOld) {
-=======
 Blockly.Flyout.prototype.placeNewBlock_ = function(originBlock) {
   var targetWorkspace = this.targetWorkspace_;
   var svgRootOld = originBlock.getSvgRoot();
   if (!svgRootOld) {
->>>>>>> 29e10e09
     throw 'originBlock is not rendered.';
   }
   // Figure out where the original block is on the screen, relative to the upper
   // left corner of the main workspace.
-<<<<<<< HEAD
-  var xyOld = Blockly.getSvgXY_(blockSvgOld, workspace);
-=======
   var xyOld = Blockly.getSvgXY_(svgRootOld, targetWorkspace);
->>>>>>> 29e10e09
   // Take into account that the flyout might have been scrolled horizontally
   // (separately from the main workspace).
   // Generally a no-op in vertical mode but likely to happen in horizontal
@@ -1231,19 +1014,11 @@
   var scale = this.workspace_.scale;
   xyOld.x += scrollX / scale - scrollX;
   // If the flyout is on the right side, (0, 0) in the flyout is offset to
-<<<<<<< HEAD
-  // the right of (0, 0) in the main workspace.  Offset to take that into
-  // account.
-  if (this.toolboxPosition_ == Blockly.TOOLBOX_AT_RIGHT) {
-    scrollX = workspace.getMetrics().viewWidth - this.width_;
-    scale = workspace.scale;
-=======
   // the right of (0, 0) in the main workspace.  Add an offset to take that
   // into account.
   if (this.toolboxPosition_ == Blockly.TOOLBOX_AT_RIGHT) {
     scrollX = targetWorkspace.getMetrics().viewWidth - this.width_;
     scale = targetWorkspace.scale;
->>>>>>> 29e10e09
     // Scale the scroll (getSvgXY_ did not do this).
     xyOld.x += scrollX / scale - scrollX;
   }
@@ -1256,47 +1031,24 @@
   scale = this.workspace_.scale;
   xyOld.y += scrollY / scale - scrollY;
   // If the flyout is on the bottom, (0, 0) in the flyout is offset to be below
-<<<<<<< HEAD
-  // (0, 0) in the main workspace.  Offset to take that into account.
-  if (this.toolboxPosition_ == Blockly.TOOLBOX_AT_BOTTOM) {
-    scrollY = workspace.getMetrics().viewHeight - this.height_;
-    scale = workspace.scale;
-=======
   // (0, 0) in the main workspace.  Add an offset to take that into account.
   if (this.toolboxPosition_ == Blockly.TOOLBOX_AT_BOTTOM) {
     scrollY = targetWorkspace.getMetrics().viewHeight - this.height_;
     scale = targetWorkspace.scale;
->>>>>>> 29e10e09
     xyOld.y += scrollY / scale - scrollY;
   }
 
   // Create the new block by cloning the block in the flyout (via XML).
   var xml = Blockly.Xml.blockToDom(originBlock);
-<<<<<<< HEAD
-  var block = Blockly.Xml.domToBlock(xml, workspace);
-  var blockSvgNew = block.getSvgRoot();
-  if (!blockSvgNew) {
-=======
   var block = Blockly.Xml.domToBlock(xml, targetWorkspace);
   var svgRootNew = block.getSvgRoot();
   if (!svgRootNew) {
->>>>>>> 29e10e09
     throw 'block is not rendered.';
   }
   // Figure out where the new block got placed on the screen, relative to the
   // upper left corner of the workspace.  This may not be the same as the
   // original block because the flyout's origin may not be the same as the
   // main workspace's origin.
-<<<<<<< HEAD
-  var xyNew = Blockly.getSvgXY_(blockSvgNew, workspace);
-  // Scale the scroll (getSvgXY_ did not do this).
-  xyNew.x += workspace.scrollX / workspace.scale - workspace.scrollX;
-  xyNew.y += workspace.scrollY / workspace.scale - workspace.scrollY;
-  // If the flyout is collapsible and the workspace can't be scrolled.
-  if (workspace.toolbox_ && !workspace.scrollbar) {
-    xyNew.x += workspace.toolbox_.width / workspace.scale;
-    xyNew.y += workspace.toolbox_.height / workspace.scale;
-=======
   var xyNew = Blockly.getSvgXY_(svgRootNew, targetWorkspace);
   // Scale the scroll (getSvgXY_ did not do this).
   xyNew.x +=
@@ -1307,7 +1059,6 @@
   if (targetWorkspace.toolbox_ && !targetWorkspace.scrollbar) {
     xyNew.x += targetWorkspace.toolbox_.getWidth() / targetWorkspace.scale;
     xyNew.y += targetWorkspace.toolbox_.getHeight() / targetWorkspace.scale;
->>>>>>> 29e10e09
   }
 
   // Move the new block to where the old block is.
@@ -1354,18 +1105,6 @@
 
   if (this.toolboxPosition_ == Blockly.TOOLBOX_AT_TOP) {
     return new goog.math.Rect(-BIG_NUM, y - BIG_NUM, BIG_NUM * 2,
-<<<<<<< HEAD
-      BIG_NUM + height);
-  } else if (this.toolboxPosition_ == Blockly.TOOLBOX_AT_BOTTOM) {
-    return new goog.math.Rect(-BIG_NUM, y + this.verticalOffset_, BIG_NUM * 2,
-      BIG_NUM + height);
-  } else if (this.toolboxPosition_ == Blockly.TOOLBOX_AT_LEFT) {
-    return new goog.math.Rect(x - BIG_NUM, -BIG_NUM, BIG_NUM + width,
-      BIG_NUM * 2);
-  } else {  // Right
-    return new goog.math.Rect(x, -BIG_NUM, BIG_NUM + width,
-      BIG_NUM * 2);
-=======
         BIG_NUM + height);
   } else if (this.toolboxPosition_ == Blockly.TOOLBOX_AT_BOTTOM) {
     return new goog.math.Rect(-BIG_NUM, y, BIG_NUM * 2,
@@ -1375,7 +1114,6 @@
         BIG_NUM * 2);
   } else {  // Right
     return new goog.math.Rect(x, -BIG_NUM, BIG_NUM + width, BIG_NUM * 2);
->>>>>>> 29e10e09
   }
 };
 
@@ -1408,22 +1146,6 @@
 /**
  * Compute height of flyout.  Position button under each block.
  * For RTL: Lay out the blocks right-aligned.
-<<<<<<< HEAD
- */
-Blockly.Flyout.prototype.reflowHorizontal = function() {
-  this.workspace_.scale = this.targetWorkspace_.scale;
-  var flyoutHeight = 0;
-  var margin = this.BLOCK_MARGIN;
-  var blocks = this.workspace_.getTopBlocks(false);
-  for (var x = 0, block; block = blocks[x]; x++) {
-    var height = block.getHeightWidth().height;
-    flyoutHeight = Math.max(flyoutHeight, height);
-  }
-  flyoutHeight *= this.workspace_.scale;
-  flyoutHeight += margin * 1.5 + Blockly.Scrollbar.scrollbarThickness;
-  if (this.height_ != flyoutHeight) {
-    for (var x = 0, block; block = blocks[x]; x++) {
-=======
  * @param {!Array<!Blockly.Block>} blocks The blocks to reflow.
  */
 Blockly.Flyout.prototype.reflowHorizontal = function(blocks) {
@@ -1437,29 +1159,16 @@
   flyoutHeight += Blockly.Scrollbar.scrollbarThickness;
   if (this.height_ != flyoutHeight) {
     for (var i = 0, block; block = blocks[i]; i++) {
->>>>>>> 29e10e09
       var blockHW = block.getHeightWidth();
       if (block.flyoutRect_) {
         block.flyoutRect_.setAttribute('width', blockHW.width);
         block.flyoutRect_.setAttribute('height', blockHW.height);
-<<<<<<< HEAD
-        // Blocks with output tabs are shifted a bit.
-=======
         // Rectangles behind blocks with output tabs are shifted a bit.
->>>>>>> 29e10e09
         var tab = block.outputConnection ? Blockly.BlockSvg.TAB_WIDTH : 0;
         var blockXY = block.getRelativeToSurfaceXY();
         block.flyoutRect_.setAttribute('y', blockXY.y);
         block.flyoutRect_.setAttribute('x',
             this.RTL ? blockXY.x - blockHW.width + tab : blockXY.x - tab);
-<<<<<<< HEAD
-      }
-    }
-    // Record the width for .getMetrics_ and .position.
-    this.height_ = flyoutHeight;
-    // Top-most block.  Fire an event to allow scrollbars to resize.
-    Blockly.asyncSvgResize(this.workspace);
-=======
         // For hat blocks we want to shift them down by the hat height
         // since the y coordinate is the corner, not the top of the hat.
         var hatOffset =
@@ -1473,57 +1182,34 @@
     // Record the height for .getMetrics_ and .position.
     this.height_ = flyoutHeight;
     Blockly.asyncSvgResize(this.workspace_);
->>>>>>> 29e10e09
   }
 };
 
 /**
  * Compute width of flyout.  Position button under each block.
  * For RTL: Lay out the blocks right-aligned.
-<<<<<<< HEAD
- */
-Blockly.Flyout.prototype.reflowVertical = function() {
-  this.workspace_.scale = this.targetWorkspace_.scale;
-  var flyoutWidth = 0;
-  var margin = this.BLOCK_MARGIN;
-  var blocks = this.workspace_.getTopBlocks(false);
-  for (var x = 0, block; block = blocks[x]; x++) {
-=======
  * @param {!Array<!Blockly.Block>} blocks The blocks to reflow.
  */
 Blockly.Flyout.prototype.reflowVertical = function(blocks) {
   this.workspace_.scale = this.targetWorkspace_.scale;
   var flyoutWidth = 0;
   for (var i = 0, block; block = blocks[i]; i++) {
->>>>>>> 29e10e09
     var width = block.getHeightWidth().width;
     if (block.outputConnection) {
       width -= Blockly.BlockSvg.TAB_WIDTH;
     }
     flyoutWidth = Math.max(flyoutWidth, width);
   }
-<<<<<<< HEAD
-  flyoutWidth += Blockly.BlockSvg.TAB_WIDTH;
-  flyoutWidth *= this.workspace_.scale;
-  flyoutWidth += margin * 1.5 + Blockly.Scrollbar.scrollbarThickness;
-  if (this.width_ != flyoutWidth) {
-    for (var x = 0, block; block = blocks[x]; x++) {
-=======
   flyoutWidth += this.MARGIN * 1.5 + Blockly.BlockSvg.TAB_WIDTH;
   flyoutWidth *= this.workspace_.scale;
   flyoutWidth += Blockly.Scrollbar.scrollbarThickness;
   if (this.width_ != flyoutWidth) {
     for (var i = 0, block; block = blocks[i]; i++) {
->>>>>>> 29e10e09
       var blockHW = block.getHeightWidth();
       if (this.RTL) {
         // With the flyoutWidth known, right-align the blocks.
         var oldX = block.getRelativeToSurfaceXY().x;
-<<<<<<< HEAD
-        var dx = flyoutWidth - margin;
-=======
         var dx = flyoutWidth - this.MARGIN;
->>>>>>> 29e10e09
         dx /= this.workspace_.scale;
         dx -= Blockly.BlockSvg.TAB_WIDTH;
         block.moveBy(dx - oldX, 0);
@@ -1536,8 +1222,6 @@
         var blockXY = block.getRelativeToSurfaceXY();
         block.flyoutRect_.setAttribute('x',
             this.RTL ? blockXY.x - blockHW.width + tab : blockXY.x - tab);
-<<<<<<< HEAD
-=======
         // For hat blocks we want to shift them down by the hat height
         // since the y coordinate is the corner, not the top of the hat.
         var hatOffset =
@@ -1545,27 +1229,11 @@
         if (hatOffset) {
           block.moveBy(0, hatOffset);
         }
->>>>>>> 29e10e09
         block.flyoutRect_.setAttribute('y', blockXY.y);
       }
     }
     // Record the width for .getMetrics_ and .position.
     this.width_ = flyoutWidth;
-<<<<<<< HEAD
-    // Top-most block.  Fire an event to allow scrollbars to resize.
-    Blockly.asyncSvgResize(this.workspace);
-  }
-};
-
-Blockly.Flyout.prototype.reflow = function() {
-  Blockly.Events.disable();
-  if (this.horizontalLayout_) {
-    this.reflowHorizontal();
-  } else {
-    this.reflowVertical();
-  }
-  Blockly.Events.enable();
-=======
     Blockly.asyncSvgResize(this.workspace_);
   }
 };
@@ -1611,5 +1279,4 @@
       }
     }
   }
->>>>>>> 29e10e09
 };