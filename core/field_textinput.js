--- conflicted
+++ resolved
@@ -59,9 +59,6 @@
 goog.inherits(Blockly.FieldTextInput, Blockly.Field);
 
 /**
-<<<<<<< HEAD
- * Length of animations in seconds.
-=======
  * Construct a FieldTextInput from a JSON arg object,
  * dereferencing any string table references.
  * @param {!Object} options A JSON object with options (text, class, and
@@ -80,8 +77,7 @@
 };
 
 /**
- * Point size of text.  Should match blocklyText's font-size in CSS.
->>>>>>> 82fd258a
+ * Length of animations in seconds.
  */
 Blockly.FieldTextInput.ANIMATION_TIME = 0.25;
 
@@ -99,14 +95,6 @@
 Blockly.FieldTextInput.htmlInput_ = null;
 
 /**
- * The HTML input element for the user to type, or null if no FieldTextInput
- * editor is currently open.
- * @type {HTMLInputElement}
- * @private
- */
-Blockly.FieldTextInput.htmlInput_ = null;
-
-/**
  * Mouse cursor style when over the hotspot that initiates the editor.
  */
 Blockly.FieldTextInput.prototype.CURSOR = 'text';
@@ -121,12 +109,21 @@
  * Install this text field on a block.
  */
 Blockly.FieldTextInput.prototype.init = function() {
+  if (this.fieldGroup_) {
+    // Field has already been initialized once.
+    return;
+  }
+
+  // pxtblockly: and has more than one input.
+  var notInShadow = !this.sourceBlock_.isShadow() && (this.sourceBlock_.inputList && this.sourceBlock_.inputList.length > 1);
+
+  if (notInShadow) {
+    this.className_ += ' blocklyEditableLabel';
+  }
 
   Blockly.FieldTextInput.superClass_.init.call(this);
   // If not in a shadow block, draw a box
-  // pxtblockly: and has more than one input.
-  if (!this.sourceBlock_.isShadow()
-    && (this.sourceBlock_.inputList && this.sourceBlock_.inputList.length > 1)) {
+  if (notInShadow) {
     this.box_ = Blockly.utils.createSvgElement('rect', {
       'rx': Blockly.BlockSvg.CORNER_RADIUS,
       'ry': Blockly.BlockSvg.CORNER_RADIUS,
@@ -218,48 +215,13 @@
  * @private
  */
 Blockly.FieldTextInput.prototype.showEditor_ = function(
-  opt_quietInput, opt_readOnly, opt_withArrow, opt_arrowCallback) {
+    opt_quietInput, opt_readOnly, opt_withArrow, opt_arrowCallback) {
   this.workspace_ = this.sourceBlock_.workspace;
   var quietInput = opt_quietInput || false;
-<<<<<<< HEAD
   var readOnly = opt_readOnly || false;
   Blockly.WidgetDiv.show(this, this.sourceBlock_.RTL,
       this.widgetDispose_(), this.widgetDisposeAnimationFinished_(),
       Blockly.FieldTextInput.ANIMATION_TIME);
-=======
-  if (!quietInput && (goog.userAgent.MOBILE || goog.userAgent.ANDROID ||
-                      goog.userAgent.IPAD)) {
-    this.showPromptEditor_();
-  } else {
-    this.showInlineEditor_(quietInput);
-  }
-};
-
-/**
- * Create and show a text input editor that is a prompt (usually a popup).
- * Mobile browsers have issues with in-line textareas (focus and keyboards).
- * @private
- */
-Blockly.FieldTextInput.prototype.showPromptEditor_ = function() {
-  var fieldText = this;
-  Blockly.prompt(Blockly.Msg.CHANGE_VALUE_TITLE, this.text_,
-      function(newValue) {
-        if (fieldText.sourceBlock_) {
-          newValue = fieldText.callValidator(newValue);
-        }
-        fieldText.setValue(newValue);
-      });
-};
-
-/**
- * Create and show a text input editor that sits directly over the text input.
- * @param {boolean} quietInput True if editor should be created without
- *     focus.
- * @private
- */
-Blockly.FieldTextInput.prototype.showInlineEditor_ = function(quietInput) {
-  Blockly.WidgetDiv.show(this, this.sourceBlock_.RTL, this.widgetDispose_());
->>>>>>> 82fd258a
   var div = Blockly.WidgetDiv.DIV;
   // Apply text-input-specific fixed CSS
   div.className += ' fieldTextInput';
@@ -267,18 +229,10 @@
   var htmlInput =
       goog.dom.createDom(goog.dom.TagName.INPUT, 'blocklyHtmlInput');
   htmlInput.setAttribute('spellcheck', this.spellcheck_);
-<<<<<<< HEAD
   if (readOnly) {
     htmlInput.setAttribute('readonly', 'true');
   }
   /** @type {!HTMLInputElement} */
-=======
-  var fontSize =
-      (Blockly.FieldTextInput.FONTSIZE * this.workspace_.scale) + 'pt';
-  div.style.fontSize = fontSize;
-  htmlInput.style.fontSize = fontSize;
-
->>>>>>> 82fd258a
   Blockly.FieldTextInput.htmlInput_ = htmlInput;
   div.appendChild(htmlInput);
 
@@ -346,12 +300,6 @@
   }
 };
 
-<<<<<<< HEAD
-=======
-  this.bindEvents_(htmlInput);
-};
-
->>>>>>> 82fd258a
 /**
  * Bind handlers for user input on this field and size changes on the workspace.
  * @param {!HTMLInputElement} htmlInput The htmlInput created in showEditor, to
@@ -361,15 +309,14 @@
 Blockly.FieldTextInput.prototype.bindEvents_ = function(htmlInput) {
   // Bind to keydown -- trap Enter without IME and Esc to hide.
   htmlInput.onKeyDownWrapper_ =
-      Blockly.bindEventWithChecks_(
-          htmlInput, 'keydown', this, this.onHtmlInputKeyDown_);
+      Blockly.bindEventWithChecks_(htmlInput, 'keydown', this,
+      this.onHtmlInputKeyDown_);
   // Bind to keyup -- trap Enter; resize after every keystroke.
   htmlInput.onKeyUpWrapper_ =
-      Blockly.bindEventWithChecks_(
-          htmlInput, 'keyup', this, this.onHtmlInputChange_);
+      Blockly.bindEventWithChecks_(htmlInput, 'keyup', this,
+      this.onHtmlInputChange_);
   // Bind to keyPress -- repeatedly resize when holding down a key.
   htmlInput.onKeyPressWrapper_ =
-<<<<<<< HEAD
       Blockly.bindEventWithChecks_(htmlInput, 'keypress', this,
       this.onHtmlInputChange_);
   // For modern browsers (IE 9+, Chrome, Firefox, etc.) that support the
@@ -378,10 +325,6 @@
   // has updated, allowing us to resize the block at that time.
   htmlInput.onInputWrapper_ =
       Blockly.bindEvent_(htmlInput, 'input', this, this.onHtmlInputChange_);
-=======
-      Blockly.bindEventWithChecks_(
-          htmlInput, 'keypress', this, this.onHtmlInputChange_);
->>>>>>> 82fd258a
   htmlInput.onWorkspaceChangeWrapper_ = this.resizeEditor_.bind(this);
   this.workspace_.addChangeListener(htmlInput.onWorkspaceChangeWrapper_);
 };
@@ -395,10 +338,7 @@
   Blockly.unbindEvent_(htmlInput.onKeyDownWrapper_);
   Blockly.unbindEvent_(htmlInput.onKeyUpWrapper_);
   Blockly.unbindEvent_(htmlInput.onKeyPressWrapper_);
-<<<<<<< HEAD
   Blockly.unbindEvent_(htmlInput.onInputWrapper_);
-=======
->>>>>>> 82fd258a
   this.workspace_.removeChangeListener(
       htmlInput.onWorkspaceChangeWrapper_);
 };
@@ -443,7 +383,6 @@
  * @param {!Event} e Keyboard event.
  * @private
  */
-<<<<<<< HEAD
 Blockly.FieldTextInput.prototype.onHtmlInputChange_ = function(e) {
   // Check if the key matches the restrictor.
   if (e.type === 'keypress' && this.restrictor_) {
@@ -473,10 +412,6 @@
       return;
     }
   }
-=======
-Blockly.FieldTextInput.prototype.onHtmlInputChange_ = function(
-    /* eslint-disable no-unused-vars */ e /* eslint-enable no-unused-vars */) {
->>>>>>> 82fd258a
   var htmlInput = Blockly.FieldTextInput.htmlInput_;
   // Update source block.
   var text = htmlInput.value;
@@ -519,7 +454,13 @@
 Blockly.FieldTextInput.prototype.resizeEditor_ = function() {
   var scale = this.sourceBlock_.workspace.scale;
   var div = Blockly.WidgetDiv.DIV;
-<<<<<<< HEAD
+
+  var initialWidth;
+  if (this.sourceBlock_.isShadow()) {
+    initialWidth = this.sourceBlock_.getHeightWidth().width * scale;
+  } else {
+    initialWidth = this.size_.width * scale;
+  }
 
   var width;
   if (Blockly.BlockSvg.FIELD_TEXTINPUT_EXPAND_PAST_TRUNCATION) {
@@ -536,7 +477,7 @@
     width = textWidth;
   } else {
     // Set width to (truncated) block size.
-    width = this.sourceBlock_.getHeightWidth().width * scale;
+    width = initialWidth;
   }
   // The width must be at least FIELD_WIDTH and at most FIELD_WIDTH_MAX_EDIT
   width = Math.max(width, Blockly.BlockSvg.FIELD_WIDTH_MIN_EDIT * scale);
@@ -549,10 +490,7 @@
   // Use margin-left to animate repositioning of the box (value is unscaled).
   // This is the difference between the default position and the positioning
   // after growing the box.
-  var fieldWidth = this.sourceBlock_.getHeightWidth().width;
-  var initialWidth = fieldWidth * scale;
-  var finalWidth = width;
-  div.style.marginLeft = -0.5 * (finalWidth - initialWidth) + 'px';
+  div.style.marginLeft = -0.5 * (width - initialWidth) + 'px';
 
   // Add 0.5px to account for slight difference between SVG and CSS border
   var borderRadius = this.getBorderRadius() + 0.5;
@@ -573,17 +511,6 @@
     xy.x -= div.offsetWidth * scale;
     xy.x += 1 * scale;
   }
-=======
-  var bBox = this.getScaledBBox_();
-  div.style.width = bBox.right - bBox.left + 'px';
-  div.style.height = bBox.bottom - bBox.top + 'px';
-
-  // In RTL mode block fields and LTR input fields the left edge moves,
-  // whereas the right edge is fixed.  Reposition the editor.
-  var x = this.sourceBlock_.RTL ? bBox.right - div.offsetWidth : bBox.left;
-  var xy = new goog.math.Coordinate(x, bBox.top);
-
->>>>>>> 82fd258a
   // Shift by a few pixels to line up exactly.
   xy.y += 1 * scale;
   if (goog.userAgent.GECKO && Blockly.WidgetDiv.DIV.style.top) {
@@ -625,7 +552,6 @@
     thisField.maybeSaveEdit_();
 
     thisField.unbindEvents_(htmlInput);
-<<<<<<< HEAD
     if (htmlInput.dropDownArrowMouseWrapper_) {
       Blockly.unbindEvent_(htmlInput.dropDownArrowMouseWrapper_);
     }
@@ -636,9 +562,14 @@
     div.style.boxShadow = '';
     // Resize to actual size of final source block.
     if (thisField.sourceBlock_) {
-      var size = thisField.sourceBlock_.getHeightWidth();
-      div.style.width = (size.width + 1) + 'px';
-      div.style.height = (size.height + 1) + 'px';
+      if (thisField.sourceBlock_.isShadow()) {
+        var size = thisField.sourceBlock_.getHeightWidth();
+        div.style.width = (size.width + 1) + 'px';
+        div.style.height = (size.height + 1) + 'px';
+      } else {
+        div.style.width = (thisField.size_.width + 1) + 'px';
+        div.style.height = (Blockly.BlockSvg.FIELD_HEIGHT_MAX_EDIT + 1) + 'px';
+      }
     }
     div.style.marginLeft = 0;
   };
@@ -651,11 +582,6 @@
  */
 Blockly.FieldTextInput.prototype.widgetDisposeAnimationFinished_ = function() {
   return function() {
-=======
-    Blockly.FieldTextInput.htmlInput_ = null;
-    Blockly.Events.setGroup(false);
-
->>>>>>> 82fd258a
     // Delete style properties.
     var style = Blockly.WidgetDiv.DIV.style;
     style.width = 'auto';
