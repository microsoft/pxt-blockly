/**
 * @license
 * Visual Blocks Editor
 *
 * Copyright 2012 Google Inc.
 * https://developers.google.com/blockly/
 *
 * Licensed under the Apache License, Version 2.0 (the "License");
 * you may not use this file except in compliance with the License.
 * You may obtain a copy of the License at
 *
 *   http://www.apache.org/licenses/LICENSE-2.0
 *
 * Unless required by applicable law or agreed to in writing, software
 * distributed under the License is distributed on an "AS IS" BASIS,
 * WITHOUT WARRANTIES OR CONDITIONS OF ANY KIND, either express or implied.
 * See the License for the specific language governing permissions and
 * limitations under the License.
 */

/**
 * @fileoverview Object representing a workspace.
 * @author fraser@google.com (Neil Fraser)
 */
'use strict';

goog.provide('Blockly.Workspace');

goog.require('goog.math');


/**
 * Class for a workspace.  This is a data structure that contains blocks.
 * There is no UI, and can be created headlessly.
 * @param {Blockly.Options} opt_options Dictionary of options.
 * @constructor
 */
Blockly.Workspace = function(opt_options) {
  /** @type {string} */
  this.id = Blockly.genUid();
  Blockly.Workspace.WorkspaceDB_[this.id] = this;
  /** @type {!Blockly.Options} */
  this.options = opt_options || {};
  /** @type {boolean} */
  this.RTL = !!this.options.RTL;
<<<<<<< HEAD
  /** @type {boolean} */
  this.horizontalLayout = !!this.options.horizontalLayout;
  /** @type {!Array.<!Blockly.Block>} */
=======
  /**
   * @type {!Array.<!Blockly.Block>}
   * @private
   */
>>>>>>> cce9d7c8
  this.topBlocks_ = [];
  /**
   * @type {!Array.<!Function>}
   * @private
   */
  this.listeners_ = [];
<<<<<<< HEAD
  /** @type {!Array.<!Function>} */
  this.tapListeners_ = [];
  /** @type {!Array.<!Blockly.Events.Abstract>} */
=======
  /**
   * @type {!Array.<!Blockly.Events.Abstract>}
   * @private
   */
>>>>>>> cce9d7c8
  this.undoStack_ = [];
  /**
   * @type {!Array.<!Blockly.Events.Abstract>}
   * @private
   */
  this.redoStack_ = [];
  /**
   * @type {!Object}
   * @private
   */
  this.blockDB_ = Object.create(null);
};

/**
 * Workspaces may be headless.
 * @type {boolean} True if visible.  False if headless.
 */
Blockly.Workspace.prototype.rendered = false;

/**
 * Maximum number of undo events in stack.
 * @type {number} 0 to turn off undo, Infinity for unlimited.
 */
Blockly.Workspace.prototype.MAX_UNDO = 1024;

/**
 * Dispose of this workspace.
 * Unlink from all DOM elements to prevent memory leaks.
 */
Blockly.Workspace.prototype.dispose = function() {
  this.listeners_.length = 0;
  this.clear();
  // Remove from workspace database.
  delete Blockly.Workspace.WorkspaceDB_[this.id];
};

/**
 * Angle away from the horizontal to sweep for blocks.  Order of execution is
 * generally top to bottom, but a small angle changes the scan to give a bit of
 * a left to right bias (reversed in RTL).  Units are in degrees.
 * See: http://tvtropes.org/pmwiki/pmwiki.php/Main/DiagonalBilling.
 */
Blockly.Workspace.SCAN_ANGLE = 3;

/**
 * Add a block to the list of top blocks.
 * @param {!Blockly.Block} block Block to remove.
 */
Blockly.Workspace.prototype.addTopBlock = function(block) {
  this.topBlocks_.push(block);
};

/**
 * Remove a block from the list of top blocks.
 * @param {!Blockly.Block} block Block to remove.
 */
Blockly.Workspace.prototype.removeTopBlock = function(block) {
  var found = false;
  for (var child, i = 0; child = this.topBlocks_[i]; i++) {
    if (child == block) {
      this.topBlocks_.splice(i, 1);
      found = true;
      break;
    }
  }
  if (!found) {
    throw 'Block not present in workspace\'s list of top-most blocks.';
  }
};

/**
 * Finds the top-level blocks and returns them.  Blocks are optionally sorted
 * by position; top to bottom (with slight LTR or RTL bias).
 * @param {boolean} ordered Sort the list if true.
 * @return {!Array.<!Blockly.Block>} The top-level block objects.
 */
Blockly.Workspace.prototype.getTopBlocks = function(ordered) {
  // Copy the topBlocks_ list.
  var blocks = [].concat(this.topBlocks_);
  if (ordered && blocks.length > 1) {
    var offset = Math.sin(goog.math.toRadians(Blockly.Workspace.SCAN_ANGLE));
    if (this.RTL) {
      offset *= -1;
    }
    blocks.sort(function(a, b) {
      var aXY = a.getRelativeToSurfaceXY();
      var bXY = b.getRelativeToSurfaceXY();
      return (aXY.y + offset * aXY.x) - (bXY.y + offset * bXY.x);
    });
  }
  return blocks;
};

/**
 * Find all blocks in workspace.  No particular order.
 * @return {!Array.<!Blockly.Block>} Array of blocks.
 */
Blockly.Workspace.prototype.getAllBlocks = function() {
  var blocks = this.getTopBlocks(false);
  for (var i = 0; i < blocks.length; i++) {
    blocks.push.apply(blocks, blocks[i].getChildren());
  }
  return blocks;
};

/**
 * Dispose of all blocks in workspace.
 */
Blockly.Workspace.prototype.clear = function() {
  var existingGroup = Blockly.Events.getGroup();
  if (!existingGroup) {
    Blockly.Events.setGroup(true);
  }
  while (this.topBlocks_.length) {
    this.topBlocks_[0].dispose();
  }
  if (!existingGroup) {
    Blockly.Events.setGroup(false);
  }
};

/**
 * Returns the horizontal offset of the workspace.
 * Intended for LTR/RTL compatibility in XML.
 * Not relevant for a headless workspace.
 * @return {number} Width.
 */
Blockly.Workspace.prototype.getWidth = function() {
  return 0;
};

/**
 * Obtain a newly created block.
 * @param {?string} prototypeName Name of the language object containing
 *     type-specific functions for this block.
 * @param {=string} opt_id Optional ID.  Use this ID if provided, otherwise
 *     create a new id.
 * @return {!Blockly.Block} The created block.
 */
Blockly.Workspace.prototype.newBlock = function(prototypeName, opt_id) {
  return new Blockly.Block(this, prototypeName, opt_id);
};

/**
 * The number of blocks that may be added to the workspace before reaching
 *     the maxBlocks.
 * @return {number} Number of blocks left.
 */
Blockly.Workspace.prototype.remainingCapacity = function() {
  if (isNaN(this.options.maxBlocks)) {
    return Infinity;
  }
  return this.options.maxBlocks - this.getAllBlocks().length;
};

/**
 * Undo or redo the previous action.
 * @param {boolean} redo False if undo, true if redo.
 */
Blockly.Workspace.prototype.undo = function(redo) {
  var inputStack = redo ? this.redoStack_ : this.undoStack_;
  var outputStack = redo ? this.undoStack_ : this.redoStack_;
  var inputEvent = inputStack.pop();
  if (!inputEvent) {
    return;
  }
  var events = [inputEvent];
  // Do another undo/redo if the next one is of the same group.
  while (inputStack.length && inputEvent.group &&
      inputEvent.group == inputStack[inputStack.length - 1].group) {
    events.push(inputStack.pop());
  }
  // Push these popped events on the opposite stack.
  for (var i = 0, event; event = events[i]; i++) {
    outputStack.push(event);
  }
  events = Blockly.Events.filter(events, redo);
  Blockly.Events.recordUndo = false;
  for (var i = 0, event; event = events[i]; i++) {
    event.run(redo);
  }
  Blockly.Events.recordUndo = true;
};

/**
 * Clear the undo/redo stacks.
 */
Blockly.Workspace.prototype.clearUndo = function() {
  this.undoStack_.length = 0;
  this.redoStack_.length = 0;
  // Stop any events already in the firing queue from being undoable.
  Blockly.Events.clearPendingUndo();
};

/**
 * When something in this workspace changes, call a function.
 * @param {!Function} func Function to call.
 * @return {!Function} Function that can be passed to
 *     removeChangeListener.
 */
Blockly.Workspace.prototype.addChangeListener = function(func) {
  this.listeners_.push(func);
  return func;
};

/**
 * Stop listening for this workspace's changes.
 * @param {Function} func Function to stop calling.
 */
Blockly.Workspace.prototype.removeChangeListener = function(func) {
  var i = this.listeners_.indexOf(func);
  if (i != -1) {
    this.listeners_.splice(i, 1);
  }
};

/**
 * Fire a change event.
 * @param {!Blockly.Events.Abstract} event Event to fire.
 */
Blockly.Workspace.prototype.fireChangeListener = function(event) {
  if (event.recordUndo) {
    this.undoStack_.push(event);
    this.redoStack_.length = 0;
    if (this.undoStack_.length > this.MAX_UNDO) {
      this.undoStack_.unshift();
    }
  }
  for (var i = 0, func; func = this.listeners_[i]; i++) {
    func(event);
  }
};

/**
<<<<<<< HEAD
 * When a block in the workspace is tapped, call a function with the
 *  blockId and root blockId.
 * @param {!Function} func Function to call.
 * @return {!Function} Function that can be passed to
 *     removeTapListener.
 */
Blockly.Workspace.prototype.addTapListener = function(func) {
  this.tapListeners_.push(func);
  return func;
};

/**
 * Stop listening for this workspace's taps.
 * @param {Function} func Function to stop calling.
 */
Blockly.Workspace.prototype.removeTapListener = function(func) {
  var i = this.tapListeners_.indexOf(func);
  if (i != -1) {
    this.tapListeners_.splice(i, 1);
  }
};

/**
 * Fire a tap event.
 * @param {string} ID of block that was tapped
 * @param {string} ID of root block in tree that was tapped
 */
Blockly.Workspace.prototype.fireTapListener = function(blockId, rootBlockId) {
  for (var i = 0, func; func = this.tapListeners_[i]; i++) {
    func(blockId, rootBlockId);
  }
=======
 * Find the block on this workspace with the specified ID.
 * @param {string} id ID of block to find.
 * @return {Blockly.Block} The sought after block or null if not found.
 */
Blockly.Workspace.prototype.getBlockById = function(id) {
  return this.blockDB_[id] || null;
>>>>>>> cce9d7c8
};

/**
 * Database of all workspaces.
 * @private
 */
Blockly.Workspace.WorkspaceDB_ = Object.create(null);

/**
 * Find the workspace with the specified ID.
 * @param {string} id ID of workspace to find.
 * @return {Blockly.Workspace} The sought after workspace or null if not found.
 */
Blockly.Workspace.getById = function(id) {
  return Blockly.Workspace.WorkspaceDB_[id] || null;
};

// Export symbols that would otherwise be renamed by Closure compiler.
Blockly.Workspace.prototype['clear'] = Blockly.Workspace.prototype.clear;
Blockly.Workspace.prototype['clearUndo'] =
    Blockly.Workspace.prototype.clearUndo;
Blockly.Workspace.prototype['addChangeListener'] =
    Blockly.Workspace.prototype.addChangeListener;
Blockly.Workspace.prototype['removeChangeListener'] =
    Blockly.Workspace.prototype.removeChangeListener;<|MERGE_RESOLUTION|>--- conflicted
+++ resolved
@@ -43,38 +43,35 @@
   this.options = opt_options || {};
   /** @type {boolean} */
   this.RTL = !!this.options.RTL;
-<<<<<<< HEAD
   /** @type {boolean} */
   this.horizontalLayout = !!this.options.horizontalLayout;
-  /** @type {!Array.<!Blockly.Block>} */
-=======
+
   /**
    * @type {!Array.<!Blockly.Block>}
    * @private
    */
->>>>>>> cce9d7c8
   this.topBlocks_ = [];
   /**
    * @type {!Array.<!Function>}
    * @private
    */
   this.listeners_ = [];
-<<<<<<< HEAD
+
   /** @type {!Array.<!Function>} */
   this.tapListeners_ = [];
-  /** @type {!Array.<!Blockly.Events.Abstract>} */
-=======
+
   /**
    * @type {!Array.<!Blockly.Events.Abstract>}
    * @private
    */
->>>>>>> cce9d7c8
   this.undoStack_ = [];
+
   /**
    * @type {!Array.<!Blockly.Events.Abstract>}
    * @private
    */
   this.redoStack_ = [];
+
   /**
    * @type {!Object}
    * @private
@@ -303,7 +300,6 @@
 };
 
 /**
-<<<<<<< HEAD
  * When a block in the workspace is tapped, call a function with the
  *  blockId and root blockId.
  * @param {!Function} func Function to call.
@@ -328,21 +324,22 @@
 
 /**
  * Fire a tap event.
- * @param {string} ID of block that was tapped
- * @param {string} ID of root block in tree that was tapped
+ * @param {string} blockId ID of block that was tapped
+ * @param {string} rootBlockId ID of root block in tree that was tapped
  */
 Blockly.Workspace.prototype.fireTapListener = function(blockId, rootBlockId) {
   for (var i = 0, func; func = this.tapListeners_[i]; i++) {
     func(blockId, rootBlockId);
   }
-=======
+};
+
+/**
  * Find the block on this workspace with the specified ID.
  * @param {string} id ID of block to find.
  * @return {Blockly.Block} The sought after block or null if not found.
  */
 Blockly.Workspace.prototype.getBlockById = function(id) {
   return this.blockDB_[id] || null;
->>>>>>> cce9d7c8
 };
 
 /**
