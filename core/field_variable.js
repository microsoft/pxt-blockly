/**
 * @license
 * Visual Blocks Editor
 *
 * Copyright 2012 Google Inc.
 * https://developers.google.com/blockly/
 *
 * Licensed under the Apache License, Version 2.0 (the "License");
 * you may not use this file except in compliance with the License.
 * You may obtain a copy of the License at
 *
 *   http://www.apache.org/licenses/LICENSE-2.0
 *
 * Unless required by applicable law or agreed to in writing, software
 * distributed under the License is distributed on an "AS IS" BASIS,
 * WITHOUT WARRANTIES OR CONDITIONS OF ANY KIND, either express or implied.
 * See the License for the specific language governing permissions and
 * limitations under the License.
 */

/**
 * @fileoverview Variable input field.
 * @author fraser@google.com (Neil Fraser)
 */
'use strict';

goog.provide('Blockly.FieldVariable');

goog.require('Blockly.FieldDropdown');
goog.require('Blockly.Msg');
goog.require('Blockly.VariableModel');
goog.require('Blockly.Variables');
goog.require('goog.asserts');
goog.require('goog.string');


/**
 * Class for a variable's dropdown field.
 * @param {?string} varname The default name for the variable.  If null,
 *     a unique variable name will be generated.
 * @param {Function=} opt_validator A function that is executed when a new
 *     option is selected.  Its sole argument is the new option value.
<<<<<<< HEAD
 * @param {Array.<string>} opt_variableTypes A list of the types of variables to
 *     include in the dropdown.
 * @extends {Blockly.FieldDropdown}
 * @constructor
 */
Blockly.FieldVariable = function(varname, opt_validator, opt_variableTypes) {
  Blockly.FieldVariable.superClass_.constructor.call(this,
      Blockly.FieldVariable.dropdownCreate, opt_validator);
  this.setValue(varname || '');
  this.addArgType('variable');
  this.variableTypes = opt_variableTypes;
=======
 * @param {Array.<string>=} opt_variableTypes A list of the types of variables
 *     to include in the dropdown.
 * @param {string=} opt_defaultType The type of variable to create if this
 *     field's value is not explicitly set.  Defaults to ''.
 * @extends {Blockly.FieldDropdown}
 * @constructor
 */
Blockly.FieldVariable = function(varname, opt_validator, opt_variableTypes,
    opt_defaultType) {
  // The FieldDropdown constructor would call setValue, which might create a
  // spurious variable.  Just do the relevant parts of the constructor.
  this.menuGenerator_ = Blockly.FieldVariable.dropdownCreate;
  this.size_ = new goog.math.Size(0, Blockly.BlockSvg.MIN_BLOCK_Y);
  this.setValidator(opt_validator);
  this.defaultVariableName = (varname || '');

  this.setTypes_(opt_variableTypes, opt_defaultType);
  this.value_ = null;
>>>>>>> 82fd258a
};
goog.inherits(Blockly.FieldVariable, Blockly.FieldDropdown);

/**
 * Construct a FieldVariable from a JSON arg object,
 * dereferencing any string table references.
 * @param {!Object} options A JSON object with options (variable,
 *                          variableTypes, and defaultType).
 * @returns {!Blockly.FieldVariable} The new field instance.
 * @package
 * @nocollapse
 */
Blockly.FieldVariable.fromJson = function(options) {
  var varname = Blockly.utils.replaceMessageReferences(options['variable']);
  var variableTypes = options['variableTypes'];
  var defaultType = options['defaultType'];
  return new Blockly.FieldVariable(varname, null, variableTypes, defaultType);
};

/**
 * Initialize everything needed to render this field.  This includes making sure
 * that the field's value is valid.
 * @public
 */
Blockly.FieldVariable.prototype.init = function() {
  if (this.fieldGroup_) {
    // Dropdown has already been initialized once.
    return;
  }
  Blockly.FieldVariable.superClass_.init.call(this);

  // TODO (1010): Change from init/initModel to initView/initModel
  this.initModel();
};

/**
 * Initialize the model for this field if it has not already been initialized.
 * If the value has not been set to a variable by the first render, we make up a
 * variable rather than let the value be invalid.
 * @package
 */
Blockly.FieldVariable.prototype.initModel = function() {
  if (this.variable_) {
    return; // Initialization already happened.
  }
  this.workspace_ = this.sourceBlock_.workspace;
  var variable = Blockly.Variables.getOrCreateVariablePackage(
      this.workspace_, null, this.defaultVariableName, this.defaultType_);

  // Don't fire a change event for this setValue.  It would have null as the
  // old value, which is not valid.
  Blockly.Events.disable();
  try {
    this.setValue(variable.getId());
  } finally {
    Blockly.Events.enable();
  }
};

/**
 * Dispose of this field.
 * @public
 */
Blockly.FieldVariable.prototype.dispose = function() {
  Blockly.FieldVariable.superClass_.dispose.call(this);
  this.workspace_ = null;
  this.variableMap_ = null;
};

/**
 * Attach this field to a block.
 * @param {!Blockly.Block} block The block containing this field.
 */
Blockly.FieldVariable.prototype.setSourceBlock = function(block) {
  goog.asserts.assert(!block.isShadow(),
      'Variable fields are not allowed to exist on shadow blocks.');
  Blockly.FieldVariable.superClass_.setSourceBlock.call(this, block);
};

/**
 * Get the variable's ID.
 * @return {string} Current variable's ID.
 */
Blockly.FieldVariable.prototype.getValue = function() {
  return this.variable_ ? this.variable_.getId() : null;
};

/**
 * Get the text from this field, which is the selected variable's name.
 * @return {string} The selected variable's name, or the empty string if no
 *     variable is selected.
 */
Blockly.FieldVariable.prototype.getText = function() {
  return this.variable_ ? this.variable_.name : '';
};

/**
 * Get the variable model for the selected variable.
 * Not guaranteed to be in the variable map on the workspace (e.g. if accessed
 * after the variable has been deleted).
 * @return {?Blockly.VariableModel} the selected variable, or null if none was
 *     selected.
 * @package
 */
Blockly.FieldVariable.prototype.getVariable = function() {
  return this.variable_;
};

/**
 * Set the variable ID.
 * @param {string} id New variable ID, which must reference an existing
 *     variable.
 */
Blockly.FieldVariable.prototype.setValue = function(id) {
  var workspace = this.sourceBlock_.workspace;
  var variable = Blockly.Variables.getVariable(workspace, id);

  if (!variable) {
    throw new Error('Variable id doesn\'t point to a real variable!  ID was ' +
        id);
  }
  // Type checks!
  var type = variable.type;
  if (!this.typeIsAllowed_(type)) {
    throw new Error('Variable type doesn\'t match this field!  Type was ' +
        type);
  }
  if (this.sourceBlock_ && Blockly.Events.isEnabled()) {
    var oldValue = this.variable_ ? this.variable_.getId() : null;
    Blockly.Events.fire(new Blockly.Events.BlockChange(
        this.sourceBlock_, 'field', this.name, oldValue, id));
  }
  this.variable_ = variable;
  this.value_ = id;
  this.setText(variable.name);
};

/**
 * Check whether the given variable type is allowed on this field.
 * @param {string} type The type to check.
 * @return {boolean} True if the type is in the list of allowed types.
 * @private
 */
Blockly.FieldVariable.prototype.typeIsAllowed_ = function(type) {
  var typeList = this.getVariableTypes_();
  if (!typeList) {
    return true; // If it's null, all types are valid.
  }
  for (var i = 0; i < typeList.length; i++) {
    if (type == typeList[i]) {
      return true;
    }
  }
  return false;
};

/**
 * Return a list of variable types to include in the dropdown.
 * @return {!Array.<string>} Array of variable types.
 * @throws {Error} if variableTypes is an empty array.
 * @private
 */
Blockly.FieldVariable.prototype.getVariableTypes_ = function() {
  // TODO (#1513): Try to avoid calling this every time the field is edited.
  var variableTypes = this.variableTypes;
  if (variableTypes === null) {
    // If variableTypes is null, return all variable types.
    if (this.sourceBlock_) {
      var workspace = this.sourceBlock_.workspace;
      return workspace.getVariableTypes();
    }
  }
  variableTypes = variableTypes || [''];
  if (variableTypes.length == 0) {
    // Throw an error if variableTypes is an empty list.
    var name = this.getText();
    throw new Error('\'variableTypes\' of field variable ' +
      name + ' was an empty list');
  }
  return variableTypes;
};

/**
 * Parse the optional arguments representing the allowed variable types and the
 * default variable type.
 * @param {Array.<string>=} opt_variableTypes A list of the types of variables
 *     to include in the dropdown.  If null or undefined, variables of all types
 *     will be displayed in the dropdown.
 * @param {string=} opt_defaultType The type of the variable to create if this
 *     field's value is not explicitly set.  Defaults to ''.
 * @private
 */
Blockly.FieldVariable.prototype.setTypes_ = function(opt_variableTypes,
    opt_defaultType) {
  // If you expected that the default type would be the same as the only entry
  // in the variable types array, tell the Blockly team by commenting on #1499.
  var defaultType = opt_defaultType || '';
  // Set the allowable variable types.  Null means all types on the workspace.
  if (opt_variableTypes == null || opt_variableTypes == undefined) {
    var variableTypes = null;
  } else if (Array.isArray(opt_variableTypes)) {
    var variableTypes = opt_variableTypes;
    // Make sure the default type is valid.
    var isInArray = false;
    for (var i = 0; i < variableTypes.length; i++) {
      if (variableTypes[i] == defaultType) {
        isInArray = true;
      }
    }
    if (!isInArray) {
      throw new Error('Invalid default type \'' + defaultType + '\' in ' +
          'the definition of a FieldVariable');
    }
  } else {
    throw new Error('\'variableTypes\' was not an array in the definition of ' +
        'a FieldVariable');
  }
  // Only update the field once all checks pass.
  this.defaultType_ =  defaultType;
  this.variableTypes = variableTypes;
};

/**
 * Return a list of variable types to include in the dropdown.
 * @return {!Array.<string>} Array of variable types.
 * @throws {Error} if variableTypes is an empty array.
 * @private
 */
Blockly.FieldVariable.prototype.getVariableTypes_ = function() {
  var variableTypes = this.variableTypes;
  if (variableTypes === null) {
    // If variableTypes is null, return all variable types.
    if (this.sourceBlock_) {
      var workspace = this.sourceBlock_.workspace;
      return workspace.getVariableTypes();
    }
  }
  variableTypes = variableTypes || [''];
  if (variableTypes.length == 0) {
    // Throw an error if variableTypes is an empty list.
    var name = this.getText();
    throw new Error('\'variableTypes\' of field variable ' +
      name + ' was an empty list');
  }
  return variableTypes;
};

/**
 * Return a sorted list of variable names for variable dropdown menus.
 * Include a special option at the end for creating a new variable name.
 * @return {!Array.<string>} Array of variable names.
 * @this {Blockly.FieldVariable}
 */
Blockly.FieldVariable.dropdownCreate = function() {
  if (!this.variable_) {
    throw new Error('Tried to call dropdownCreate on a variable field with no' +
        ' variable selected.');
  }
  var name = this.getText();
  var workspace = null;
  if (this.sourceBlock_) {
    workspace = this.sourceBlock_.workspace;
  }
<<<<<<< HEAD
  if (workspace) {
    var variableTypes = this.getVariableTypes_();
    var variableModelList = [];
=======
  var variableModelList = [];
  if (workspace) {
    var variableTypes = this.getVariableTypes_();
>>>>>>> 82fd258a
    // Get a copy of the list, so that adding rename and new variable options
    // doesn't modify the workspace's list.
    for (var i = 0; i < variableTypes.length; i++) {
      var variableType = variableTypes[i];
      var variables = workspace.getVariablesOfType(variableType);
      variableModelList = variableModelList.concat(variables);
<<<<<<< HEAD
    }
    for (var i = 0; i < variableModelList.length; i++){
      if (createSelectedVariable &&
          goog.string.caseInsensitiveEquals(variableModelList[i].name, name)) {
        createSelectedVariable = false;
        break;
      }
=======
>>>>>>> 82fd258a
    }
  }
  variableModelList.sort(Blockly.VariableModel.compareByName);

  var options = [];
  for (var i = 0; i < variableModelList.length; i++) {
    // Set the UUID as the internal representation of the variable.
    options[i] = [variableModelList[i].name, variableModelList[i].getId()];
  }
  options.push([Blockly.Msg.RENAME_VARIABLE, Blockly.RENAME_VARIABLE_ID]);
  if (Blockly.Msg.DELETE_VARIABLE) {
<<<<<<< HEAD
    options.push([Blockly.Msg.DELETE_VARIABLE.replace('%1', name),
        Blockly.DELETE_VARIABLE_ID]);
=======
    options.push(
        [
          Blockly.Msg.DELETE_VARIABLE.replace('%1', name),
          Blockly.DELETE_VARIABLE_ID
        ]
    );
>>>>>>> 82fd258a
  }

  return options;
};

/**
 * Handle the selection of an item in the variable dropdown menu.
 * Special case the 'Rename variable...' and 'Delete variable...' options.
 * In the rename case, prompt the user for a new name.
 * @param {!goog.ui.Menu} menu The Menu component clicked.
 * @param {!goog.ui.MenuItem} menuItem The MenuItem selected within menu.
 */
Blockly.FieldVariable.prototype.onItemSelected = function(menu, menuItem) {
  var id = menuItem.getValue();
  if (this.sourceBlock_ && this.sourceBlock_.workspace) {
    var workspace = this.sourceBlock_.workspace;
    if (id == Blockly.RENAME_VARIABLE_ID) {
      // Rename variable.
<<<<<<< HEAD
      var currentName = this.getText();
      variable = workspace.getVariable(currentName);
      Blockly.Variables.renameVariable(workspace, variable);
=======
      Blockly.Variables.renameVariable(workspace, this.variable_);
>>>>>>> 82fd258a
      return;
    } else if (id == Blockly.DELETE_VARIABLE_ID) {
      // Delete variable.
      workspace.deleteVariableById(this.variable_.getId());
      return;
    }

    // TODO (#1529): Call any validation function, and allow it to override.
  }
  this.setValue(id);
};

<<<<<<< HEAD
/**
 * Whether or not to show a box around the dropdown menu.
 * @return {boolean} True if we should show a box (rect) around the dropdown menu. Otherwise false.
 * @private
 */
Blockly.FieldVariable.prototype.shouldShowRect_ = function () {
  //pxtblockly: don't show a rect around the variable dropdown when in a shadow block
  return !this.sourceBlock_.isShadow() && this.sourceBlock_.type != 'variables_get';
}
=======
Blockly.Field.register('field_variable', Blockly.FieldVariable);
>>>>>>> 82fd258a
<|MERGE_RESOLUTION|>--- conflicted
+++ resolved
@@ -40,38 +40,26 @@
  *     a unique variable name will be generated.
  * @param {Function=} opt_validator A function that is executed when a new
  *     option is selected.  Its sole argument is the new option value.
-<<<<<<< HEAD
  * @param {Array.<string>} opt_variableTypes A list of the types of variables to
  *     include in the dropdown.
  * @extends {Blockly.FieldDropdown}
  * @constructor
  */
 Blockly.FieldVariable = function(varname, opt_validator, opt_variableTypes) {
-  Blockly.FieldVariable.superClass_.constructor.call(this,
-      Blockly.FieldVariable.dropdownCreate, opt_validator);
-  this.setValue(varname || '');
-  this.addArgType('variable');
-  this.variableTypes = opt_variableTypes;
-=======
- * @param {Array.<string>=} opt_variableTypes A list of the types of variables
- *     to include in the dropdown.
- * @param {string=} opt_defaultType The type of variable to create if this
- *     field's value is not explicitly set.  Defaults to ''.
- * @extends {Blockly.FieldDropdown}
- * @constructor
- */
-Blockly.FieldVariable = function(varname, opt_validator, opt_variableTypes,
-    opt_defaultType) {
   // The FieldDropdown constructor would call setValue, which might create a
   // spurious variable.  Just do the relevant parts of the constructor.
   this.menuGenerator_ = Blockly.FieldVariable.dropdownCreate;
-  this.size_ = new goog.math.Size(0, Blockly.BlockSvg.MIN_BLOCK_Y);
+  this.size_ = new goog.math.Size(Blockly.BlockSvg.FIELD_WIDTH,
+      Blockly.BlockSvg.FIELD_HEIGHT);
   this.setValidator(opt_validator);
+  // TODO (blockly #1499): Add opt_default_type to match default value.
+  // If not set, ''.
   this.defaultVariableName = (varname || '');
-
-  this.setTypes_(opt_variableTypes, opt_defaultType);
+  var hasSingleVarType = opt_variableTypes && (opt_variableTypes.length == 1);
+  this.defaultType_ = hasSingleVarType ? opt_variableTypes[0] : '';
+  this.variableTypes = opt_variableTypes;
+
   this.value_ = null;
->>>>>>> 82fd258a
 };
 goog.inherits(Blockly.FieldVariable, Blockly.FieldDropdown);
 
@@ -103,7 +91,7 @@
   }
   Blockly.FieldVariable.superClass_.init.call(this);
 
-  // TODO (1010): Change from init/initModel to initView/initModel
+  // TODO (blockly #1010): Change from init/initModel to initView/initModel
   this.initModel();
 };
 
@@ -118,9 +106,12 @@
     return; // Initialization already happened.
   }
   this.workspace_ = this.sourceBlock_.workspace;
-  var variable = Blockly.Variables.getOrCreateVariablePackage(
-      this.workspace_, null, this.defaultVariableName, this.defaultType_);
-
+  // Initialize this field if it's in a broadcast block in the flyout
+  var variable = this.initFlyoutBroadcast_(this.workspace_);
+  if (!variable) {
+    var variable = Blockly.Variables.getOrCreateVariablePackage(
+        this.workspace_, null, this.defaultVariableName, this.defaultType_);
+  }
   // Don't fire a change event for this setValue.  It would have null as the
   // old value, which is not valid.
   Blockly.Events.disable();
@@ -132,10 +123,33 @@
 };
 
 /**
+ * Initialize broadcast blocks in the flyout.
+ * Implicit deletion of broadcast messages from the scratch vm may cause
+ * broadcast blocks in the flyout to change which variable they display as the
+ * selected option when the workspace is refreshed.
+ * Re-sort the broadcast messages by name, and set the field value to the id
+ * of the variable that comes first in sorted order.
+ * @param {!Blockly.Workspace} workspace The flyout workspace containing the
+ * broadcast block.
+ * @return {string} The variable of type 'broadcast_msg' that comes
+ * first in sorted order.
+ */
+Blockly.FieldVariable.prototype.initFlyoutBroadcast_ = function(workspace) {
+  // Using shorter name for this constant
+  var broadcastMsgType = Blockly.BROADCAST_MESSAGE_VARIABLE_TYPE;
+  var broadcastVars = workspace.getVariablesOfType(broadcastMsgType);
+  if(workspace.isFlyout && this.defaultType_ == broadcastMsgType &&
+      broadcastVars.length != 0) {
+    broadcastVars.sort(Blockly.VariableModel.compareByName);
+    return broadcastVars[0];
+  }
+};
+
+/**
  * Dispose of this field.
  * @public
  */
-Blockly.FieldVariable.prototype.dispose = function() {
+Blockly.FieldVariable.dispose = function() {
   Blockly.FieldVariable.superClass_.dispose.call(this);
   this.workspace_ = null;
   this.variableMap_ = null;
@@ -255,71 +269,6 @@
 };
 
 /**
- * Parse the optional arguments representing the allowed variable types and the
- * default variable type.
- * @param {Array.<string>=} opt_variableTypes A list of the types of variables
- *     to include in the dropdown.  If null or undefined, variables of all types
- *     will be displayed in the dropdown.
- * @param {string=} opt_defaultType The type of the variable to create if this
- *     field's value is not explicitly set.  Defaults to ''.
- * @private
- */
-Blockly.FieldVariable.prototype.setTypes_ = function(opt_variableTypes,
-    opt_defaultType) {
-  // If you expected that the default type would be the same as the only entry
-  // in the variable types array, tell the Blockly team by commenting on #1499.
-  var defaultType = opt_defaultType || '';
-  // Set the allowable variable types.  Null means all types on the workspace.
-  if (opt_variableTypes == null || opt_variableTypes == undefined) {
-    var variableTypes = null;
-  } else if (Array.isArray(opt_variableTypes)) {
-    var variableTypes = opt_variableTypes;
-    // Make sure the default type is valid.
-    var isInArray = false;
-    for (var i = 0; i < variableTypes.length; i++) {
-      if (variableTypes[i] == defaultType) {
-        isInArray = true;
-      }
-    }
-    if (!isInArray) {
-      throw new Error('Invalid default type \'' + defaultType + '\' in ' +
-          'the definition of a FieldVariable');
-    }
-  } else {
-    throw new Error('\'variableTypes\' was not an array in the definition of ' +
-        'a FieldVariable');
-  }
-  // Only update the field once all checks pass.
-  this.defaultType_ =  defaultType;
-  this.variableTypes = variableTypes;
-};
-
-/**
- * Return a list of variable types to include in the dropdown.
- * @return {!Array.<string>} Array of variable types.
- * @throws {Error} if variableTypes is an empty array.
- * @private
- */
-Blockly.FieldVariable.prototype.getVariableTypes_ = function() {
-  var variableTypes = this.variableTypes;
-  if (variableTypes === null) {
-    // If variableTypes is null, return all variable types.
-    if (this.sourceBlock_) {
-      var workspace = this.sourceBlock_.workspace;
-      return workspace.getVariableTypes();
-    }
-  }
-  variableTypes = variableTypes || [''];
-  if (variableTypes.length == 0) {
-    // Throw an error if variableTypes is an empty list.
-    var name = this.getText();
-    throw new Error('\'variableTypes\' of field variable ' +
-      name + ' was an empty list');
-  }
-  return variableTypes;
-};
-
-/**
  * Return a sorted list of variable names for variable dropdown menus.
  * Include a special option at the end for creating a new variable name.
  * @return {!Array.<string>} Array of variable names.
@@ -330,58 +279,44 @@
     throw new Error('Tried to call dropdownCreate on a variable field with no' +
         ' variable selected.');
   }
+  var variableModelList = [];
   var name = this.getText();
   var workspace = null;
   if (this.sourceBlock_) {
     workspace = this.sourceBlock_.workspace;
   }
-<<<<<<< HEAD
   if (workspace) {
     var variableTypes = this.getVariableTypes_();
     var variableModelList = [];
-=======
-  var variableModelList = [];
-  if (workspace) {
-    var variableTypes = this.getVariableTypes_();
->>>>>>> 82fd258a
     // Get a copy of the list, so that adding rename and new variable options
     // doesn't modify the workspace's list.
     for (var i = 0; i < variableTypes.length; i++) {
       var variableType = variableTypes[i];
       var variables = workspace.getVariablesOfType(variableType);
       variableModelList = variableModelList.concat(variables);
-<<<<<<< HEAD
-    }
-    for (var i = 0; i < variableModelList.length; i++){
-      if (createSelectedVariable &&
-          goog.string.caseInsensitiveEquals(variableModelList[i].name, name)) {
-        createSelectedVariable = false;
-        break;
+
+      var potentialVarMap = workspace.getPotentialVariableMap();
+      if (potentialVarMap) {
+        var potentialVars = potentialVarMap.getVariablesOfType(variableType);
+        variableModelList = variableModelList.concat(potentialVars);
       }
-=======
->>>>>>> 82fd258a
     }
   }
   variableModelList.sort(Blockly.VariableModel.compareByName);
 
   var options = [];
   for (var i = 0; i < variableModelList.length; i++) {
-    // Set the UUID as the internal representation of the variable.
+    // Set the uuid as the internal representation of the variable.
     options[i] = [variableModelList[i].name, variableModelList[i].getId()];
   }
-  options.push([Blockly.Msg.RENAME_VARIABLE, Blockly.RENAME_VARIABLE_ID]);
-  if (Blockly.Msg.DELETE_VARIABLE) {
-<<<<<<< HEAD
-    options.push([Blockly.Msg.DELETE_VARIABLE.replace('%1', name),
-        Blockly.DELETE_VARIABLE_ID]);
-=======
-    options.push(
-        [
-          Blockly.Msg.DELETE_VARIABLE.replace('%1', name),
-          Blockly.DELETE_VARIABLE_ID
-        ]
-    );
->>>>>>> 82fd258a
+  if (this.defaultType_ == Blockly.BROADCAST_MESSAGE_VARIABLE_TYPE) {
+    options.push([Blockly.Msg.NEW_BROADCAST_MESSAGE, Blockly.NEW_BROADCAST_MESSAGE_ID]);
+  } else {
+    options.push([Blockly.Msg.RENAME_VARIABLE, Blockly.RENAME_VARIABLE_ID]);
+    if (Blockly.Msg.DELETE_VARIABLE) {
+      options.push([Blockly.Msg.DELETE_VARIABLE.replace('%1', name),
+          Blockly.DELETE_VARIABLE_ID]);
+    }
   }
 
   return options;
@@ -389,7 +324,8 @@
 
 /**
  * Handle the selection of an item in the variable dropdown menu.
- * Special case the 'Rename variable...' and 'Delete variable...' options.
+ * Special case the 'Rename variable...', 'Delete variable...',
+ * and 'New message...' options.
  * In the rename case, prompt the user for a new name.
  * @param {!goog.ui.Menu} menu The Menu component clicked.
  * @param {!goog.ui.MenuItem} menuItem The MenuItem selected within menu.
@@ -400,26 +336,29 @@
     var workspace = this.sourceBlock_.workspace;
     if (id == Blockly.RENAME_VARIABLE_ID) {
       // Rename variable.
-<<<<<<< HEAD
-      var currentName = this.getText();
-      variable = workspace.getVariable(currentName);
-      Blockly.Variables.renameVariable(workspace, variable);
-=======
       Blockly.Variables.renameVariable(workspace, this.variable_);
->>>>>>> 82fd258a
       return;
     } else if (id == Blockly.DELETE_VARIABLE_ID) {
       // Delete variable.
       workspace.deleteVariableById(this.variable_.getId());
       return;
-    }
-
-    // TODO (#1529): Call any validation function, and allow it to override.
+    } else if (id == Blockly.NEW_BROADCAST_MESSAGE_ID) {
+      var thisField = this;
+      var updateField = function(varId) {
+        if (varId) {
+          thisField.setValue(varId);
+        }
+      };
+      Blockly.Variables.createVariable(workspace, updateField,
+          Blockly.BROADCAST_MESSAGE_VARIABLE_TYPE);
+      return;
+    }
+
+    // TODO (blockly #1529): Call any validation function, and allow it to override.
   }
   this.setValue(id);
 };
 
-<<<<<<< HEAD
 /**
  * Whether or not to show a box around the dropdown menu.
  * @return {boolean} True if we should show a box (rect) around the dropdown menu. Otherwise false.
@@ -428,7 +367,6 @@
 Blockly.FieldVariable.prototype.shouldShowRect_ = function () {
   //pxtblockly: don't show a rect around the variable dropdown when in a shadow block
   return !this.sourceBlock_.isShadow() && this.sourceBlock_.type != 'variables_get';
-}
-=======
-Blockly.Field.register('field_variable', Blockly.FieldVariable);
->>>>>>> 82fd258a
+};
+
+Blockly.Field.register('field_variable', Blockly.FieldVariable);