--- conflicted
+++ resolved
@@ -35,13 +35,7 @@
 
 goog.require('Blockly.Mutator');
 goog.require('Blockly.utils');
-<<<<<<< HEAD
-
 goog.require('goog.string');
-
-=======
-goog.require('goog.string');
->>>>>>> 82fd258a
 
 /**
  * The set of all registered extensions, keyed by extension name/id.
@@ -106,17 +100,10 @@
   var errorPrefix = 'Error when registering mutator "' + name + '": ';
 
   // Sanity check the mixin object before registering it.
-<<<<<<< HEAD
-  Blockly.Extensions.checkHasFunction_(errorPrefix, mixinObj.domToMutation,
-                                       'domToMutation');
-  Blockly.Extensions.checkHasFunction_(errorPrefix, mixinObj.mutationToDom,
-                                       'mutationToDom');
-=======
   Blockly.Extensions.checkHasFunction_(
       errorPrefix, mixinObj.domToMutation, 'domToMutation');
   Blockly.Extensions.checkHasFunction_(
       errorPrefix, mixinObj.mutationToDom, 'mutationToDom');
->>>>>>> 82fd258a
 
   var hasMutatorDialog =
       Blockly.Extensions.checkMutatorDialog_(mixinObj, errorPrefix);
@@ -251,14 +238,9 @@
  */
 Blockly.Extensions.checkBlockHasMutatorProperties_ = function(errorPrefix,
     block) {
-<<<<<<< HEAD
-  if (typeof block.domToMutation !== 'function') {
-    throw new Error(errorPrefix + 'Applying a mutator didn\'t add "domToMutation"');
-=======
   if (typeof block.domToMutation != 'function') {
     throw new Error(errorPrefix +
                     'Applying a mutator didn\'t add "domToMutation"');
->>>>>>> 82fd258a
   }
   if (typeof block.mutationToDom != 'function') {
     throw new Error(errorPrefix +
@@ -421,21 +403,13 @@
  * @param {string} fieldName The field with the replacement text.
  * @returns {Function} The extension function.
  */
-<<<<<<< HEAD
-Blockly.Extensions.buildTooltipWithFieldValue = function(msgTemplate,
-=======
 Blockly.Extensions.buildTooltipWithFieldText = function(msgTemplate,
->>>>>>> 82fd258a
     fieldName) {
   // Check the tooltip string messages for invalid references.
   // Wait for load, in case Blockly.Msg is not yet populated.
   // runAfterPageLoad() does not run in a Node.js environment due to lack of
   // document object, in which case skip the validation.
-<<<<<<< HEAD
-  if (document) {  // Relies on document.readyState
-=======
   if (typeof document == 'object') {  // Relies on document.readyState
->>>>>>> 82fd258a
     Blockly.utils.runAfterPageLoad(function() {
       // Will print warnings if reference is missing.
       Blockly.utils.checkMessageReferences(msgTemplate);
@@ -448,14 +422,9 @@
    */
   var extensionFn = function() {
     this.setTooltip(function() {
-<<<<<<< HEAD
-      return Blockly.utils.replaceMessageReferences(msgTemplate)
-          .replace('%1', this.getFieldValue(fieldName));
-=======
       var field = this.getField(fieldName);
       return Blockly.utils.replaceMessageReferences(msgTemplate)
           .replace('%1', field ? field.getText() : '');
->>>>>>> 82fd258a
     }.bind(this));
   };
   return extensionFn;
