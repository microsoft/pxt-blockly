/**
 * @license
 * Visual Blocks Editor
 *
 * Copyright 2012 Google Inc.
 * https://developers.google.com/blockly/
 *
 * Licensed under the Apache License, Version 2.0 (the "License");
 * you may not use this file except in compliance with the License.
 * You may obtain a copy of the License at
 *
 *   http://www.apache.org/licenses/LICENSE-2.0
 *
 * Unless required by applicable law or agreed to in writing, software
 * distributed under the License is distributed on an "AS IS" BASIS,
 * WITHOUT WARRANTIES OR CONDITIONS OF ANY KIND, either express or implied.
 * See the License for the specific language governing permissions and
 * limitations under the License.
 */

/**
 * @fileoverview Methods for graphically rendering a block as SVG.
 * @author fraser@google.com (Neil Fraser)
 */
'use strict';

goog.provide('Blockly.BlockSvg');

goog.require('Blockly.Block');
goog.require('Blockly.ContextMenu');
goog.require('Blockly.Grid');
goog.require('Blockly.RenderedConnection');
goog.require('Blockly.Touch');
goog.require('Blockly.utils');
goog.require('goog.Timer');
goog.require('goog.asserts');
goog.require('goog.dom');
goog.require('goog.math.Coordinate');
goog.require('goog.userAgent');


/**
 * Class for a block's SVG representation.
 * Not normally called directly, workspace.newBlock() is preferred.
 * @param {!Blockly.Workspace} workspace The block's workspace.
 * @param {?string} prototypeName Name of the language object containing
 *     type-specific functions for this block.
 * @param {string=} opt_id Optional ID.  Use this ID if provided, otherwise
 *     create a new id.
 * @extends {Blockly.Block}
 * @constructor
 */
Blockly.BlockSvg = function(workspace, prototypeName, opt_id) {
  // Create core elements for the block.
  /**
   * @type {SVGElement}
   * @private
   */
  this.svgGroup_ = Blockly.utils.createSvgElement('g', {}, null);
  /** @type {SVGElement} */
  this.svgPath_ = Blockly.utils.createSvgElement('path', {'class': 'blocklyPath blocklyBlockBackground'},
      this.svgGroup_);
  this.svgPath_.tooltip = this;

  /** @type {boolean} */
  this.rendered = false;

  /** @type {Object.<string,Element>} */
  this.inputShapes_ = {};

  /**
   * Whether to move the block to the drag surface when it is dragged.
   * True if it should move, false if it should be translated directly.
   * @type {boolean}
   * @private
   */
  this.useDragSurface_ = Blockly.utils.is3dSupported() && !!workspace.blockDragSurface_;

  Blockly.Tooltip.bindMouseEvents(this.svgPath_);
  Blockly.BlockSvg.superClass_.constructor.call(this,
      workspace, prototypeName, opt_id);
};
goog.inherits(Blockly.BlockSvg, Blockly.Block);

/**
 * Height of this block, not including any statement blocks above or below.
 * Height is in workspace units.
 */
Blockly.BlockSvg.prototype.height = 0;

/**
 * Width of this block, including any connected value blocks.
 * Width is in workspace units.
 */
Blockly.BlockSvg.prototype.width = 0;

/**
 * Minimum width of block if insertion marker; comes from inserting block.
 * @type {number}
 */
Blockly.BlockSvg.prototype.insertionMarkerMinWidth_ = 0;

/**
 * Opacity of this block between 0 and 1.
 * @type {number}
 * @private
 */
Blockly.BlockSvg.prototype.opacity_ = 1;

/**
 * Original location of block being dragged.
 * @type {goog.math.Coordinate}
 * @private
 */
Blockly.BlockSvg.prototype.dragStartXY_ = null;

/**
 * Whether the block glows as if running.
 * @type {boolean}
 * @private
 */
Blockly.BlockSvg.prototype.isGlowingBlock_ = false;

/**
 * Whether the block's whole stack glows as if running.
 * @type {boolean}
 * @private
 */
Blockly.BlockSvg.prototype.isGlowingStack_ = false;

/**
 * Constant for identifying rows that are to be rendered inline.
 * Don't collide with Blockly.INPUT_VALUE and friends.
 * @const
 */
Blockly.BlockSvg.INLINE = -1;

/**
 * Create and initialize the SVG representation of the block.
 * May be called more than once.
 */
Blockly.BlockSvg.prototype.initSvg = function() {
  goog.asserts.assert(this.workspace.rendered, 'Workspace is headless.');
  if (!this.isInsertionMarker()) { // Insertion markers not allowed to have inputs or icons
    // Input shapes are empty holes drawn when a value input is not connected.
    for (var i = 0, input; input = this.inputList[i]; i++) {
      input.init();
      if (input.type === Blockly.INPUT_VALUE) {
        this.initInputShape(input);
      }
    }
    var icons = this.getIcons();
    for (i = 0; i < icons.length; i++) {
      icons[i].createIcon();
    }
  }
  this.updateColour();
  this.updateMovable();
  if (!this.workspace.options.readOnly && !this.eventsInit_) {
    Blockly.bindEventWithChecks_(this.getSvgRoot(), 'mousedown', this,
                       this.onMouseDown_);
  }
  this.eventsInit_ = true;

  if (!this.getSvgRoot().parentNode) {
    this.workspace.getCanvas().appendChild(this.getSvgRoot());
  }
};

/**
 * Create and initialize the SVG element for an input shape.
 * May be called more than once for an input.
 * @param {!Blockly.Input} input Value input to add a shape SVG element for.
 */
Blockly.BlockSvg.prototype.initInputShape = function(input) {
  if (this.inputShapes_[input.name] || input.connection.getShadowDom()) {
    // Only create the shape elements once, and don't bother creating them if
    // there's a shadow block that will always cover the input shape.
    return;
  }
  this.inputShapes_[input.name] = Blockly.utils.createSvgElement(
    'path',
    {
      'class': 'blocklyPath',
      'style': 'visibility: hidden' // Hide by default - shown when not connected.
    },
    this.svgGroup_
  );
};

/**
 * Select this block.  Highlight it visually.
 */
Blockly.BlockSvg.prototype.select = function() {
  if (this.isShadow() && this.getParent()) {
    // Shadow blocks should not be selected.
    this.getParent().select();
    return;
  }
  if (Blockly.selected == this) {
    return;
  }
  var oldId = null;
  if (Blockly.selected) {
    oldId = Blockly.selected.id;
    // Unselect any previously selected block.
    Blockly.Events.disable();
    try {
      Blockly.selected.unselect();
    } finally {
      Blockly.Events.enable();
    }
  }
  var event = new Blockly.Events.Ui(null, 'selected', oldId, this.id);
  event.workspaceId = this.workspace.id;
  Blockly.Events.fire(event);
  Blockly.selected = this;
  this.addSelect();
};

/**
 * Unselect this block.  Remove its highlighting.
 */
Blockly.BlockSvg.prototype.unselect = function() {
  if (Blockly.selected != this) {
    return;
  }
  var event = new Blockly.Events.Ui(null, 'selected', this.id, null);
  event.workspaceId = this.workspace.id;
  Blockly.Events.fire(event);
  Blockly.selected = null;
  this.removeSelect();
};

/**
 * Glow only this particular block, to highlight it visually as if it's running.
 * @param {boolean} isGlowingBlock Whether the block should glow.
 */
Blockly.BlockSvg.prototype.setGlowBlock = function(isGlowingBlock) {
  this.isGlowingBlock_ = isGlowingBlock;
  this.updateColour();
};

/**
 * Glow the stack starting with this block, to highlight it visually as if it's running.
 * @param {boolean} isGlowingStack Whether the stack starting with this block should glow.
 */
Blockly.BlockSvg.prototype.setGlowStack = function(isGlowingStack) {
  this.isGlowingStack_ = isGlowingStack;
  // Update the applied SVG filter if the property has changed
  var svg = this.getSvgRoot();
  if (this.isGlowingStack_ && !svg.hasAttribute('filter')) {
    svg.setAttribute('filter', 'url(#blocklyStackGlowFilter)');
  } else if (!this.isGlowingStack_ && svg.hasAttribute('filter')) {
    svg.removeAttribute('filter');
  }
};

/**
 * Block's mutator icon (if any).
 * @type {Blockly.Mutator}
 */
Blockly.BlockSvg.prototype.mutator = null;

/**
 * Block's comment icon (if any).
 * @type {Blockly.Comment}
 */
Blockly.BlockSvg.prototype.comment = null;

/**
 * Block's warning icon (if any).
 * @type {Blockly.Warning}
 */
Blockly.BlockSvg.prototype.warning = null;

/**
 * Returns a list of mutator, comment, and warning icons.
 * @return {!Array} List of icons.
 */
Blockly.BlockSvg.prototype.getIcons = function() {
  var icons = [];
  if (this.mutator) {
    icons.push(this.mutator);
  }
  if (this.comment) {
    icons.push(this.comment);
  }
  if (this.warning) {
    icons.push(this.warning);
  }
  return icons;
};

/**
 * Set parent of this block to be a new block or null.
 * @param {Blockly.BlockSvg} newParent New parent block.
 */
Blockly.BlockSvg.prototype.setParent = function(newParent) {
  if (newParent == this.parentBlock_) {
    return;
  }
  var svgRoot = this.getSvgRoot();
  if (this.parentBlock_ && svgRoot) {
    // Move this block up the DOM.  Keep track of x/y translations.
    var xy = this.getRelativeToSurfaceXY();
    // Avoid moving a block up the DOM if it's currently selected/dragging,
    // so as to avoid taking things off the drag surface.
    if (Blockly.selected != this) {
      this.workspace.getCanvas().appendChild(svgRoot);
      this.translate(xy.x, xy.y);
    }
  }

  Blockly.Field.startCache();
  Blockly.BlockSvg.superClass_.setParent.call(this, newParent);
  Blockly.Field.stopCache();

  if (newParent) {
    var oldXY = this.getRelativeToSurfaceXY();
    newParent.getSvgRoot().appendChild(svgRoot);
    var newXY = this.getRelativeToSurfaceXY();
    // Move the connections to match the child's new position.
    this.moveConnections_(newXY.x - oldXY.x, newXY.y - oldXY.y);
    // If we are a shadow block, inherit tertiary colour.
    if (this.isShadow()) {
      this.setColour(this.getColour(), this.getColourSecondary(),
        newParent.getColourTertiary());
    }
  }
};

/**
 * Return the coordinates of the top-left corner of this block relative to the
 * drawing surface's origin (0,0), in workspace units.
 * If the block is on the workspace, (0, 0) is the origin of the workspace
 * coordinate system.
 * This does not change with workspace scale.
 * @return {!goog.math.Coordinate} Object with .x and .y properties in
 *     workspace coordinates.
 */
Blockly.BlockSvg.prototype.getRelativeToSurfaceXY = function() {
  // The drawing surface is relative to either the workspace canvas
  // or to the drag surface group.
  var x = 0;
  var y = 0;

  var dragSurfaceGroup = this.useDragSurface_ ?
      this.workspace.blockDragSurface_.getGroup() : null;

  var element = this.getSvgRoot();
  if (element) {
    do {
      // Loop through this block and every parent.
      var xy = Blockly.utils.getRelativeXY(element);
      x += xy.x;
      y += xy.y;
      // If this element is the current element on the drag surface, include
      // the translation of the drag surface itself.
      if (this.useDragSurface_ &&
          this.workspace.blockDragSurface_.getCurrentBlock() == element) {
        var surfaceTranslation = this.workspace.blockDragSurface_.getSurfaceTranslation();
        x += surfaceTranslation.x;
        y += surfaceTranslation.y;
      }
      element = element.parentNode;
    } while (element && element != this.workspace.getCanvas() &&
        element != dragSurfaceGroup);
  }
  return new goog.math.Coordinate(x, y);
};

/**
 * Move a block by a relative offset.
 * @param {number} dx Horizontal offset in workspace units.
 * @param {number} dy Vertical offset in workspace units.
 */
Blockly.BlockSvg.prototype.moveBy = function(dx, dy) {
  goog.asserts.assert(!this.parentBlock_, 'Block has parent.');
  var eventsEnabled = Blockly.Events.isEnabled();
  if (eventsEnabled) {
    var event = new Blockly.Events.BlockMove(this);
  }
<<<<<<< HEAD
  goog.asserts.assert(!this.parentBlock_, 'Block has parent.');
=======
>>>>>>> 597583fe
  var xy = this.getRelativeToSurfaceXY();
  this.translate(xy.x + dx, xy.y + dy);
  this.moveConnections_(dx, dy);
  if (eventsEnabled) {
    event.recordNew();
    Blockly.Events.fire(event);
  }
  this.workspace.resizeContents();
};

/**
 * Transforms a block by setting the translation on the transform attribute
 * of the block's SVG.
 * @param {number} x The x coordinate of the translation in workspace units.
 * @param {number} y The y coordinate of the translation in workspace units.
 */
Blockly.BlockSvg.prototype.translate = function(x, y) {
  this.getSvgRoot().setAttribute('transform',
      'translate(' + x + ',' + y + ')');
};

/**
 * Move this block to its workspace's drag surface, accounting for positioning.
 * Generally should be called at the same time as setDragging_(true).
 * Does nothing if useDragSurface_ is false.
 * @private
 */
Blockly.BlockSvg.prototype.moveToDragSurface_ = function() {
  if (!this.useDragSurface_) {
    return;
  }
  // The translation for drag surface blocks,
  // is equal to the current relative-to-surface position,
  // to keep the position in sync as it move on/off the surface.
  // This is in workspace coordinates.
  var xy = this.getRelativeToSurfaceXY();
  this.clearTransformAttributes_();
  this.workspace.blockDragSurface_.translateSurface(xy.x, xy.y);
  // Execute the move on the top-level SVG component
  this.workspace.blockDragSurface_.setBlocksAndShow(this.getSvgRoot());
};

/**
 * Move this block back to the workspace block canvas.
 * Generally should be called at the same time as setDragging_(false).
 * Does nothing if useDragSurface_ is false.
 * @param {!goog.math.Coordinate} newXY The position the block should take on
 *     on the workspace canvas, in workspace coordinates.
 * @private
 */
Blockly.BlockSvg.prototype.moveOffDragSurface_ = function(newXY) {
  if (!this.useDragSurface_) {
    return;
  }
  // Translate to current position, turning off 3d.
  this.translate(newXY.x, newXY.y);
  this.workspace.blockDragSurface_.clearAndHide(this.workspace.getCanvas());
};

/**
 * Move this block during a drag, taking into account whether we are using a
 * drag surface to translate blocks.
 * This block must be a top-level block.
 * @param {!goog.math.Coordinate} newLoc The location to translate to, in
 *     workspace coordinates.
 * @package
 */
Blockly.BlockSvg.prototype.moveDuringDrag = function(newLoc) {
  if (this.useDragSurface_) {
    this.workspace.blockDragSurface_.translateSurface(newLoc.x, newLoc.y);
  } else {
    this.svgGroup_.translate_ = 'translate(' + newLoc.x + ',' + newLoc.y + ')';
    this.svgGroup_.setAttribute('transform',
        this.svgGroup_.translate_ + this.svgGroup_.skew_);
  }
};

/**
 * Clear the block of transform="..." attributes.
 * Used when the block is switching from 3d to 2d transform or vice versa.
 * @private
 */
Blockly.BlockSvg.prototype.clearTransformAttributes_ = function() {
  Blockly.utils.removeAttribute(this.getSvgRoot(), 'transform');
};

/**
 * Snap this block to the nearest grid point.
 */
Blockly.BlockSvg.prototype.snapToGrid = function() {
  if (!this.workspace) {
    return;  // Deleted block.
  }
  if (this.workspace.isDragging()) {
    return;  // Don't bump blocks during a drag.
  }
  if (this.getParent()) {
    return;  // Only snap top-level blocks.
  }
  if (this.isInFlyout) {
    return;  // Don't move blocks around in a flyout.
  }
  var grid = this.workspace.getGrid();
  if (!grid || !grid.shouldSnap()) {
    return;  // Config says no snapping.
  }
  var spacing = grid.getSpacing();
  var half = spacing / 2;
  var xy = this.getRelativeToSurfaceXY();
  var dx = Math.round((xy.x - half) / spacing) * spacing + half - xy.x;
  var dy = Math.round((xy.y - half) / spacing) * spacing + half - xy.y;
  dx = Math.round(dx);
  dy = Math.round(dy);
  if (dx != 0 || dy != 0) {
    this.moveBy(dx, dy);
  }
};

/**
 * Returns the coordinates of a bounding box describing the dimensions of this
 * block and any blocks stacked below it.
 * Coordinate system: workspace coordinates.
 * @return {!{topLeft: goog.math.Coordinate, bottomRight: goog.math.Coordinate}}
 *    Object with top left and bottom right coordinates of the bounding box.
 */
Blockly.BlockSvg.prototype.getBoundingRectangle = function() {
  var blockXY = this.getRelativeToSurfaceXY(this);
  var blockBounds = this.getHeightWidth();
  var topLeft;
  var bottomRight;
  if (this.RTL) {
    topLeft = new goog.math.Coordinate(blockXY.x - blockBounds.width,
        blockXY.y);
    bottomRight = new goog.math.Coordinate(blockXY.x,
        blockXY.y + blockBounds.height);
  } else {
    topLeft = new goog.math.Coordinate(blockXY.x, blockXY.y);
    bottomRight = new goog.math.Coordinate(blockXY.x + blockBounds.width,
        blockXY.y + blockBounds.height);
  }

  return {topLeft: topLeft, bottomRight: bottomRight};
};

/**
 * Set block opacity for SVG rendering.
 * @param {number} opacity Intended opacity, betweeen 0 and 1
 */
Blockly.BlockSvg.prototype.setOpacity = function(opacity) {
  this.opacity_ = opacity;
  if (this.rendered) {
    this.updateColour();
  }
};

/**
 * Get block opacity for SVG rendering.
 * @return {number} Intended opacity, betweeen 0 and 1
 */
Blockly.BlockSvg.prototype.getOpacity = function() {
  return this.opacity_;
};

/**
 * Set whether the block is collapsed or not.
 * @param {boolean} collapsed True if collapsed.
 */
Blockly.BlockSvg.prototype.setCollapsed = function(collapsed) {
  if (this.collapsed_ == collapsed) {
    return;
  }
  var renderList = [];
  // Show/hide the inputs.
  for (var i = 0, input; input = this.inputList[i]; i++) {
    renderList.push.apply(renderList, input.setVisible(!collapsed));
  }

  var COLLAPSED_INPUT_NAME = '_TEMP_COLLAPSED_INPUT';
  if (collapsed) {
    var icons = this.getIcons();
    for (i = 0; i < icons.length; i++) {
      icons[i].setVisible(false);
    }
    var text = this.toString(Blockly.COLLAPSE_CHARS);
    this.appendDummyInput(COLLAPSED_INPUT_NAME).appendField(text).init();
  } else {
    this.removeInput(COLLAPSED_INPUT_NAME);
    // Clear any warnings inherited from enclosed blocks.
    this.setWarningText(null);
  }
  Blockly.BlockSvg.superClass_.setCollapsed.call(this, collapsed);

  if (!renderList.length) {
    // No child blocks, just render this block.
    renderList[0] = this;
  }
  if (this.rendered) {
    for (var i = 0, block; block = renderList[i]; i++) {
      block.render();
    }
    // Don't bump neighbours.
    // Although bumping neighbours would make sense, users often collapse
    // all their functions and store them next to each other.  Expanding and
    // bumping causes all their definitions to go out of alignment.
  }
};

/**
 * Open the next (or previous) FieldTextInput.
 * @param {Blockly.Field|Blockly.Block} start Current location.
 * @param {boolean} forward If true go forward, otherwise backward.
 */
Blockly.BlockSvg.prototype.tab = function(start, forward) {
  // This function need not be efficient since it runs once on a keypress.
  // Create an ordered list of all text fields and connected inputs.
  var list = [];
  for (var i = 0, input; input = this.inputList[i]; i++) {
    for (var j = 0, field; field = input.fieldRow[j]; j++) {
      if (field instanceof Blockly.FieldTextInput) {
        // TODO: Also support dropdown fields.
        list.push(field);
      }
    }
    if (input.connection) {
      var block = input.connection.targetBlock();
      if (block) {
        list.push(block);
      }
    }
  }
  i = list.indexOf(start);
  if (i == -1) {
    // No start location, start at the beginning or end.
    i = forward ? -1 : list.length;
  }
  var target = list[forward ? i + 1 : i - 1];
  if (!target) {
    // Ran off of list.
    var parent = this.getParent();
    if (parent) {
      parent.tab(this, forward);
    }
  } else if (target instanceof Blockly.Field) {
    target.showEditor_();
  } else {
    target.tab(null, forward);
  }
};

/**
 * Handle a mouse-down on an SVG block.
 * @param {!Event} e Mouse down event or touch start event.
 * @private
 */
Blockly.BlockSvg.prototype.onMouseDown_ = function(e) {
  var gesture = this.workspace.getGesture(e);
  if (gesture) {
    gesture.handleBlockStart(e, this);
  }
};

/**
 * Load the block's help page in a new window.
 * @private
 */
Blockly.BlockSvg.prototype.showHelp_ = function() {
  var url = goog.isFunction(this.helpUrl) ? this.helpUrl() : this.helpUrl;
  if (url) {
    // @todo rewrite
    alert(url);
  }
};

/**
 * Show the context menu for this block.
 * @param {!Event} e Mouse event.
 * @private
 */
Blockly.BlockSvg.prototype.showContextMenu_ = function(e) {
  if (this.workspace.options.readOnly || !this.contextMenu) {
    return;
  }
  // Save the current block in a variable for use in closures.
  var block = this;
  var menuOptions = [];

  if (this.isDeletable() && this.isMovable() && !block.isInFlyout) {
    // Option to duplicate this block.
    var duplicateOption = {
      text: Blockly.Msg.DUPLICATE_BLOCK,
      enabled: true,
      callback: function() {
        Blockly.duplicate_(block);
      }
    };
    menuOptions.push(duplicateOption);

    if (this.isEditable() && this.workspace.options.comments) {
      // Option to add/remove a comment.
      var commentOption = {enabled: !goog.userAgent.IE};
      if (this.comment) {
        commentOption.text = Blockly.Msg.REMOVE_COMMENT;
        commentOption.callback = function() {
          block.setCommentText(null);
        };
      } else {
        commentOption.text = Blockly.Msg.ADD_COMMENT;
        commentOption.callback = function() {
          block.setCommentText('');
        };
      }
      menuOptions.push(commentOption);
    }

<<<<<<< HEAD
    if (this.workspace.options.disable) {
      // Option to disable/enable block.
      var disableOption = {
        text: this.disabled ?
            Blockly.Msg.ENABLE_BLOCK : Blockly.Msg.DISABLE_BLOCK,
        enabled: !this.getInheritedDisabled(),
        callback: function() {
          block.setDisabled(!block.disabled);
        }
      };
      menuOptions.push(disableOption);
    }

=======
>>>>>>> 597583fe
    // Option to delete this block.
    // Count the number of blocks that are nested in this block.
    var descendantCount = this.getDescendants(true).length;
    var nextBlock = this.getNextBlock();
    if (nextBlock) {
      // Blocks in the current stack would survive this block's deletion.
      descendantCount -= nextBlock.getDescendants(true).length;
    }
    var deleteOption = {
      text: descendantCount == 1 ? Blockly.Msg.DELETE_BLOCK :
          Blockly.Msg.DELETE_X_BLOCKS.replace('%1', String(descendantCount)),
      enabled: true,
      callback: function() {
        Blockly.Events.setGroup(true);
        block.dispose(true, true);
        Blockly.Events.setGroup(false);
      }
    };
    menuOptions.push(deleteOption);
  } else if (this.parentBlock_ && this.isShadow_) {
    this.parentBlock_.showContextMenu_(e);
    return;
  }

  // Option to get help.
  var url = goog.isFunction(this.helpUrl) ? this.helpUrl() : this.helpUrl;
  var helpOption = {enabled: !!url};
  helpOption.text = Blockly.Msg.HELP;
  helpOption.callback = function() {
    block.showHelp_();
  };
  menuOptions.push(helpOption);

  // Allow the block to add or modify menuOptions.
  if (this.customContextMenu && !block.isInFlyout) {
    this.customContextMenu(menuOptions);
  }

  Blockly.ContextMenu.show(e, menuOptions, this.RTL);
  Blockly.ContextMenu.currentBlock = this;
};

/**
 * Move the connections for this block and all blocks attached under it.
 * Also update any attached bubbles.
 * @param {number} dx Horizontal offset from current location, in workspace
 *     units.
 * @param {number} dy Vertical offset from current location, in workspace
 *     units.
 * @private
 */
Blockly.BlockSvg.prototype.moveConnections_ = function(dx, dy) {
  if (!this.rendered) {
    // Rendering is required to lay out the blocks.
    // This is probably an invisible block attached to a collapsed block.
    return;
  }
  var myConnections = this.getConnections_(false);
  for (var i = 0; i < myConnections.length; i++) {
    myConnections[i].moveBy(dx, dy);
  }
  var icons = this.getIcons();
  for (i = 0; i < icons.length; i++) {
    icons[i].computeIconLocation();
  }

  // Recurse through all blocks attached under this one.
  for (i = 0; i < this.childBlocks_.length; i++) {
    this.childBlocks_[i].moveConnections_(dx, dy);
  }
};

/**
 * Recursively adds or removes the dragging class to this node and its children.
 * @param {boolean} adding True if adding, false if removing.
 * @package
 */
Blockly.BlockSvg.prototype.setDragging = function(adding) {
  if (adding) {
    var group = this.getSvgRoot();
    group.translate_ = '';
    group.skew_ = '';
    Blockly.draggingConnections_ =
        Blockly.draggingConnections_.concat(this.getConnections_(true));
    Blockly.utils.addClass(/** @type {!Element} */ (this.svgGroup_),
                      'blocklyDragging');
  } else {
    Blockly.draggingConnections_ = [];
    Blockly.utils.removeClass(/** @type {!Element} */ (this.svgGroup_),
                         'blocklyDragging');
  }
  // Recurse through all blocks attached under this one.
  for (var i = 0; i < this.childBlocks_.length; i++) {
    this.childBlocks_[i].setDragging(adding);
  }
};

/**
 * Add or remove the UI indicating if this block is movable or not.
 */
Blockly.BlockSvg.prototype.updateMovable = function() {
  if (this.isMovable()) {
    Blockly.utils.addClass(/** @type {!Element} */ (this.svgGroup_),
                      'blocklyDraggable');
  } else {
    Blockly.utils.removeClass(/** @type {!Element} */ (this.svgGroup_),
                         'blocklyDraggable');
  }
};

/**
 * Set whether this block is movable or not.
 * @param {boolean} movable True if movable.
 */
Blockly.BlockSvg.prototype.setMovable = function(movable) {
  Blockly.BlockSvg.superClass_.setMovable.call(this, movable);
  this.updateMovable();
};

/**
 * Set whether this block is editable or not.
 * @param {boolean} editable True if editable.
 */
Blockly.BlockSvg.prototype.setEditable = function(editable) {
  Blockly.BlockSvg.superClass_.setEditable.call(this, editable);
  var icons = this.getIcons();
  for (var i = 0; i < icons.length; i++) {
    icons[i].updateEditable();
  }
};

/**
 * Set whether this block is a shadow block or not.
 * @param {boolean} shadow True if a shadow.
 */
Blockly.BlockSvg.prototype.setShadow = function(shadow) {
  Blockly.BlockSvg.superClass_.setShadow.call(this, shadow);
  this.updateColour();
};

/**
 * Set whether this block is an insertion marker block or not.
 * @param {boolean} insertionMarker True if an insertion marker.
 * @param {Number=} opt_minWidth Optional minimum width of the marker.
 */
Blockly.BlockSvg.prototype.setInsertionMarker = function(insertionMarker, opt_minWidth) {
  Blockly.BlockSvg.superClass_.setInsertionMarker.call(this, insertionMarker);
  this.insertionMarkerMinWidth_ = opt_minWidth;
  this.updateColour();
};

/**
 * Return the root node of the SVG or null if none exists.
 * @return {Element} The root SVG node (probably a group).
 */
Blockly.BlockSvg.prototype.getSvgRoot = function() {
  return this.svgGroup_;
};

/**
 * Dispose of this block.
 * @param {boolean} healStack If true, then try to heal any gap by connecting
 *     the next statement with the previous statement.  Otherwise, dispose of
 *     all children of this block.
 * @param {boolean} animate If true, show a disposal animation and sound.
 */
Blockly.BlockSvg.prototype.dispose = function(healStack, animate) {
  if (!this.workspace) {
    // The block has already been deleted.
    return;
  }
  Blockly.Tooltip.hide();
  Blockly.Field.startCache();
  // Save the block's workspace temporarily so we can resize the
  // contents once the block is disposed.
  var blockWorkspace = this.workspace;
  // If this block is being dragged, unlink the mouse events.
  if (Blockly.selected == this) {
    this.unselect();
    this.workspace.cancelCurrentGesture();
  }
  // If this block has a context menu open, close it.
  if (Blockly.ContextMenu.currentBlock == this) {
    Blockly.ContextMenu.hide();
  }

  if (animate && this.rendered) {
    this.unplug(healStack);
    this.disposeUiEffect();
  }
  // Stop rerendering.
  this.rendered = false;

  Blockly.Events.disable();
  try {
    var icons = this.getIcons();
    for (var i = 0; i < icons.length; i++) {
      icons[i].dispose();
    }
  } finally {
    Blockly.Events.enable();
  }
  Blockly.BlockSvg.superClass_.dispose.call(this, healStack);

  goog.dom.removeNode(this.svgGroup_);
  blockWorkspace.resizeContents();
  // Sever JavaScript to DOM connections.
  this.svgGroup_ = null;
  this.svgPath_ = null;
  Blockly.Field.stopCache();
};

/**
 * Play some UI effects (sound, animation) when disposing of a block.
 */
Blockly.BlockSvg.prototype.disposeUiEffect = function() {
  this.workspace.getAudioManager().play('delete');

  var xy = this.workspace.getSvgXY(/** @type {!Element} */ (this.svgGroup_));
  // Deeply clone the current block.
  var clone = this.svgGroup_.cloneNode(true);
  clone.translateX_ = xy.x;
  clone.translateY_ = xy.y;
  clone.setAttribute('transform',
      'translate(' + clone.translateX_ + ',' + clone.translateY_ + ')');
  this.workspace.getParentSvg().appendChild(clone);
  clone.bBox_ = clone.getBBox();
  // Start the animation.
  Blockly.BlockSvg.disposeUiStep_(clone, this.RTL, new Date,
      this.workspace.scale);
};

/**
 * Play some UI effects (sound) after a connection has been established.
 */
Blockly.BlockSvg.prototype.connectionUiEffect = function() {
  this.workspace.getAudioManager().play('click');
};

/**
 * Animate a cloned block and eventually dispose of it.
 * This is a class method, not an instance method since the original block has
 * been destroyed and is no longer accessible.
 * @param {!Element} clone SVG element to animate and dispose of.
 * @param {boolean} rtl True if RTL, false if LTR.
 * @param {!Date} start Date of animation's start.
 * @param {number} workspaceScale Scale of workspace.
 * @private
 */
Blockly.BlockSvg.disposeUiStep_ = function(clone, rtl, start, workspaceScale) {
  var ms = new Date - start;
  var percent = ms / 150;
  if (percent > 1) {
    goog.dom.removeNode(clone);
  } else {
    var x = clone.translateX_ +
        (rtl ? -1 : 1) * clone.bBox_.width * workspaceScale / 2 * percent;
    var y = clone.translateY_ + clone.bBox_.height * workspaceScale * percent;
    var scale = (1 - percent) * workspaceScale;
    clone.setAttribute('transform', 'translate(' + x + ',' + y + ')' +
        ' scale(' + scale + ')');
    var closure = function() {
      Blockly.BlockSvg.disposeUiStep_(clone, rtl, start, workspaceScale);
    };
    setTimeout(closure, 10);
  }
};

/**
<<<<<<< HEAD
 * Play some UI effects (sound, ripple) after a connection has been established.
 */
Blockly.BlockSvg.prototype.connectionUiEffect = function() {
  this.workspace.getAudioManager().play('click');
  if (this.workspace.scale < 1) {
    return;  // Too small to care about visual effects.
  }
  // Determine the absolute coordinates of the inferior block.
  var xy = this.workspace.getSvgXY(/** @type {!Element} */ (this.svgGroup_));
  // Offset the coordinates based on the two connection types, fix scale.
  if (this.outputConnection) {
    xy.x += (this.RTL ? 3 : -3) * this.workspace.scale;
    xy.y += 13 * this.workspace.scale;
  } else if (this.previousConnection) {
    xy.x += (this.RTL ? -23 : 23) * this.workspace.scale;
    xy.y += 3 * this.workspace.scale;
  }
  var ripple = Blockly.utils.createSvgElement('circle',
      {'cx': xy.x, 'cy': xy.y, 'r': 0, 'fill': 'none',
       'stroke': '#888', 'stroke-width': 10},
      this.workspace.getParentSvg());
  // Start the animation.
  Blockly.BlockSvg.connectionUiStep_(ripple, new Date, this.workspace.scale);
};

/**
 * Expand a ripple around a connection.
 * @param {!Element} ripple Element to animate.
 * @param {!Date} start Date of animation's start.
 * @param {number} workspaceScale Scale of workspace.
 * @private
 */
Blockly.BlockSvg.connectionUiStep_ = function(ripple, start, workspaceScale) {
  var ms = new Date - start;
  var percent = ms / 150;
  if (percent > 1) {
    goog.dom.removeNode(ripple);
  } else {
    ripple.setAttribute('r', percent * 25 * workspaceScale);
    ripple.style.opacity = 1 - percent;
    var closure = function() {
      Blockly.BlockSvg.connectionUiStep_(ripple, start, workspaceScale);
    };
    Blockly.BlockSvg.disconnectUiStop_.pid_ = setTimeout(closure, 10);
  }
};

/**
 * Play some UI effects (sound, animation) when disconnecting a block.
 */
Blockly.BlockSvg.prototype.disconnectUiEffect = function() {
  this.workspace.getAudioManager().play('disconnect');
  if (this.workspace.scale < 1) {
    return;  // Too small to care about visual effects.
  }
  // Horizontal distance for bottom of block to wiggle.
  var DISPLACEMENT = 10;
  // Scale magnitude of skew to height of block.
  var height = this.getHeightWidth().height;
  var magnitude = Math.atan(DISPLACEMENT / height) / Math.PI * 180;
  if (!this.RTL) {
    magnitude *= -1;
  }
  // Start the animation.
  Blockly.BlockSvg.disconnectUiStep_(this.svgGroup_, magnitude, new Date);
};

/**
 * Animate a brief wiggle of a disconnected block.
 * @param {!Element} group SVG element to animate.
 * @param {number} magnitude Maximum degrees skew (reversed for RTL).
 * @param {!Date} start Date of animation's start.
=======
 * Play some UI effects (sound, animation) when disconnecting a block.
 * No-op in scratch-blocks, which has no disconnect animation.
>>>>>>> 597583fe
 * @private
 */
Blockly.BlockSvg.prototype.disconnectUiEffect = function() {
};

/**
 * Stop the disconnect UI animation immediately.
 * No-op in scratch-blocks, which has no disconnect animation.
 * @private
 */
Blockly.BlockSvg.disconnectUiStop_ = function() {
<<<<<<< HEAD
  if (Blockly.BlockSvg.disconnectUiStop_.group) {
    clearTimeout(Blockly.BlockSvg.disconnectUiStop_.pid);
    var group = Blockly.BlockSvg.disconnectUiStop_.group;
    group.skew_ = '';
    group.setAttribute('transform', group.translate_);
    Blockly.BlockSvg.disconnectUiStop_.group = null;
  }
};

/**
 * PID of disconnect UI animation.  There can only be one at a time.
 * @type {number}
 */
Blockly.BlockSvg.disconnectUiStop_.pid = 0;

/**
 * SVG group of wobbling block.  There can only be one at a time.
 * @type {Element}
 */
Blockly.BlockSvg.disconnectUiStop_.group = null;

/**
=======
};

/**
>>>>>>> 597583fe
 * Enable or disable a block.
 */
Blockly.BlockSvg.prototype.updateDisabled = function() {
  // not supported
};

/**
 * Returns the comment on this block (or '' if none).
 * @return {string} Block's comment.
 */
Blockly.BlockSvg.prototype.getCommentText = function() {
  if (this.comment) {
    var comment = this.comment.getText();
    // Trim off trailing whitespace.
    return comment.replace(/\s+$/, '').replace(/ +\n/g, '\n');
  }
  return '';
};

/**
 * Set this block's comment text.
 * @param {?string} text The text, or null to delete.
 */
Blockly.BlockSvg.prototype.setCommentText = function(text) {
  var changedState = false;
  if (goog.isString(text)) {
    if (!this.comment) {
      this.comment = new Blockly.Comment(this);
      changedState = true;
    }
    this.comment.setText(/** @type {string} */ (text));
  } else {
    if (this.comment) {
      this.comment.dispose();
      changedState = true;
    }
  }
  if (changedState && this.rendered) {
    this.render();
    // Adding or removing a comment icon will cause the block to change shape.
    this.bumpNeighbours_();
  }
};

/**
 * Set this block's warning text.
 * @param {?string} text The text, or null to delete.
 * @param {string=} opt_id An optional ID for the warning text to be able to
 *     maintain multiple warnings.
 */
Blockly.BlockSvg.prototype.setWarningText = function(text, opt_id) {
  if (!this.setWarningText.pid_) {
    // Create a database of warning PIDs.
    // Only runs once per block (and only those with warnings).
    this.setWarningText.pid_ = Object.create(null);
  }
  var id = opt_id || '';
  if (!id) {
    // Kill all previous pending processes, this edit supersedes them all.
    for (var n in this.setWarningText.pid_) {
      clearTimeout(this.setWarningText.pid_[n]);
      delete this.setWarningText.pid_[n];
    }
  } else if (this.setWarningText.pid_[id]) {
    // Only queue up the latest change.  Kill any earlier pending process.
    clearTimeout(this.setWarningText.pid_[id]);
    delete this.setWarningText.pid_[id];
  }
  if (this.workspace.isDragging()) {
    // Don't change the warning text during a drag.
    // Wait until the drag finishes.
    var thisBlock = this;
    this.setWarningText.pid_[id] = setTimeout(function() {
      if (thisBlock.workspace) {  // Check block wasn't deleted.
        delete thisBlock.setWarningText.pid_[id];
        thisBlock.setWarningText(text, id);
      }
    }, 100);
    return;
  }
  if (this.isInFlyout) {
    text = null;
  }

  var changedState = false;
  if (goog.isString(text)) {
    if (!this.warning) {
      this.warning = new Blockly.Warning(this);
      changedState = true;
    }
    this.warning.setText(/** @type {string} */ (text), id);
  } else {
    // Dispose all warnings if no id is given.
    if (this.warning && !id) {
      this.warning.dispose();
      changedState = true;
    } else if (this.warning) {
      var oldText = this.warning.getText();
      this.warning.setText('', id);
      var newText = this.warning.getText();
      if (!newText) {
        this.warning.dispose();
      }
      changedState = oldText != newText;
    }
  }
  if (changedState && this.rendered) {
    this.render();
    // Adding or removing a warning icon will cause the block to change shape.
    this.bumpNeighbours_();
  }
};

/**
 * Give this block a mutator dialog.
 * @param {Blockly.Mutator} mutator A mutator dialog instance or null to remove.
 */
Blockly.BlockSvg.prototype.setMutator = function(mutator) {
  if (this.mutator && this.mutator !== mutator) {
    this.mutator.dispose();
  }
  if (mutator) {
    mutator.block_ = this;
    this.mutator = mutator;
    mutator.createIcon();
  }
};

/**
 * Select this block.  Highlight it visually.
 */
Blockly.BlockSvg.prototype.addSelect = function() {
  Blockly.utils.addClass(/** @type {!Element} */ (this.svgGroup_),
                    'blocklySelected');
};

/**
 * Unselect this block.  Remove its highlighting.
 */
Blockly.BlockSvg.prototype.removeSelect = function() {
  Blockly.utils.removeClass(/** @type {!Element} */ (this.svgGroup_),
                       'blocklySelected');
};

/**
 * Update the cursor over this block by adding or removing a class.
 * @param {boolean} enable True if the delete cursor should be shown, false
 *     otherwise.
 * @package
 */
Blockly.BlockSvg.prototype.setDeleteStyle = function(enable) {
  if (enable) {
    Blockly.utils.addClass(/** @type {!Element} */ (this.svgGroup_),
        'blocklyDraggingDelete');
  } else {
    Blockly.utils.removeClass(/** @type {!Element} */ (this.svgGroup_),
        'blocklyDraggingDelete');
  }
};

// Overrides of functions on Blockly.Block that take into account whether the
// block has been rendered.

/**
 * Change the colour of a block.
 * @param {number|string} colour HSV hue value, or #RRGGBB string.
 * @param {number|string} colourSecondary Secondary HSV hue value, or #RRGGBB
 *    string.
 * @param {number|string} colourTertiary Tertiary HSV hue value, or #RRGGBB
 *    string.
 */
Blockly.BlockSvg.prototype.setColour = function(colour, colourSecondary,
    colourTertiary) {
  Blockly.BlockSvg.superClass_.setColour.call(this, colour, colourSecondary,
      colourTertiary);

  if (this.rendered) {
    this.updateColour();
  }
};

/**
 * Move this block to the front of the visible workspace.
 * <g> tags do not respect z-index so svg renders them in the
 * order that they are in the dom.  By placing this block first within the
 * block group's <g>, it will render on top of any other blocks.
 * @package
 */
Blockly.BlockSvg.prototype.bringToFront = function() {
  var block = this;
  do {
    var root = block.getSvgRoot();
    root.parentNode.appendChild(root);
    block = block.getParent();
  } while (block);
};

/**
 * Set whether this block can chain onto the bottom of another block.
 * @param {boolean} newBoolean True if there can be a previous statement.
 * @param {string|Array.<string>|null|undefined} opt_check Statement type or
 *     list of statement types.  Null/undefined if any type could be connected.
 */
Blockly.BlockSvg.prototype.setPreviousStatement =
    function(newBoolean, opt_check) {
  /* eslint-disable indent */
  Blockly.BlockSvg.superClass_.setPreviousStatement.call(this, newBoolean,
      opt_check);

  if (this.rendered) {
    this.render();
    this.bumpNeighbours_();
  }
};  /* eslint-enable indent */

/**
 * Set whether another block can chain onto the bottom of this block.
 * @param {boolean} newBoolean True if there can be a next statement.
 * @param {string|Array.<string>|null|undefined} opt_check Statement type or
 *     list of statement types.  Null/undefined if any type could be connected.
 */
Blockly.BlockSvg.prototype.setNextStatement = function(newBoolean, opt_check) {
  Blockly.BlockSvg.superClass_.setNextStatement.call(this, newBoolean,
      opt_check);

  if (this.rendered) {
    this.render();
    this.bumpNeighbours_();
  }
};

/**
 * Set whether this block returns a value.
 * @param {boolean} newBoolean True if there is an output.
 * @param {string|Array.<string>|null|undefined} opt_check Returned type or list
 *     of returned types.  Null or undefined if any type could be returned
 *     (e.g. variable get).
 */
Blockly.BlockSvg.prototype.setOutput = function(newBoolean, opt_check) {
  Blockly.BlockSvg.superClass_.setOutput.call(this, newBoolean, opt_check);

  if (this.rendered) {
    this.render();
    this.bumpNeighbours_();
  }
};

/**
 * Set whether value inputs are arranged horizontally or vertically.
 * @param {boolean} newBoolean True if inputs are horizontal.
 */
Blockly.BlockSvg.prototype.setInputsInline = function(newBoolean) {
  Blockly.BlockSvg.superClass_.setInputsInline.call(this, newBoolean);

  if (this.rendered) {
    this.render();
    this.bumpNeighbours_();
  }
};

/**
 * Remove an input from this block.
 * @param {string} name The name of the input.
 * @param {boolean=} opt_quiet True to prevent error if input is not present.
 * @throws {goog.asserts.AssertionError} if the input is not present and
 *     opt_quiet is not true.
 */
Blockly.BlockSvg.prototype.removeInput = function(name, opt_quiet) {
  Blockly.BlockSvg.superClass_.removeInput.call(this, name, opt_quiet);

  if (this.rendered) {
    this.render();
    // Removing an input will cause the block to change shape.
    this.bumpNeighbours_();
  }
};

/**
 * Move a numbered input to a different location on this block.
 * @param {number} inputIndex Index of the input to move.
 * @param {number} refIndex Index of input that should be after the moved input.
 */
Blockly.BlockSvg.prototype.moveNumberedInputBefore = function(
    inputIndex, refIndex) {
  Blockly.BlockSvg.superClass_.moveNumberedInputBefore.call(this, inputIndex,
      refIndex);

  if (this.rendered) {
    this.render();
    // Moving an input will cause the block to change shape.
    this.bumpNeighbours_();
  }
};

/**
 * Add a value input, statement input or local variable to this block.
 * @param {number} type Either Blockly.INPUT_VALUE or Blockly.NEXT_STATEMENT or
 *     Blockly.DUMMY_INPUT.
 * @param {string} name Language-neutral identifier which may used to find this
 *     input again.  Should be unique to this block.
 * @return {!Blockly.Input} The input object created.
 * @private
 */
Blockly.BlockSvg.prototype.appendInput_ = function(type, name) {
  var input = Blockly.BlockSvg.superClass_.appendInput_.call(this, type, name);

  if (this.rendered) {
    this.render();
    // Adding an input will cause the block to change shape.
    this.bumpNeighbours_();
  }
  return input;
};

/**
 * Returns connections originating from this block.
 * @param {boolean} all If true, return all connections even hidden ones.
 *     Otherwise, for a non-rendered block return an empty list, and for a
 *     collapsed block don't return inputs connections.
 * @return {!Array.<!Blockly.Connection>} Array of connections.
 * @package
 */
Blockly.BlockSvg.prototype.getConnections_ = function(all) {
  var myConnections = [];
  if (all || this.rendered) {
    if (this.outputConnection) {
      myConnections.push(this.outputConnection);
    }
    if (this.previousConnection) {
      myConnections.push(this.previousConnection);
    }
    if (this.nextConnection) {
      myConnections.push(this.nextConnection);
    }
    if (all || !this.collapsed_) {
      for (var i = 0, input; input = this.inputList[i]; i++) {
        if (input.connection) {
          myConnections.push(input.connection);
        }
      }
    }
  }
  return myConnections;
};

/**
 * Create a connection of the specified type.
 * @param {number} type The type of the connection to create.
 * @return {!Blockly.RenderedConnection} A new connection of the specified type.
 * @private
 */
Blockly.BlockSvg.prototype.makeConnection_ = function(type) {
  return new Blockly.RenderedConnection(this, type);
};

/**
 * Bump unconnected blocks out of alignment.  Two blocks which aren't actually
 * connected should not coincidentally line up on screen.
 * @private
 */
Blockly.BlockSvg.prototype.bumpNeighbours_ = function() {
  if (!this.workspace) {
    return;  // Deleted block.
  }
  if (Blockly.dragMode_ != Blockly.DRAG_NONE) {
    return;  // Don't bump blocks during a drag.
  }
  var rootBlock = this.getRootBlock();
  if (rootBlock.isInFlyout) {
    return;  // Don't move blocks around in a flyout.
  }
  // Loop through every connection on this block.
  var myConnections = this.getConnections_(false);
  for (var i = 0, connection; connection = myConnections[i]; i++) {

    // Spider down from this block bumping all sub-blocks.
    if (connection.isConnected() && connection.isSuperior()) {
      connection.targetBlock().bumpNeighbours_();
    }

    var neighbours = connection.neighbours_(Blockly.SNAP_RADIUS);
    for (var j = 0, otherConnection; otherConnection = neighbours[j]; j++) {

      // If both connections are connected, that's probably fine.  But if
      // either one of them is unconnected, then there could be confusion.
      if (!connection.isConnected() || !otherConnection.isConnected()) {
        // Only bump blocks if they are from different tree structures.
        if (otherConnection.getSourceBlock().getRootBlock() != rootBlock) {

          // Always bump the inferior block.
          if (connection.isSuperior()) {
            otherConnection.bumpAwayFrom_(connection);
          } else {
            connection.bumpAwayFrom_(otherConnection);
          }
        }
      }
    }
  }
};

/**
 * Schedule snapping to grid and bumping neighbours to occur after a brief
 * delay.
 * @package
 */
Blockly.BlockSvg.prototype.scheduleSnapAndBump = function() {
  var block = this;
  // Ensure that any snap and bump are part of this move's event group.
  var group = Blockly.Events.getGroup();

  setTimeout(function() {
    Blockly.Events.setGroup(group);
    block.snapToGrid();
    Blockly.Events.setGroup(false);
  }, Blockly.BUMP_DELAY / 2);

  setTimeout(function() {
    Blockly.Events.setGroup(group);
    block.bumpNeighbours_();
    Blockly.Events.setGroup(false);
  }, Blockly.BUMP_DELAY);
};<|MERGE_RESOLUTION|>--- conflicted
+++ resolved
@@ -381,10 +381,7 @@
   if (eventsEnabled) {
     var event = new Blockly.Events.BlockMove(this);
   }
-<<<<<<< HEAD
   goog.asserts.assert(!this.parentBlock_, 'Block has parent.');
-=======
->>>>>>> 597583fe
   var xy = this.getRelativeToSurfaceXY();
   this.translate(xy.x + dx, xy.y + dy);
   this.moveConnections_(dx, dy);
@@ -680,9 +677,13 @@
         Blockly.duplicate_(block);
       }
     };
+    if (this.getDescendants().length > this.workspace.remainingCapacity()) {
+      duplicateOption.enabled = false;
+    }
     menuOptions.push(duplicateOption);
 
-    if (this.isEditable() && this.workspace.options.comments) {
+    if (this.isEditable() && !this.collapsed_ &&
+        this.workspace.options.comments) {
       // Option to add/remove a comment.
       var commentOption = {enabled: !goog.userAgent.IE};
       if (this.comment) {
@@ -699,7 +700,6 @@
       menuOptions.push(commentOption);
     }
 
-<<<<<<< HEAD
     if (this.workspace.options.disable) {
       // Option to disable/enable block.
       var disableOption = {
@@ -713,8 +713,6 @@
       menuOptions.push(disableOption);
     }
 
-=======
->>>>>>> 597583fe
     // Option to delete this block.
     // Count the number of blocks that are nested in this block.
     var descendantCount = this.getDescendants(true).length;
@@ -984,7 +982,6 @@
 };
 
 /**
-<<<<<<< HEAD
  * Play some UI effects (sound, ripple) after a connection has been established.
  */
 Blockly.BlockSvg.prototype.connectionUiEffect = function() {
@@ -1057,22 +1054,35 @@
  * @param {!Element} group SVG element to animate.
  * @param {number} magnitude Maximum degrees skew (reversed for RTL).
  * @param {!Date} start Date of animation's start.
-=======
- * Play some UI effects (sound, animation) when disconnecting a block.
- * No-op in scratch-blocks, which has no disconnect animation.
->>>>>>> 597583fe
- * @private
- */
-Blockly.BlockSvg.prototype.disconnectUiEffect = function() {
+ * @private
+ */
+Blockly.BlockSvg.disconnectUiStep_ = function(group, magnitude, start) {
+  var DURATION = 200;  // Milliseconds.
+  var WIGGLES = 3;  // Half oscillations.
+
+  var ms = new Date - start;
+  var percent = ms / DURATION;
+
+  if (percent > 1) {
+    group.skew_ = '';
+  } else {
+    var skew = Math.round(Math.sin(percent * Math.PI * WIGGLES) *
+        (1 - percent) * magnitude);
+    group.skew_ = 'skewX(' + skew + ')';
+    var closure = function() {
+      Blockly.BlockSvg.disconnectUiStep_(group, magnitude, start);
+    };
+    Blockly.BlockSvg.disconnectUiStop_.group = group;
+    Blockly.BlockSvg.disconnectUiStop_.pid = setTimeout(closure, 10);
+  }
+  group.setAttribute('transform', group.translate_ + group.skew_);
 };
 
 /**
  * Stop the disconnect UI animation immediately.
- * No-op in scratch-blocks, which has no disconnect animation.
  * @private
  */
 Blockly.BlockSvg.disconnectUiStop_ = function() {
-<<<<<<< HEAD
   if (Blockly.BlockSvg.disconnectUiStop_.group) {
     clearTimeout(Blockly.BlockSvg.disconnectUiStop_.pid);
     var group = Blockly.BlockSvg.disconnectUiStop_.group;
@@ -1095,15 +1105,25 @@
 Blockly.BlockSvg.disconnectUiStop_.group = null;
 
 /**
-=======
-};
-
-/**
->>>>>>> 597583fe
  * Enable or disable a block.
  */
 Blockly.BlockSvg.prototype.updateDisabled = function() {
-  // not supported
+  if (this.disabled || this.getInheritedDisabled()) {
+    if (Blockly.utils.addClass(/** @type {!Element} */ (this.svgGroup_),
+                      'blocklyDisabled')) {
+      this.svgPath_.setAttribute('fill',
+          'url(#' + this.workspace.options.disabledPatternId + ')');
+    }
+  } else {
+    if (Blockly.utils.removeClass(/** @type {!Element} */ (this.svgGroup_),
+                         'blocklyDisabled')) {
+      this.updateColour();
+    }
+  }
+  var children = this.getChildren();
+  for (var i = 0, child; child = children[i]; i++) {
+    child.updateDisabled();
+  }
 };
 
 /**
@@ -1182,6 +1202,19 @@
   }
   if (this.isInFlyout) {
     text = null;
+  }
+
+  // Bubble up to add a warning on top-most collapsed block.
+  var parent = this.getSurroundParent();
+  var collapsedParent = null;
+  while (parent) {
+    if (parent.isCollapsed()) {
+      collapsedParent = parent;
+    }
+    parent = parent.getSurroundParent();
+  }
+  if (collapsedParent) {
+    collapsedParent.setWarningText(text, 'collapsed ' + this.id + ' ' + id);
   }
 
   var changedState = false;
@@ -1229,6 +1262,36 @@
 };
 
 /**
+ * Set whether the block is disabled or not.
+ * @param {boolean} disabled True if disabled.
+ */
+Blockly.BlockSvg.prototype.setDisabled = function(disabled) {
+  if (this.disabled != disabled) {
+    Blockly.BlockSvg.superClass_.setDisabled.call(this, disabled);
+    if (this.rendered) {
+      this.updateDisabled();
+    }
+  }
+};
+
+/**
+ * Set whether the block is highlighted or not.  Block highlighting is
+ * often used to visually mark blocks currently being executed.
+ * @param {boolean} highlighted True if highlighted.
+ */
+Blockly.BlockSvg.prototype.setHighlighted = function(highlighted) {
+  if (!this.rendered) {
+    return;
+  }
+  if (highlighted) {
+    this.svgPath_.setAttribute('filter',
+        'url(#' + this.workspace.options.embossFilterId + ')');
+  } else {
+    Blockly.utils.removeAttribute(this.svgPath_, 'filter');
+  }
+};
+
+/**
  * Select this block.  Highlight it visually.
  */
 Blockly.BlockSvg.prototype.addSelect = function() {
