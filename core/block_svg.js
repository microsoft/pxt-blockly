--- conflicted
+++ resolved
@@ -272,7 +272,7 @@
   }
   this.isHighlightingWarningBlock_ = isHighlightingWarning;
   // Update the applied SVG filter if the property has changed
-  var svg = this.svgPath_;
+  // var svg = this.svgPath_;
   if (this.isHighlightingWarningBlock_ && !this.svgPathWarningHighlight_) {
     this.svgPathWarningHighlight_ = this.svgPath_.cloneNode(true);
     this.svgPathWarningHighlight_.setAttribute('fill', 'none');
@@ -295,7 +295,7 @@
   }
   this.isHighlightingBlock_ = isHighlightingBlock;
   // Update the applied SVG filter if the property has changed
-  var svg = this.svgPath_;
+  // var svg = this.svgPath_;
   if (this.isHighlightingBlock_ && !this.svgPathHighlight_) {
     this.svgPathHighlight_ = this.svgPath_.cloneNode(true);
     this.svgPathHighlight_.setAttribute('fill', 'none');
@@ -376,7 +376,7 @@
     // If we are a shadow block, inherit tertiary colour.
     if (this.isShadow()) {
       this.setColour(this.getColour(), this.getColourSecondary(),
-        newParent.getColourTertiary());
+          newParent.getColourTertiary());
     }
   }
 };
@@ -934,190 +934,6 @@
 };
 
 /**
-<<<<<<< HEAD
- * Play some UI effects (sound, animation) when disposing of a block.
- */
-Blockly.BlockSvg.prototype.disposeUiEffect = function() {
-  this.workspace.getAudioManager().play('delete');
-
-  var xy = this.workspace.getSvgXY(/** @type {!Element} */ (this.svgGroup_));
-  // Deeply clone the current block.
-  var clone = this.svgGroup_.cloneNode(true);
-  clone.translateX_ = xy.x;
-  clone.translateY_ = xy.y;
-  clone.setAttribute('transform',
-      'translate(' + clone.translateX_ + ',' + clone.translateY_ + ')');
-  this.workspace.getParentSvg().appendChild(clone);
-  clone.bBox_ = clone.getBBox();
-  // Start the animation.
-  Blockly.BlockSvg.disposeUiStep_(clone, this.RTL, new Date,
-      this.workspace.scale);
-};
-
-/**
- * Play some UI effects (sound) after a connection has been established.
- */
-Blockly.BlockSvg.prototype.connectionUiEffect = function() {
-  this.workspace.getAudioManager().play('click');
-};
-
-/**
- * Animate a cloned block and eventually dispose of it.
- * This is a class method, not an instance method since the original block has
- * been destroyed and is no longer accessible.
- * @param {!Element} clone SVG element to animate and dispose of.
- * @param {boolean} rtl True if RTL, false if LTR.
- * @param {!Date} start Date of animation's start.
- * @param {number} workspaceScale Scale of workspace.
- * @private
- */
-Blockly.BlockSvg.disposeUiStep_ = function(clone, rtl, start, workspaceScale) {
-  var ms = new Date - start;
-  var percent = ms / 150;
-  if (percent > 1) {
-    goog.dom.removeNode(clone);
-  } else {
-    var x = clone.translateX_ +
-        (rtl ? -1 : 1) * clone.bBox_.width * workspaceScale / 2 * percent;
-    var y = clone.translateY_ + clone.bBox_.height * workspaceScale * percent;
-    var scale = (1 - percent) * workspaceScale;
-    clone.setAttribute('transform', 'translate(' + x + ',' + y + ')' +
-        ' scale(' + scale + ')');
-    setTimeout(
-        Blockly.BlockSvg.disposeUiStep_, 10, clone, rtl, start, workspaceScale);
-  }
-};
-
-/**
- * Play some UI effects (sound, ripple) after a connection has been established.
- */
-Blockly.BlockSvg.prototype.connectionUiEffect = function() {
-  this.workspace.getAudioManager().play('click');
-  if (this.workspace.scale < 1) {
-    return;  // Too small to care about visual effects.
-  }
-  // Determine the absolute coordinates of the inferior block.
-  var xy = this.workspace.getSvgXY(/** @type {!Element} */ (this.svgGroup_));
-  // Offset the coordinates based on the two connection types, fix scale.
-  if (this.outputConnection) {
-    xy.x += (this.RTL ? 3 : -3) * this.workspace.scale;
-    xy.y += 13 * this.workspace.scale;
-  } else if (this.previousConnection) {
-    xy.x += (this.RTL ? -23 : 23) * this.workspace.scale;
-    xy.y += 3 * this.workspace.scale;
-  }
-  var ripple = Blockly.utils.createSvgElement('circle',
-      {
-        'cx': xy.x,
-        'cy': xy.y,
-        'r': 0,
-        'fill': 'none',
-        'stroke': '#888',
-        'stroke-width': 10
-      },
-      this.workspace.getParentSvg());
-  // Start the animation.
-  Blockly.BlockSvg.connectionUiStep_(ripple, new Date, this.workspace.scale);
-};
-
-/**
- * Expand a ripple around a connection.
- * @param {!Element} ripple Element to animate.
- * @param {!Date} start Date of animation's start.
- * @param {number} workspaceScale Scale of workspace.
- * @private
- */
-Blockly.BlockSvg.connectionUiStep_ = function(ripple, start, workspaceScale) {
-  var ms = new Date - start;
-  var percent = ms / 150;
-  if (percent > 1) {
-    goog.dom.removeNode(ripple);
-  } else {
-    ripple.setAttribute('r', percent * 25 * workspaceScale);
-    ripple.style.opacity = 1 - percent;
-    Blockly.BlockSvg.disconnectUiStop_.pid_ = setTimeout(
-        Blockly.BlockSvg.connectionUiStep_, 10, ripple, start, workspaceScale);
-  }
-};
-
-/**
- * Play some UI effects (sound, animation) when disconnecting a block.
- */
-Blockly.BlockSvg.prototype.disconnectUiEffect = function() {
-  this.workspace.getAudioManager().play('disconnect');
-  if (this.workspace.scale < 1) {
-    return;  // Too small to care about visual effects.
-  }
-  // Horizontal distance for bottom of block to wiggle.
-  var DISPLACEMENT = 10;
-  // Scale magnitude of skew to height of block.
-  var height = this.getHeightWidth().height;
-  var magnitude = Math.atan(DISPLACEMENT / height) / Math.PI * 180;
-  if (!this.RTL) {
-    magnitude *= -1;
-  }
-  // Start the animation.
-  Blockly.BlockSvg.disconnectUiStep_(this.svgGroup_, magnitude, new Date);
-};
-
-/**
- * Animate a brief wiggle of a disconnected block.
- * @param {!Element} group SVG element to animate.
- * @param {number} magnitude Maximum degrees skew (reversed for RTL).
- * @param {!Date} start Date of animation's start.
- * @private
- */
-Blockly.BlockSvg.disconnectUiStep_ = function(group, magnitude, start) {
-  var DURATION = 200;  // Milliseconds.
-  var WIGGLES = 3;  // Half oscillations.
-
-  var ms = new Date - start;
-  var percent = ms / DURATION;
-
-  if (percent > 1) {
-    group.skew_ = '';
-  } else {
-    var skew = Math.round(
-        Math.sin(percent * Math.PI * WIGGLES) * (1 - percent) * magnitude);
-    group.skew_ = 'skewX(' + skew + ')';
-    Blockly.BlockSvg.disconnectUiStop_.group = group;
-    Blockly.BlockSvg.disconnectUiStop_.pid =
-        setTimeout(
-            Blockly.BlockSvg.disconnectUiStep_, 10, group, magnitude, start);
-  }
-  if (!group.translate_) group.translate_ = '';
-  group.setAttribute('transform', group.translate_ + group.skew_);
-};
-
-/**
- * Stop the disconnect UI animation immediately.
- * @private
- */
-Blockly.BlockSvg.disconnectUiStop_ = function() {
-  if (Blockly.BlockSvg.disconnectUiStop_.group) {
-    clearTimeout(Blockly.BlockSvg.disconnectUiStop_.pid);
-    var group = Blockly.BlockSvg.disconnectUiStop_.group;
-    group.skew_ = '';
-    group.setAttribute('transform', group.translate_);
-    Blockly.BlockSvg.disconnectUiStop_.group = null;
-  }
-};
-
-/**
- * PID of disconnect UI animation.  There can only be one at a time.
- * @type {number}
- */
-Blockly.BlockSvg.disconnectUiStop_.pid = 0;
-
-/**
- * SVG group of wobbling block.  There can only be one at a time.
- * @type {Element}
- */
-Blockly.BlockSvg.disconnectUiStop_.group = null;
-
-/**
-=======
->>>>>>> c3b5bb21
  * Change the colour of a block.
  */
 Blockly.BlockSvg.prototype.updateColour = function() {
