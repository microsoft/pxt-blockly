--- conflicted
+++ resolved
@@ -118,7 +118,6 @@
 Blockly.BlockSvg.prototype.dragStartXY_ = null;
 
 /**
-<<<<<<< HEAD
  * Whether the block glows as if running.
  * @type {boolean}
  * @private
@@ -140,14 +139,9 @@
 Blockly.BlockSvg.prototype.isHighlightingBlock_ = false;
 
 /**
- * Map from IDs for warnings text to PIDs of functions to apply them.
- * Used to be able to maintain multiple warnings.
- * @type {Object<string, number>}
-=======
  * Map from IDs for warnings text to PIDs of functions to apply them.
  * Used to be able to maintain multiple warnings.
  * @type {Object.<string, number>}
->>>>>>> 82fd258a
  * @private
  */
 Blockly.BlockSvg.prototype.warningTextDb_ = null;
@@ -636,7 +630,6 @@
   var target = list[forward ? i + 1 : i - 1];
   if (!target) {
     // Ran off of list.
-<<<<<<< HEAD
     // If there is an output, tab up to that block.
     var outputBlock = this.outputConnection && this.outputConnection.targetBlock();
     if (outputBlock) {
@@ -646,23 +639,17 @@
       if (block) {
         block.tab(this, forward);
       }
-=======
-    var parent = this.getParent();
-    if (parent) {
-      parent.tab(this, forward);
->>>>>>> 82fd258a
     }
   } else if (target instanceof Blockly.Field) {
     target.showEditor_();
   } else {
     target.tab(null, forward);
   }
-<<<<<<< HEAD
 };
 
 /**
  * Create an ordered list of all text fields and connected inputs.
- * @return {!Array<!Blockly.FieldTextInput|!Blockly.Input>} The ordered list.
+ * @return {!Array.<!Blockly.FieldTextInput|!Blockly.Input>} The ordered list.
  * @private
  */
 Blockly.BlockSvg.prototype.createTabList_ = function() {
@@ -683,33 +670,6 @@
     }
   }
   return list;
-=======
->>>>>>> 82fd258a
-};
-
-/**
- * Create an ordered list of all text fields and connected inputs.
- * @return {!Array.<!Blockly.FieldTextInput|!Blockly.Input>} The ordered list.
- * @private
- */
-Blockly.BlockSvg.prototype.createTabList_ = function() {
-  // This function need not be efficient since it runs once on a keypress.
-  var list = [];
-  for (var i = 0, input; input = this.inputList[i]; i++) {
-    for (var j = 0, field; field = input.fieldRow[j]; j++) {
-      if (field instanceof Blockly.FieldTextInput) {
-        // TODO(# 1276): Also support dropdown fields.
-        list.push(field);
-      }
-    }
-    if (input.connection) {
-      var block = input.connection.targetBlock();
-      if (block) {
-        list.push(block);
-      }
-    }
-  }
-  return list;
 };
 
 /**
@@ -751,7 +711,6 @@
 
   if (this.isDeletable() && this.isMovable() && !block.isInFlyout) {
     menuOptions.push(Blockly.ContextMenu.blockDuplicateOption(block));
-<<<<<<< HEAD
     if (this.isEditable() && this.workspace.options.comments) {
       menuOptions.push(Blockly.ContextMenu.blockCommentOption(block));
     }
@@ -759,66 +718,6 @@
   } else if (this.parentBlock_ && this.isShadow_) {
     this.parentBlock_.showContextMenu_(e);
     return;
-=======
-    if (this.isEditable() && !this.collapsed_ &&
-        this.workspace.options.comments) {
-      menuOptions.push(Blockly.ContextMenu.blockCommentOption(block));
-    }
-
-    // Option to make block inline.
-    if (!this.collapsed_) {
-      for (var i = 1; i < this.inputList.length; i++) {
-        if (this.inputList[i - 1].type != Blockly.NEXT_STATEMENT &&
-            this.inputList[i].type != Blockly.NEXT_STATEMENT) {
-          // Only display this option if there are two value or dummy inputs
-          // next to each other.
-          var inlineOption = {enabled: true};
-          var isInline = this.getInputsInline();
-          inlineOption.text = isInline ?
-              Blockly.Msg.EXTERNAL_INPUTS : Blockly.Msg.INLINE_INPUTS;
-          inlineOption.callback = function() {
-            block.setInputsInline(!isInline);
-          };
-          menuOptions.push(inlineOption);
-          break;
-        }
-      }
-    }
-
-    if (this.workspace.options.collapse) {
-      // Option to collapse/expand block.
-      if (this.collapsed_) {
-        var expandOption = {enabled: true};
-        expandOption.text = Blockly.Msg.EXPAND_BLOCK;
-        expandOption.callback = function() {
-          block.setCollapsed(false);
-        };
-        menuOptions.push(expandOption);
-      } else {
-        var collapseOption = {enabled: true};
-        collapseOption.text = Blockly.Msg.COLLAPSE_BLOCK;
-        collapseOption.callback = function() {
-          block.setCollapsed(true);
-        };
-        menuOptions.push(collapseOption);
-      }
-    }
-
-    if (this.workspace.options.disable) {
-      // Option to disable/enable block.
-      var disableOption = {
-        text: this.disabled ?
-            Blockly.Msg.ENABLE_BLOCK : Blockly.Msg.DISABLE_BLOCK,
-        enabled: !this.getInheritedDisabled(),
-        callback: function() {
-          block.setDisabled(!block.disabled);
-        }
-      };
-      menuOptions.push(disableOption);
-    }
-
-    menuOptions.push(Blockly.ContextMenu.blockDeleteOption(block));
->>>>>>> 82fd258a
   }
 
   menuOptions.push(Blockly.ContextMenu.blockHelpOption(block));
@@ -1058,13 +957,8 @@
     var scale = (1 - percent) * workspaceScale;
     clone.setAttribute('transform', 'translate(' + x + ',' + y + ')' +
         ' scale(' + scale + ')');
-<<<<<<< HEAD
-    setTimeout(Blockly.BlockSvg.disposeUiStep_, 10, clone, rtl, start,
-               workspaceScale);
-=======
     setTimeout(
         Blockly.BlockSvg.disposeUiStep_, 10, clone, rtl, start, workspaceScale);
->>>>>>> 82fd258a
   }
 };
 
@@ -1162,13 +1056,8 @@
     group.skew_ = 'skewX(' + skew + ')';
     Blockly.BlockSvg.disconnectUiStop_.group = group;
     Blockly.BlockSvg.disconnectUiStop_.pid =
-<<<<<<< HEAD
-        setTimeout(Blockly.BlockSvg.disconnectUiStep_, 10, group, magnitude,
-                   start);
-=======
         setTimeout(
             Blockly.BlockSvg.disconnectUiStep_, 10, group, magnitude, start);
->>>>>>> 82fd258a
   }
   if (!group.translate_) group.translate_ = '';
   group.setAttribute('transform', group.translate_ + group.skew_);
@@ -1201,8 +1090,6 @@
 Blockly.BlockSvg.disconnectUiStop_.group = null;
 
 /**
-<<<<<<< HEAD
-=======
  * Change the colour of a block.
  */
 Blockly.BlockSvg.prototype.updateColour = function() {
@@ -1241,7 +1128,6 @@
 };
 
 /**
->>>>>>> 82fd258a
  * Enable or disable a block.
  */
 Blockly.BlockSvg.prototype.updateDisabled = function() {
@@ -1434,28 +1320,18 @@
  * Select this block.  Highlight it visually.
  */
 Blockly.BlockSvg.prototype.addSelect = function() {
-<<<<<<< HEAD
-  Blockly.utils.addClass(/** @type {!Element} */ (this.svgGroup_),
-                    'blocklySelected');
-  if (!this.disabled) this.setGlowBlock(true);
-=======
   Blockly.utils.addClass(
       /** @type {!Element} */ (this.svgGroup_), 'blocklySelected');
->>>>>>> 82fd258a
+  if (!this.disabled) this.setGlowBlock(true);
 };
 
 /**
  * Unselect this block.  Remove its highlighting.
  */
 Blockly.BlockSvg.prototype.removeSelect = function() {
-<<<<<<< HEAD
-  Blockly.utils.removeClass(/** @type {!Element} */ (this.svgGroup_),
-                       'blocklySelected');
-  if (!this.disabled) this.setGlowBlock(false);
-=======
   Blockly.utils.removeClass(
       /** @type {!Element} */ (this.svgGroup_), 'blocklySelected');
->>>>>>> 82fd258a
+  if (!this.disabled) this.setGlowBlock(false);
 };
 
 /**
@@ -1677,11 +1553,7 @@
   if (!this.workspace) {
     return;  // Deleted block.
   }
-<<<<<<< HEAD
-  if (Blockly.dragMode_ != undefined && Blockly.dragMode_ != Blockly.DRAG_NONE) {
-=======
   if (this.workspace.isDragging()) {
->>>>>>> 82fd258a
     return;  // Don't bump blocks during a drag.
   }
   var rootBlock = this.getRootBlock();
