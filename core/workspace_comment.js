/**
 * @license
 * Copyright 2017 Google LLC
 * SPDX-License-Identifier: Apache-2.0
 */

/**
 * @fileoverview Object representing a code comment on the workspace.
 * @author fenichel@google.com (Rachel Fenichel)
 */
'use strict';

goog.provide('Blockly.WorkspaceComment');

goog.require('Blockly.Events');
/** @suppress {extraRequire} */
goog.require('Blockly.Events.CommentChange');
/** @suppress {extraRequire} */
goog.require('Blockly.Events.CommentCreate');
/** @suppress {extraRequire} */
goog.require('Blockly.Events.CommentDelete');
/** @suppress {extraRequire} */
goog.require('Blockly.Events.CommentMove');
goog.require('Blockly.utils');
goog.require('Blockly.utils.Coordinate');
goog.require('Blockly.utils.xml');


/**
 * Class for a workspace comment.
 * @param {!Blockly.Workspace} workspace The block's workspace.
 * @param {string} content The content of this workspace comment.
 * @param {number} height Height of the comment.
 * @param {number} width Width of the comment.
 * @param {boolean} minimized Whether this comment is in the minimized state
 * @param {string=} opt_id Optional ID.  Use this ID if provided, otherwise
 *     create a new ID.
 * @constructor
 */
Blockly.WorkspaceComment = function(workspace, content, height, width, minimized, opt_id) {
  /** @type {string} */
  this.id = (opt_id && !workspace.getCommentById(opt_id)) ?
      opt_id : Blockly.utils.genUid();

  workspace.addTopComment(this);

  /**
   * The comment's position in workspace units.  (0, 0) is at the workspace's
   * origin; scale does not change this value.
   * @type {!Blockly.utils.Coordinate}
   * @protected
   */
  this.xy_ = new Blockly.utils.Coordinate(0, 0);

  /**
   * The comment's height in workspace units.  Scale does not change this value.
   * @type {number}
   * @private
   */
  this.height_ = height;

  /**
   * The comment's width in workspace units.  Scale does not change this value.
   * @type {number}
   * @private
   */
  this.width_ = width;

  /**
   * The comment's minimized state.
   * @type {boolean}
   * @private
   */
  this.isMinimized_ = minimized;

  /**
   * @type {!Blockly.Workspace}
   */
  this.workspace = workspace;

  /**
   * @protected
   * @type {boolean}
   */
  this.RTL = workspace.RTL;

  /**
   * @type {boolean}
   * @private
   */
  this.deletable_ = true;

  /**
   * @type {boolean}
   * @private
   */
  this.movable_ = true;

  /**
   * @type {boolean}
   * @private
   */
  this.editable_ = true;

  /**
   * @protected
   * @type {string}
   */
  this.content_ = content.trim(); // pxt-blockly

  /**
   * @package
   * @type {boolean}
   */
  this.isComment = true;

  Blockly.WorkspaceComment.fireCreateEvent(this);
};

/**
 * Maximum lable length (actual label length will include
 * one additional character, the ellipsis).
 * @private
 */
Blockly.WorkspaceComment.MAX_LABEL_LENGTH = 12;

/**
 * Maximum character length for comment text.
 * @private
 */
Blockly.WorkspaceComment.COMMENT_TEXT_LIMIT = 8000;

/**
 * PXT Blockly: Optional text data that round-trips beween blocks and XML.
 * Has no effect. May be used by 3rd parties for meta information.
 * @type {?string}
 */
Blockly.WorkspaceComment.prototype.data = null;

/**
 * Dispose of this comment.
 * @package
 */
Blockly.WorkspaceComment.prototype.dispose = function() {
  if (!this.workspace) {
    // The comment has already been deleted.
    return;
  }

  if (Blockly.Events.isEnabled()) {
    Blockly.Events.fire(
        new (Blockly.Events.get(Blockly.Events.COMMENT_DELETE))(this));
  }

  // Remove from the list of top comments and the comment database.
  this.workspace.removeTopComment(this);
  this.workspace = null;
};

// Height, width, x, and y are all stored on even non-rendered comments, to
// preserve state if you pass the contents through a headless workspace.

/**
 * Get comment height.
 * @return {number} Comment height.
 * @package
 */
Blockly.WorkspaceComment.prototype.getHeight = function() {
  return this.height_;
};

/**
 * Set comment height.
 * @param {number} height Comment height.
 * @package
 */
Blockly.WorkspaceComment.prototype.setHeight = function(height) {
  this.height_ = height;
};

/**
 * Get comment width.
 * @return {number} Comment width.
 * @package
 */
Blockly.WorkspaceComment.prototype.getWidth = function() {
  return this.width_;
};

/**
 * Set comment width.
 * @param {number} width comment width.
 * @package
 */
Blockly.WorkspaceComment.prototype.setWidth = function(width) {
  this.width_ = width;
};

/**
 * Get stored location.
 * @return {!Blockly.utils.Coordinate} The comment's stored location.
 *   This is not valid if the comment is currently being dragged.
 * @package
 */
Blockly.WorkspaceComment.prototype.getXY = function() {
  return new Blockly.utils.Coordinate(this.xy_.x, this.xy_.y);
};

/**
 * Move a comment by a relative offset.
 * @param {number} dx Horizontal offset, in workspace units.
 * @param {number} dy Vertical offset, in workspace units.
 * @package
 */
Blockly.WorkspaceComment.prototype.moveBy = function(dx, dy) {
  var event = new (Blockly.Events.get(Blockly.Events.COMMENT_MOVE))(this);
  this.xy_.translate(dx, dy);
  event.recordNew();
  Blockly.Events.fire(event);
};

/**
 * Get whether this comment is deletable or not.
 * @return {boolean} True if deletable.
 * @package
 */
Blockly.WorkspaceComment.prototype.isDeletable = function() {
  return this.deletable_ &&
      !(this.workspace && this.workspace.options.readOnly);
};

/**
 * Set whether this comment is deletable or not.
 * @param {boolean} deletable True if deletable.
 * @package
 */
Blockly.WorkspaceComment.prototype.setDeletable = function(deletable) {
  this.deletable_ = deletable;
};

/**
 * Get whether this comment is movable or not.
 * @return {boolean} True if movable.
 * @package
 */
Blockly.WorkspaceComment.prototype.isMovable = function() {
  return this.movable_ &&
      !(this.workspace && this.workspace.options.readOnly);
};

/**
 * Set whether this comment is movable or not.
 * @param {boolean} movable True if movable.
 * @package
 */
Blockly.WorkspaceComment.prototype.setMovable = function(movable) {
  this.movable_ = movable;
};

/**
 * Get whether this comment is editable or not.
 * @return {boolean} True if editable.
 */
Blockly.WorkspaceComment.prototype.isEditable = function() {
  return this.editable_ &&
      !(this.workspace && this.workspace.options.readOnly);
};

/**
 * Set whether this comment is editable or not.
 * @param {boolean} editable True if editable.
 */
Blockly.WorkspaceComment.prototype.setEditable = function(editable) {
  this.editable_ = editable;
};

/**
 * Returns this comment's text.
 * @return {string} Comment text.
 * @package
 */
Blockly.WorkspaceComment.prototype.getContent = function() {
  return this.content_;
};

/**
 * Set this comment's content.
 * @param {string} content Comment content.
 * @package
 */
Blockly.WorkspaceComment.prototype.setContent = function(content) {
  if (this.content_ != content) {
<<<<<<< HEAD
    content = content.trim(); // pxt-blockly
    Blockly.Events.fire(
      new Blockly.Events.CommentChange(this, {text: this.content_}, {text: content}));
=======
    Blockly.Events.fire(new (Blockly.Events.get(Blockly.Events.COMMENT_CHANGE))(
        this, this.content_, content));
>>>>>>> a9f9086e
    this.content_ = content;
  }
};

/**
 * Check whether this comment is currently minimized.
 * @return {boolean} True if minimized
 * @package
 */
Blockly.WorkspaceComment.prototype.isMinimized = function() {
  return this.isMinimized_;
};

/**
 * Return the coordinates of the top-left corner of this comment relative to the
 * drawing surface's origin (0,0), in workspace units.
 * @return {!Blockly.utils.Coordinate} Object with .x and .y properties.
 * @package
 */
Blockly.WorkspaceComment.prototype.getRelativeToSurfaceXY = function() {
  return this.xy_;
};

/**
 * Encode a comment subtree as XML with XY coordinates.
 * @param {boolean=} opt_noId True if the encoder should skip the comment ID.
 * @return {!Element} Tree of XML elements.
 * @package
 */
Blockly.WorkspaceComment.prototype.toXmlWithXY = function(opt_noId) {
  var element = this.toXml(opt_noId);
  element.setAttribute('x', Math.round(this.xy_.x));
  element.setAttribute('y', Math.round(this.xy_.y));
  element.setAttribute('h', this.height_);
  element.setAttribute('w', this.width_);
  return element;
};

/**
 * Get the truncated text for this comment to display in the minimized
 * top bar.
 * @return {string} The truncated comment text
 * @package
 */
Blockly.WorkspaceComment.prototype.getLabelText = function() {
  if (this.content_.length > Blockly.WorkspaceComment.MAX_LABEL_LENGTH) {
    if (this.RTL) {
      return '\u2026' + this.content_.slice(0, Blockly.WorkspaceComment.MAX_LABEL_LENGTH);
    }
    return this.content_.slice(0, Blockly.WorkspaceComment.MAX_LABEL_LENGTH) + '\u2026';
  } else {
    return this.content_;
  }
};

/**
 * Encode a comment subtree as XML, but don't serialize the XY coordinates.
 * This method avoids some expensive metrics-related calls that are made in
 * toXmlWithXY().
 * @param {boolean=} opt_noId True if the encoder should skip the comment ID.
 * @return {!Element} Tree of XML elements.
 * @package
 */
Blockly.WorkspaceComment.prototype.toXml = function(opt_noId) {
  var commentElement = Blockly.utils.xml.createElement('comment');
  if (!opt_noId) {
    commentElement.id = this.id;
  }
  commentElement.textContent = this.getContent();
  if (this.isMinimized_) {
    commentElement.setAttribute('minimized', true);
  }
  // pxt-blockly: custom data attribute
  if (this.data) {
    commentElement.setAttribute('data', this.data);
  }
  return commentElement;
};

/**
 * Fire a create event for the given workspace comment, if comments are enabled.
 * @param {!Blockly.WorkspaceComment} comment The comment that was just created.
 * @package
 */
Blockly.WorkspaceComment.fireCreateEvent = function(comment) {
  if (Blockly.Events.isEnabled()) {
    var existingGroup = Blockly.Events.getGroup();
    if (!existingGroup) {
      Blockly.Events.setGroup(true);
    }
    try {
      Blockly.Events.fire(
          new (Blockly.Events.get(Blockly.Events.COMMENT_CREATE))(comment));
    } finally {
      if (!existingGroup) {
        Blockly.Events.setGroup(false);
      }
    }
  }
};

/**
 * Decode an XML comment tag and create a comment on the workspace.
 * @param {!Element} xmlComment XML comment element.
 * @param {!Blockly.Workspace} workspace The workspace.
 * @return {!Blockly.WorkspaceComment} The created workspace comment.
 * @package
 */
Blockly.WorkspaceComment.fromXml = function(xmlComment, workspace) {
  var info = Blockly.WorkspaceComment.parseAttributes(xmlComment);

  var comment = new Blockly.WorkspaceComment(
      workspace, info.content, info.h, info.w, info.minimized, info.id);
  comment.data = xmlComment.getAttribute('data'); // pxt-blockly

  var commentX = parseInt(xmlComment.getAttribute('x'), 10);
  var commentY = parseInt(xmlComment.getAttribute('y'), 10);
  if (!isNaN(commentX) && !isNaN(commentY)) {
    comment.moveBy(commentX, commentY);
  }

  Blockly.WorkspaceComment.fireCreateEvent(comment);
  return comment;
};

/**
 * Decode an XML comment tag and return the results in an object.
 * @param {!Element} xml XML comment element.
 * @return {{w: number, h: number, x: number, y: number, content: string}} An
 *     object containing the id, size, position, and comment string.
 * @package
 */
Blockly.WorkspaceComment.parseAttributes = function(xml) {
  var xmlH = xml.getAttribute('h');
  var xmlW = xml.getAttribute('w');

  return {
    // @type {string}
    id: xml.getAttribute('id'),
    // The height of the comment in workspace units, or 100 if not specified.
    // @type {number}
    h: xmlH ? parseInt(xmlH, 10) : 100,
    // The width of the comment in workspace units, or 100 if not specified.
    // @type {number}
    w: xmlW ? parseInt(xmlW, 10) : 100,
    // The x position of the comment in workspace coordinates, or NaN if not
    // specified in the XML.
    // @type {number}
    x: parseInt(xml.getAttribute('x'), 10),
    // The y position of the comment in workspace coordinates, or NaN if not
    // specified in the XML.
    // @type {number}
    y: parseInt(xml.getAttribute('y'), 10),
    // Whether this comment is minimized. Defaults to false if not specified
    // in the XML.
    // @type {boolean}
    minimized: xml.getAttribute('minimized') == 'true' || false,
    // @type {string}
    content: xml.textContent
  };
};<|MERGE_RESOLUTION|>--- conflicted
+++ resolved
@@ -290,14 +290,9 @@
  */
 Blockly.WorkspaceComment.prototype.setContent = function(content) {
   if (this.content_ != content) {
-<<<<<<< HEAD
     content = content.trim(); // pxt-blockly
-    Blockly.Events.fire(
-      new Blockly.Events.CommentChange(this, {text: this.content_}, {text: content}));
-=======
     Blockly.Events.fire(new (Blockly.Events.get(Blockly.Events.COMMENT_CHANGE))(
         this, this.content_, content));
->>>>>>> a9f9086e
     this.content_ = content;
   }
 };
