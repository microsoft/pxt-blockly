--- conflicted
+++ resolved
@@ -35,12 +35,8 @@
 
 /**
  * Class for a flyout.
-<<<<<<< HEAD
- * @param {!Blockly.WorkspaceOptions} workspaceOptions Dictionary of options for the workspace.
-=======
  * @param {!Blockly.Options} workspaceOptions Dictionary of options for the
  *     workspace.
->>>>>>> 1a2fb6dd
  * @extends {Blockly.Flyout}
  * @constructor
  */
