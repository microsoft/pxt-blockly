--- conflicted
+++ resolved
@@ -190,7 +190,6 @@
 };
 
 /**
-<<<<<<< HEAD
  * Set the function that is called when this image  is clicked.
  * @param {function} func The function that is called when the image
  *    is clicked. It will receive the image field as a parameter.
@@ -198,7 +197,8 @@
  */
 Blockly.FieldImage.prototype.setOnClickHandler = function(func) {
   this.clickHandler_ = func;
-=======
+};
+/*
  * Get the size of the visible field, as used in new rendering.
  * @return {!goog.math.Size} The size of the visible field.
  * @package
@@ -212,7 +212,6 @@
   // know that there was an image in the previous row.
   // TODO (#2562): Remove getCorrectedSize.
   return new goog.math.Size(this.size_.width, this.height_ + 1);
->>>>>>> e46af3df
 };
 
 Blockly.Field.register('field_image', Blockly.FieldImage);