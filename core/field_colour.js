/**
 * @license
 * Visual Blocks Editor
 *
 * Copyright 2012 Google Inc.
 * https://developers.google.com/blockly/
 *
 * Licensed under the Apache License, Version 2.0 (the "License");
 * you may not use this file except in compliance with the License.
 * You may obtain a copy of the License at
 *
 *   http://www.apache.org/licenses/LICENSE-2.0
 *
 * Unless required by applicable law or agreed to in writing, software
 * distributed under the License is distributed on an "AS IS" BASIS,
 * WITHOUT WARRANTIES OR CONDITIONS OF ANY KIND, either express or implied.
 * See the License for the specific language governing permissions and
 * limitations under the License.
 */

/**
 * @fileoverview Colour input field.
 * @author fraser@google.com (Neil Fraser)
 */
'use strict';

goog.provide('Blockly.FieldColour');

goog.require('Blockly.Field');
goog.require('Blockly.utils');

goog.require('goog.dom');
goog.require('goog.events');
goog.require('goog.style');
goog.require('goog.ui.ColorPicker');


/**
 * Class for a colour input field.
 * @param {string} colour The initial colour in '#rrggbb' format.
 * @param {Function=} opt_validator A function that is executed when a new
 *     colour is selected.  Its sole argument is the new colour value.  Its
 *     return value becomes the selected colour, unless it is undefined, in
 *     which case the new colour stands, or it is null, in which case the change
 *     is aborted.
 * @extends {Blockly.Field}
 * @constructor
 */
Blockly.FieldColour = function(colour, opt_validator) {
  Blockly.FieldColour.superClass_.constructor.call(this, colour, opt_validator);
  this.addArgType('colour');
};
goog.inherits(Blockly.FieldColour, Blockly.Field);

/**
 * Construct a FieldColour from a JSON arg object.
 * @param {!Object} options A JSON object with options (colour).
 * @returns {!Blockly.FieldColour} The new field instance.
 * @package
 * @nocollapse
 */
Blockly.FieldColour.fromJson = function(options) {
  return new Blockly.FieldColour(options['colour']);
};

/**
 * By default use the global constants for colours.
 * @type {Array.<string>}
 * @private
 */
Blockly.FieldColour.prototype.colours_ = null;

/**
 * By default use the global constants for columns.
 * @type {number}
 * @private
 */
Blockly.FieldColour.prototype.columns_ = 0;

/**
 * The color picker.
 * @type {goog.ui.ColorPicker}
 * @private
 */
Blockly.FieldColour.prototype.colorPicker_ = null;

/**
 * Install this field on a block.
 * @param {!Blockly.Block} block The block containing this field.
 */
Blockly.FieldColour.prototype.init = function(block) {
  Blockly.FieldColour.superClass_.init.call(this, block);
  this.setValue(this.getValue());
};

/**
 * Mouse cursor style when over the hotspot that initiates the editor.
 */
Blockly.FieldColour.prototype.CURSOR = 'default';

/**
 * Close the colour picker if this input is being deleted.
 */
Blockly.FieldColour.prototype.dispose = function() {
  Blockly.WidgetDiv.hideIfOwner(this);
  Blockly.FieldColour.superClass_.dispose.call(this);
};

/**
 * Return the current colour.
 * @return {string} Current colour in '#rrggbb' format.
 */
Blockly.FieldColour.prototype.getValue = function() {
  return this.colour_;
};

/**
 * Set the colour.
 * @param {string} colour The new colour in '#rrggbb' format.
 */
Blockly.FieldColour.prototype.setValue = function(colour) {
  if (this.sourceBlock_ && Blockly.Events.isEnabled() &&
      this.colour_ != colour) {
    Blockly.Events.fire(new Blockly.Events.BlockChange(
        this.sourceBlock_, 'field', this.name, this.colour_, colour));
  }
  this.colour_ = colour;
  if (this.sourceBlock_) {
    this.sourceBlock_.setColour(colour, colour, colour);
  }
};

/**
 * Get the text from this field.  Used when the block is collapsed.
 * @return {string} Current text.
 */
Blockly.FieldColour.prototype.getText = function() {
  var colour = this.colour_;
  // Try to use #rgb format if possible, rather than #rrggbb.
  var m = colour.match(/^#(.)\1(.)\2(.)\3$/);
  if (m) {
    colour = '#' + m[1] + m[2] + m[3];
  }
  return colour;
};

/**
 * Returns the fixed height and width.
 * @return {!goog.math.Size} Height and width.
 */
Blockly.FieldColour.prototype.getSize = function() {
  return new goog.math.Size(Blockly.BlockSvg.FIELD_WIDTH, Blockly.BlockSvg.FIELD_HEIGHT);
};

/**
 * An array of colour strings for the palette.
 * See bottom of this page for the default:
 * http://docs.closure-library.googlecode.com/git/closure_goog_ui_colorpicker.js.source.html
 * @type {!Array.<string>}
 */
Blockly.FieldColour.COLOURS = goog.ui.ColorPicker.SIMPLE_GRID_COLORS;

/**
 * Number of columns in the palette.
 */
Blockly.FieldColour.COLUMNS = 7;

/**
 * Set a custom colour grid for this field.
 * @param {Array.<string>} colours Array of colours for this block,
 *     or null to use default (Blockly.FieldColour.COLOURS).
 * @return {!Blockly.FieldColour} Returns itself (for method chaining).
 */
Blockly.FieldColour.prototype.setColours = function(colours) {
  this.colours_ = colours;
  return this;
};

/**
 * Set a custom grid size for this field.
 * @param {number} columns Number of columns for this block,
 *     or 0 to use default (Blockly.FieldColour.COLUMNS).
 * @return {!Blockly.FieldColour} Returns itself (for method chaining).
 */
Blockly.FieldColour.prototype.setColumns = function(columns) {
  this.columns_ = columns;
  return this;
};

/**
 * Create a palette under the colour field.
 * @private
 */
Blockly.FieldColour.prototype.showEditor_ = function() {
<<<<<<< HEAD
  Blockly.DropDownDiv.hideWithoutAnimation();
  Blockly.DropDownDiv.clearContent();
  var div = Blockly.DropDownDiv.getContentDiv();

  // Create the palette using Closure.
  this.colorPicker_ = new goog.ui.ColorPicker();
  this.colorPicker_.setSize(this.columns_ || Blockly.FieldColour.COLUMNS);
  this.colorPicker_.setColors(this.colours_ || Blockly.FieldColour.COLOURS);

  this.colorPicker_.render(div);
  this.colorPicker_.setSelectedColor(this.getValue(true));

  Blockly.DropDownDiv.setColour('#ffffff', '#dddddd');
  if (this.sourceBlock_.parentBlock_) Blockly.DropDownDiv.setCategory(this.sourceBlock_.parentBlock_.getCategory());
  Blockly.DropDownDiv.showPositionedByBlock(this, this.sourceBlock_);

  this.setValue(this.getValue());
=======
  Blockly.WidgetDiv.show(this, this.sourceBlock_.RTL,
      Blockly.FieldColour.widgetDispose_);

  // Record viewport dimensions before adding the widget.
  var viewportBBox = Blockly.utils.getViewportBBox();
  var anchorBBox = this.getScaledBBox_();

  // Create and add the colour picker, then record the size.
  var picker = this.createWidget_();
  var paletteSize = goog.style.getSize(picker.getElement());

  // Position the picker to line up with the field.
  Blockly.WidgetDiv.positionWithAnchor(viewportBBox, anchorBBox, paletteSize,
      this.sourceBlock_.RTL);
>>>>>>> 82fd258a

  // Configure event handler.
  var thisField = this;
  Blockly.FieldColour.changeEventKey_ = goog.events.listen(this.colorPicker_,
      goog.ui.ColorPicker.EventType.CHANGE,
      function(event) {
        var colour = event.target.getSelectedColor() || '#000000';
        Blockly.WidgetDiv.hide();
        if (thisField.sourceBlock_) {
          // Call any validation function, and allow it to override.
          colour = thisField.callValidator(colour);
        }
        if (colour !== null) {
          thisField.setValue(colour);
        }
      });
};

/**
 * Create a color picker widget and render it inside the widget div.
 * @return {!goog.ui.ColorPicker} The newly created color picker.
 * @private
 */
Blockly.FieldColour.prototype.createWidget_ = function() {
  // Create the palette using Closure.
  var picker = new goog.ui.ColorPicker();
  picker.setSize(this.columns_ || Blockly.FieldColour.COLUMNS);
  picker.setColors(this.colours_ || Blockly.FieldColour.COLOURS);
  var div = Blockly.WidgetDiv.DIV;
  picker.render(div);
  picker.setSelectedColor(this.getValue());
  return picker;
};

/**
 * Hide the colour palette.
 * @private
 */
Blockly.FieldColour.prototype.dispose = function() {
  if (Blockly.FieldColour.changeEventKey_) {
    goog.events.unlistenByKey(Blockly.FieldColour.changeEventKey_);
  }
  Blockly.Events.setGroup(false);
<<<<<<< HEAD
  Blockly.FieldColour.superClass_.dispose.call(this);
};
=======
};

Blockly.Field.register('field_colour', Blockly.FieldColour);
>>>>>>> 82fd258a
<|MERGE_RESOLUTION|>--- conflicted
+++ resolved
@@ -192,40 +192,17 @@
  * @private
  */
 Blockly.FieldColour.prototype.showEditor_ = function() {
-<<<<<<< HEAD
   Blockly.DropDownDiv.hideWithoutAnimation();
   Blockly.DropDownDiv.clearContent();
-  var div = Blockly.DropDownDiv.getContentDiv();
-
-  // Create the palette using Closure.
-  this.colorPicker_ = new goog.ui.ColorPicker();
-  this.colorPicker_.setSize(this.columns_ || Blockly.FieldColour.COLUMNS);
-  this.colorPicker_.setColors(this.colours_ || Blockly.FieldColour.COLOURS);
-
-  this.colorPicker_.render(div);
-  this.colorPicker_.setSelectedColor(this.getValue(true));
+
+  Blockly.DropDownDiv.showPositionedByBlock(this, this.sourceBlock_);
+
+  this.colorPicker_ = this.createWidget_();
 
   Blockly.DropDownDiv.setColour('#ffffff', '#dddddd');
   if (this.sourceBlock_.parentBlock_) Blockly.DropDownDiv.setCategory(this.sourceBlock_.parentBlock_.getCategory());
-  Blockly.DropDownDiv.showPositionedByBlock(this, this.sourceBlock_);
-
+  
   this.setValue(this.getValue());
-=======
-  Blockly.WidgetDiv.show(this, this.sourceBlock_.RTL,
-      Blockly.FieldColour.widgetDispose_);
-
-  // Record viewport dimensions before adding the widget.
-  var viewportBBox = Blockly.utils.getViewportBBox();
-  var anchorBBox = this.getScaledBBox_();
-
-  // Create and add the colour picker, then record the size.
-  var picker = this.createWidget_();
-  var paletteSize = goog.style.getSize(picker.getElement());
-
-  // Position the picker to line up with the field.
-  Blockly.WidgetDiv.positionWithAnchor(viewportBBox, anchorBBox, paletteSize,
-      this.sourceBlock_.RTL);
->>>>>>> 82fd258a
 
   // Configure event handler.
   var thisField = this;
@@ -254,9 +231,9 @@
   var picker = new goog.ui.ColorPicker();
   picker.setSize(this.columns_ || Blockly.FieldColour.COLUMNS);
   picker.setColors(this.colours_ || Blockly.FieldColour.COLOURS);
-  var div = Blockly.WidgetDiv.DIV;
+  var div = Blockly.DropDownDiv.getContentDiv();
   picker.render(div);
-  picker.setSelectedColor(this.getValue());
+  picker.setSelectedColor(this.getValue(true));
   return picker;
 };
 
@@ -269,11 +246,7 @@
     goog.events.unlistenByKey(Blockly.FieldColour.changeEventKey_);
   }
   Blockly.Events.setGroup(false);
-<<<<<<< HEAD
   Blockly.FieldColour.superClass_.dispose.call(this);
 };
-=======
-};
-
-Blockly.Field.register('field_colour', Blockly.FieldColour);
->>>>>>> 82fd258a
+
+Blockly.Field.register('field_colour', Blockly.FieldColour);