--- conflicted
+++ resolved
@@ -34,7 +34,6 @@
 goog.require('Blockly.Colours');
 goog.require('Blockly.ConnectionDB');
 goog.require('Blockly.constants');
-goog.require('Blockly.DataCategory');
 goog.require('Blockly.DropDownDiv');
 goog.require('Blockly.Events');
 goog.require('Blockly.Gesture');
@@ -112,7 +111,7 @@
       new Blockly.Grid(options.gridPattern, options.gridOptions) : null;
 
   this.registerToolboxCategoryCallback(Blockly.VARIABLE_CATEGORY_NAME,
-      Blockly.DataCategory);
+      Blockly.Variables.flyoutCategory);
   this.registerToolboxCategoryCallback(Blockly.PROCEDURE_CATEGORY_NAME,
       Blockly.Procedures.flyoutCategory);
 };
@@ -957,11 +956,6 @@
   Blockly.Events.disable();
   try {
     var block = Blockly.Xml.domToBlock(xmlBlock, this);
-<<<<<<< HEAD
-=======
-    // Scratch-specific: Give shadow dom new IDs to prevent duplicating on paste
-    Blockly.utils.changeObscuredShadowIds(block);
->>>>>>> 36682a49
     // Move the duplicate to original position.
     var blockX = parseInt(xmlBlock.getAttribute('x'), 10);
     var blockY = parseInt(xmlBlock.getAttribute('y'), 10);
@@ -1020,11 +1014,7 @@
  */
 Blockly.WorkspaceSvg.prototype.refreshToolboxSelection_ = function() {
   if (this.toolbox_ && this.toolbox_.flyout_ && !this.currentGesture_ &&
-<<<<<<< HEAD
-      !this.isBulkUpdating_) {
-=======
      !this.isBulkUpdating_) {
->>>>>>> 36682a49
     this.toolbox_.refreshSelection();
   }
 };
@@ -1327,21 +1317,13 @@
   // Option to delete all blocks.
   // Count the number of blocks that are deletable.
   var deleteList = Blockly.WorkspaceSvg.buildDeleteList_(topBlocks);
-<<<<<<< HEAD
   // pxtblockly: don't count shadow blocks in delete count
-=======
-  // Scratch-specific: don't count shadow blocks in delete count
->>>>>>> 36682a49
   var deleteCount = 0;
   for (var i = 0; i < deleteList.length; i++) {
     if (!deleteList[i].isShadow()) {
       deleteCount++;
     }
   }
-<<<<<<< HEAD
-=======
-
->>>>>>> 36682a49
   var DELAY = 10;
   function deleteNext() {
     Blockly.Events.setGroup(eventGroup);
@@ -2062,19 +2044,11 @@
  * @package
  */
 Blockly.WorkspaceSvg.prototype.startDragWithFakeEvent = function(fakeEvent,
-<<<<<<< HEAD
-  block) {
-Blockly.Touch.clearTouchIdentifier();
-Blockly.Touch.checkTouchIdentifier(fakeEvent);
-var gesture = block.workspace.getGesture(fakeEvent);
-gesture.forceStartBlockDrag(fakeEvent, block);
-=======
     block) {
   Blockly.Touch.clearTouchIdentifier();
   Blockly.Touch.checkTouchIdentifier(fakeEvent);
   var gesture = block.workspace.getGesture(fakeEvent);
   gesture.forceStartBlockDrag(fakeEvent, block);
->>>>>>> 36682a49
 };
 
 /**
