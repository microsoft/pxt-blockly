--- conflicted
+++ resolved
@@ -100,13 +100,8 @@
  * @package
  */
 Blockly.FieldMultilineInput.prototype.toXml = function(fieldElement) {
-<<<<<<< HEAD
-  // Replace '\n' characters with html-escaped equivalent '&#10'. This is
-  // needed so the plain-text representation of the xml produced by
-=======
   // Replace '\n' characters with HTML-escaped equivalent '&#10'. This is
   // needed so the plain-text representation of the XML produced by
->>>>>>> a9f9086e
   // `Blockly.Xml.domToText` will appear on a single line (this is a limitation
   // of the plain-text format).
   fieldElement.textContent = this.getValue().replace(/\n/g, '&#10;');
