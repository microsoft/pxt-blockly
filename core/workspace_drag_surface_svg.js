--- conflicted
+++ resolved
@@ -151,21 +151,13 @@
   // If there is a previous sibling, put the blockCanvas back right afterwards,
   // otherwise insert it as the first child node in newSurface.
   if (this.previousSibling_ != null) {
-<<<<<<< HEAD
-    Blockly.utils.insertAfter(blockCanvas, this.previousSibling_);
-=======
     Blockly.utils.dom.insertAfter(blockCanvas, this.previousSibling_);
->>>>>>> de39d5f2
   } else {
     newSurface.insertBefore(blockCanvas, newSurface.firstChild);
   }
 
   // Reattach the bubble canvas after the blockCanvas.
-<<<<<<< HEAD
-  Blockly.utils.insertAfter(bubbleCanvas, blockCanvas);
-=======
   Blockly.utils.dom.insertAfter(bubbleCanvas, blockCanvas);
->>>>>>> de39d5f2
   // Hide the drag surface.
   this.SVG_.style.display = 'none';
   if (this.SVG_.childNodes.length) {
