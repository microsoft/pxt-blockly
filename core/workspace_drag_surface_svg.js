/**
 * @license
 * Visual Blocks Editor
 *
 * Copyright 2016 Google Inc.
 * https://developers.google.com/blockly/
 *
 * Licensed under the Apache License, Version 2.0 (the "License");
 * you may not use this file except in compliance with the License.
 * You may obtain a copy of the License at
 *
 *   http://www.apache.org/licenses/LICENSE-2.0
 *
 * Unless required by applicable law or agreed to in writing, software
 * distributed under the License is distributed on an "AS IS" BASIS,
 * WITHOUT WARRANTIES OR CONDITIONS OF ANY KIND, either express or implied.
 * See the License for the specific language governing permissions and
 * limitations under the License.
 */

/**
 * @fileoverview An SVG that floats on top of the workspace.
 * Blocks are moved into this SVG during a drag, improving performance.
 * The entire SVG is translated using css translation instead of SVG so the
 * blocks are never repainted during drag improving performance.
 * @author katelyn@google.com (Katelyn Mann)
 */

'use strict';

goog.provide('Blockly.WorkspaceDragSurfaceSvg');

goog.require('Blockly.utils');

goog.require('goog.asserts');
goog.require('goog.math.Coordinate');


/**
 * Blocks are moved into this SVG during a drag, improving performance.
 * The entire SVG is translated using css transforms instead of SVG so the
 * blocks are never repainted during drag improving performance.
 * @param {!Element} container Containing element.
 * @constructor
 */
Blockly.WorkspaceDragSurfaceSvg = function(container) {
  this.container_ = container;
  this.createDom();
};

/**
 * The SVG drag surface. Set once by Blockly.WorkspaceDragSurfaceSvg.createDom.
 * @type {Element}
 * @private
 */
Blockly.WorkspaceDragSurfaceSvg.prototype.SVG_ = null;

/**
 * SVG group inside the drag surface that holds blocks while a drag is in
 * progress. Blocks are moved here by the workspace at start of a drag and moved
 * back into the main SVG at the end of a drag.
 *
 * @type {Element}
 * @private
 */
Blockly.WorkspaceDragSurfaceSvg.prototype.dragGroup_ = null;

/**
 * Containing HTML element; parent of the workspace and the drag surface.
 * @type {Element}
 * @private
 */
Blockly.WorkspaceDragSurfaceSvg.prototype.container_ = null;

/**
 * Create the drag surface and inject it into the container.
 */
Blockly.WorkspaceDragSurfaceSvg.prototype.createDom = function() {
  if (this.SVG_) {
    return;  // Already created.
  }

  /**
  * Dom structure when the workspace is being dragged. If there is no drag in
  * progress, the SVG is empty and display: none.
  * <svg class="blocklyWsDragSurface" style=transform:translate3d(...)>
  *   <g class="blocklyBlockCanvas"></g>
  *   <g class="blocklyBubbleCanvas">/g>
  * </svg>
  */
<<<<<<< HEAD
  this.SVG_ = Blockly.utils.createSvgElement('svg', {
    'xmlns': Blockly.SVG_NS,
    'xmlns:html': Blockly.HTML_NS,
    'xmlns:xlink': 'http://www.w3.org/1999/xlink',
    'version': '1.1',
    'class': 'blocklyWsDragSurface blocklyOverflowVisible'
  }, null);
=======
  this.SVG_ = Blockly.utils.createSvgElement('svg',
      {
        'xmlns': Blockly.SVG_NS,
        'xmlns:html': Blockly.HTML_NS,
        'xmlns:xlink': 'http://www.w3.org/1999/xlink',
        'version': '1.1',
        'class': 'blocklyWsDragSurface blocklyOverflowVisible'
      }, null);
>>>>>>> 82fd258a
  this.container_.appendChild(this.SVG_);
};

/**
 * Translate the entire drag surface during a drag.
 * We translate the drag surface instead of the blocks inside the surface
 * so that the browser avoids repainting the SVG.
 * Because of this, the drag coordinates must be adjusted by scale.
 * @param {number} x X translation for the entire surface
 * @param {number} y Y translation for the entire surface
 * @package
 */
Blockly.WorkspaceDragSurfaceSvg.prototype.translateSurface = function(x, y) {
  // This is a work-around to prevent a the blocks from rendering
  // fuzzy while they are being moved on the drag surface.
  var fixedX = x.toFixed(0);
  var fixedY = y.toFixed(0);

  this.SVG_.style.display = 'block';
  Blockly.utils.setCssTransform(
      this.SVG_, 'translate3d(' + fixedX + 'px, ' + fixedY + 'px, 0px)');
};

/**
 * Reports the surface translation in scaled workspace coordinates.
 * Use this when finishing a drag to return blocks to the correct position.
 * @return {!goog.math.Coordinate} Current translation of the surface
 * @package
 */
Blockly.WorkspaceDragSurfaceSvg.prototype.getSurfaceTranslation = function() {
  return Blockly.utils.getRelativeXY(this.SVG_);
};

/**
 * Move the blockCanvas and bubbleCanvas out of the surface SVG and on to
 * newSurface.
 * @param {SVGElement} newSurface The element to put the drag surface contents
 *     into.
 * @package
 */
Blockly.WorkspaceDragSurfaceSvg.prototype.clearAndHide = function(newSurface) {
  if (!newSurface) {
    throw 'Couldn\'t clear and hide the drag surface: missing new surface.';
  }
  var blockCanvas = this.SVG_.childNodes[0];
  var bubbleCanvas = this.SVG_.childNodes[1];
  if (!blockCanvas || !bubbleCanvas ||
      !Blockly.utils.hasClass(blockCanvas, 'blocklyBlockCanvas') ||
      !Blockly.utils.hasClass(bubbleCanvas, 'blocklyBubbleCanvas')) {
    throw 'Couldn\'t clear and hide the drag surface.  A node was missing.';
  }

  // If there is a previous sibling, put the blockCanvas back right afterwards,
  // otherwise insert it as the first child node in newSurface.
  if (this.previousSibling_ != null) {
    Blockly.utils.insertAfter_(blockCanvas, this.previousSibling_);
  } else {
    newSurface.insertBefore(blockCanvas, newSurface.firstChild);
  }

  // Reattach the bubble canvas after the blockCanvas.
  Blockly.utils.insertAfter_(bubbleCanvas, blockCanvas);
  // Hide the drag surface.
  this.SVG_.style.display = 'none';
  goog.asserts.assert(
      this.SVG_.childNodes.length == 0, 'Drag surface was not cleared.');
  Blockly.utils.setCssTransform(this.SVG_, '');
  this.previousSibling_ = null;
};

/**
 * Set the SVG to have the block canvas and bubble canvas in it and then
 * show the surface.
 * @param {!Element} blockCanvas The block canvas <g> element from the workspace.
 * @param {!Element} bubbleCanvas The <g> element that contains the bubbles.
 * @param {?Element} previousSibling The element to insert the block canvas &
       bubble canvas after when it goes back in the DOM at the end of a drag.
 * @param {number} width The width of the workspace SVG element.
 * @param {number} height The height of the workspace SVG element.
 * @param {number} scale The scale of the workspace being dragged.
 * @package
 */
Blockly.WorkspaceDragSurfaceSvg.prototype.setContentsAndShow = function(
    blockCanvas, bubbleCanvas, previousSibling, width, height, scale) {
  goog.asserts.assert(
      this.SVG_.childNodes.length == 0, 'Already dragging a block.');
  this.previousSibling_ = previousSibling;
  // Make sure the blocks and bubble canvas are scaled appropriately.
  blockCanvas.setAttribute('transform', 'translate(0, 0) scale(' + scale + ')');
  bubbleCanvas.setAttribute(
      'transform', 'translate(0, 0) scale(' + scale + ')');
  this.SVG_.setAttribute('width', width);
  this.SVG_.setAttribute('height', height);
  this.SVG_.appendChild(blockCanvas);
  this.SVG_.appendChild(bubbleCanvas);
  this.SVG_.style.display = 'block';
};<|MERGE_RESOLUTION|>--- conflicted
+++ resolved
@@ -88,15 +88,6 @@
   *   <g class="blocklyBubbleCanvas">/g>
   * </svg>
   */
-<<<<<<< HEAD
-  this.SVG_ = Blockly.utils.createSvgElement('svg', {
-    'xmlns': Blockly.SVG_NS,
-    'xmlns:html': Blockly.HTML_NS,
-    'xmlns:xlink': 'http://www.w3.org/1999/xlink',
-    'version': '1.1',
-    'class': 'blocklyWsDragSurface blocklyOverflowVisible'
-  }, null);
-=======
   this.SVG_ = Blockly.utils.createSvgElement('svg',
       {
         'xmlns': Blockly.SVG_NS,
@@ -105,7 +96,6 @@
         'version': '1.1',
         'class': 'blocklyWsDragSurface blocklyOverflowVisible'
       }, null);
->>>>>>> 82fd258a
   this.container_.appendChild(this.SVG_);
 };
 
