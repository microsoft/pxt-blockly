--- conflicted
+++ resolved
@@ -50,17 +50,9 @@
  * @constructor
  */
 Blockly.FieldDate = function(opt_value, opt_validator) {
-<<<<<<< HEAD
-  opt_value = this.doClassValidation_(opt_value);
-  if (!opt_value) {
-    opt_value = new goog.date.Date().toIsoString(true);
-  }
-  Blockly.FieldDate.superClass_.constructor.call(this, opt_value, opt_validator);
-  this.addArgType('date');
-=======
   Blockly.FieldDate.superClass_.constructor.call(this,
       opt_value || new goog.date.Date().toIsoString(true), opt_validator);
->>>>>>> 1a2fb6dd
+  this.addArgType('date');
 };
 Blockly.utils.object.inherits(Blockly.FieldDate, Blockly.Field);
 
