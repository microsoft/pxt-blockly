/**
 * This file has been modified by Microsoft on Apr/2017.
 */
/**
 * @license
 * Visual Blocks Editor
 *
 * Copyright 2013 Google Inc.
 * https://developers.google.com/blockly/
 *
 * Licensed under the Apache License, Version 2.0 (the "License");
 * you may not use this file except in compliance with the License.
 * You may obtain a copy of the License at
 *
 *   http://www.apache.org/licenses/LICENSE-2.0
 *
 * Unless required by applicable law or agreed to in writing, software
 * distributed under the License is distributed on an "AS IS" BASIS,
 * WITHOUT WARRANTIES OR CONDITIONS OF ANY KIND, either express or implied.
 * See the License for the specific language governing permissions and
 * limitations under the License.
 */

/**
 * @fileoverview Inject Blockly's CSS synchronously.
 * @author fraser@google.com (Neil Fraser)
 */
'use strict';

/**
 * @name Blockly.Css
 * @namespace
 */
goog.provide('Blockly.Css');

goog.require('Blockly.Colours');

goog.require('goog.userAgent');

/**
 * List of cursors.
 * @enum {string}
 */
Blockly.Css.Cursor = {
  OPEN: 'handopen',
  CLOSED: 'handclosed',
  DELETE: 'handdelete'
};

/**
 * Current cursor (cached value).
 * @type {string}
 * @private
 */
Blockly.Css.currentCursor_ = '';

/**
 * Large stylesheet added by Blockly.Css.inject.
 * @type {Element}
 * @private
 */
Blockly.Css.styleSheet_ = null;

/**
 * Path to media directory, with any trailing slash removed.
 * @type {string}
 * @private
 */
Blockly.Css.mediaPath_ = '';

/**
 * Inject the CSS into the DOM.  This is preferable over using a regular CSS
 * file since:
 * a) It loads synchronously and doesn't force a redraw later.
 * b) It speeds up loading by not blocking on a separate HTTP transfer.
 * c) The CSS content may be made dynamic depending on init options.
 * @param {boolean} hasCss If false, don't inject CSS
 *     (providing CSS becomes the document's responsibility).
 * @param {string} pathToMedia Path from page to the Blockly media directory.
 */
Blockly.Css.inject = function(hasCss, pathToMedia) {
  // Only inject the CSS once.
  if (Blockly.Css.styleSheet_) {
    return;
  }
  // Placeholder for cursor rule.  Must be first rule (index 0).
  var text = '.blocklyDraggable {}\n';
  if (hasCss) {
    text += Blockly.Css.CONTENT.join('\n');
    if (Blockly.FieldDate) {
      text += Blockly.FieldDate.CSS.join('\n');
    }
  }
  // Strip off any trailing slash (either Unix or Windows).
  Blockly.Css.mediaPath_ = pathToMedia.replace(/[\\\/]$/, '');
  text = text.replace(/<<<PATH>>>/g, Blockly.Css.mediaPath_);
  // Dynamically replace colours in the CSS text, in case they have
  // been set at run-time injection.
  for (var colourProperty in Blockly.Colours) {
    if (Blockly.Colours.hasOwnProperty(colourProperty)) {
      // Replace all
      text = text.replace(
        new RegExp('\\$colour\\_' + colourProperty, 'g'),
        Blockly.Colours[colourProperty]
      );
    }
  }
<<<<<<< HEAD
  
=======

>>>>>>> 597583fe
  // Inject CSS tag at start of head.
  var cssNode = document.createElement('style');
  document.head.insertBefore(cssNode, document.head.firstChild);

  var cssTextNode = document.createTextNode(text);
  cssNode.appendChild(cssTextNode);
  Blockly.Css.styleSheet_ = cssNode.sheet;
};

/**
 * Set the cursor to be displayed when over something draggable.
 * See See https://github.com/google/blockly/issues/981 for context.
 * @param {Blockly.Css.Cursor} cursor Enum.
 * @deprecated April 2017.
 */
Blockly.Css.setCursor = function(cursor) {
  console.warn('Deprecated call to Blockly.Css.setCursor.' +
    'See https://github.com/google/blockly/issues/981 for context');
};

/**
 * Array making up the CSS content for Blockly.
 */
Blockly.Css.CONTENT = [
  '.blocklySvg {',
    'background-color: $colour_workspace;',
    'outline: none;',
    'overflow: hidden;',  /* IE overflows by default. */
    'position: absolute;',
    'display: block;',
  '}',

  /* Necessary to position the drag surface */
  '.blocklyRelativeWrapper {',
    'position: relative;',
    'width: 100%;',
    'height: 100%;',
  '}',

  '.blocklyWidgetDiv {',
    'display: none;',
    'position: absolute;',
    'z-index: 99999;', /* big value for bootstrap3 compatibility */
  '}',

  '.injectionDiv {',
    'height: 100%;',
    'position: relative;',
    'overflow: hidden;', /* So blocks in drag surface disappear at edges */
    'touch-action: none',
  '}',

<<<<<<< HEAD
=======
  '.blocklyNonSelectable {',
    'user-select: none;',
    '-moz-user-select: none;',
    '-webkit-user-select: none;',
    '-ms-user-select: none;',
  '}',

>>>>>>> 597583fe
  '.blocklyWidgetDiv.fieldTextInput {',
    'overflow: hidden;',
    'border: 1px solid;',
    'box-sizing: border-box;',
    'transform-origin: 0 0;',
    '-ms-transform-origin: 0 0;',
    '-moz-transform-origin: 0 0;',
    '-webkit-transform-origin: 0 0;',
  '}',

  '.blocklyTextDropDownArrow {',
    'position: absolute;',
  '}',

  '.blocklyNonSelectable {',
    'user-select: none;',
    '-moz-user-select: none;',
    '-webkit-user-select: none;',
    '-ms-user-select: none;',
  '}',

  '.blocklyWsDragSurface {',
    'display: none;',
    'position: absolute;',
    'overflow: visible;',
    'top: 0;',
    'left: 0;',
  '}',

  '.blocklyBlockDragSurface {',
    'display: none;',
    'position: absolute;',
    'top: 0;',
    'left: 0;',
    'right: 0;',
    'bottom: 0;',
    'overflow: visible !important;',
    'z-index: 50;', /* Display above the toolbox */
  '}',

  '.blocklyTooltipDiv {',
    'background-color: #ffffc7;',
    'border: 1px solid #ddc;',
    'box-shadow: 4px 4px 20px 1px rgba(0,0,0,.15);',
    'color: #000;',
    'display: none;',
    'font-family: "Helvetica Neue", Helvetica, sans-serif;',
    'font-size: 9pt;',
    'opacity: 0.9;',
    'padding: 2px;',
    'position: absolute;',
    'z-index: 100000;', /* big value for bootstrap3 compatibility */
  '}',

  '.blocklyDropDownDiv {',
    'position: fixed;',
    'left: 0;',
    'top: 0;',
    'z-index: 1000;',
    'display: none;',
    'border: 1px solid;',
    'border-radius: 4px;',
    'box-shadow: 0px 0px 8px 1px ' + Blockly.Colours.dropDownShadow + ';',
    'padding: 4px;',
    '-webkit-user-select: none;',
  '}',

  '.blocklyDropDownContent {',
    'max-height: 300px;', // @todo: spec for maximum height.
    'overflow: auto;',
  '}',

  '.blocklyDropDownArrow {',
    'position: absolute;',
    'left: 0;',
    'top: 0;',
    'width: 16px;',
    'height: 16px;',
    'z-index: -1;',
    'background-color: inherit;',
    'border-color: inherit;',
  '}',

  '.blocklyDropDownButton {',
    'display: inline-block;',
    'float: left;',
    'padding: 0;',
    'margin: 4px;',
    'border-radius: 4px;',
    'outline: none;',
    'border: 1px solid;',
    'transition: box-shadow .1s;',
    'cursor: pointer;',
  '}',

  '.blocklyDropDownButtonHover {',
    'box-shadow: 0px 0px 0px 4px ' + Blockly.Colours.fieldShadow + ';',
  '}',

  '.blocklyDropDownButton:active {',
    'box-shadow: 0px 0px 0px 6px ' + Blockly.Colours.fieldShadow + ';',
  '}',

  '.blocklyDropDownButton > img {',
    'width: 80%;',
    'height: 80%;',
    'margin-top: 5%',
  '}',

  '.blocklyDropDownPlaceholder {',
    'display: inline-block;',
    'float: left;',
    'padding: 0;',
    'margin: 4px;',
  '}',

  '.blocklyNumPadButton {',
    'display: inline-block;',
    'float: left;',
    'padding: 0;',
    'width: 48px;',
    'height: 48px;',
    'margin: 4px;',
    'border-radius: 4px;',
    'background: $colour_numPadBackground;',
    'color: $colour_numPadText;',
    'outline: none;',
    'border: 1px solid $colour_numPadBorder;',
    'cursor: pointer;',
    'font-weight: 600;',
    'font-family: "Helvetica Neue", Helvetica, sans-serif;',
    'font-size: 12pt;',
    '-webkit-tap-highlight-color: rgba(0,0,0,0);',
  '}',

  '.blocklyNumPadButton > img {',
    'margin-top: 10%;',
    'width: 80%;',
    'height: 80%;',
  '}',

  '.blocklyNumPadButton:active {',
    'background: $colour_numPadActiveBackground;',
    '-webkit-tap-highlight-color: rgba(0,0,0,0);',
  '}',

  '.arrowTop {',
    'border-top: 1px solid;',
    'border-left: 1px solid;',
    'border-top-left-radius: 4px;',
    'border-color: inherit;',
  '}',

  '.arrowBottom {',
    'border-bottom: 1px solid;',
    'border-right: 1px solid;',
    'border-bottom-right-radius: 4px;',
    'border-color: inherit;',
  '}',

  '.valueReportBox {',
    'min-width: 50px;',
    'max-width: 300px;',
    'max-height: 200px;',
    'overflow: auto;',
    'word-wrap: break-word;',
    'text-align: center;',
    'font-family: "Helvetica Neue", Helvetica, sans-serif;',
    'font-size: .8em;',
  '}',

  '.blocklyResizeSE {',
    'cursor: se-resize;',
    'fill: #aaa;',
  '}',

  '.blocklyResizeSW {',
    'cursor: sw-resize;',
    'fill: #aaa;',
  '}',

  '.blocklyResizeLine {',
    'stroke: #888;',
    'stroke-width: 1;',
  '}',

  '.blocklyHighlightedConnectionPath {',
    'fill: none;',
    'stroke: #fc3;',
    'stroke-width: 4px;',
  '}',

  '.blocklyPath {',
    'stroke-width: 1px;',
  '}',

  '.blocklySelected>.blocklyPath {',
<<<<<<< HEAD
     'stroke: #fc3;',
     'stroke-width: 2px;',
=======
    // 'stroke: #fc3;',
    // 'stroke-width: 3px;',
>>>>>>> 597583fe
  '}',

  '.blocklySelected>.blocklyPathLight {',
    'display: none;',
  '}',

  '.blocklyDraggable {',
    /* backup for browsers (e.g. IE11) that don't support grab */
    'cursor: url("<<<PATH>>>/handopen.cur"), auto;',
    'cursor: grab;',
    'cursor: -webkit-grab;',
    'cursor: -moz-grab;',
  '}',

   '.blocklyDragging {',
    /* backup for browsers (e.g. IE11) that don't support grabbing */
    'cursor: url("<<<PATH>>>/handclosed.cur"), auto;',
    'cursor: grabbing;',
    'cursor: -webkit-grabbing;',
    'cursor: -moz-grabbing;',
  '}',
  /* Changes cursor on mouse down. Not effective in Firefox because of
    https://bugzilla.mozilla.org/show_bug.cgi?id=771241 */
  '.blocklyDraggable:active {',
    /* backup for browsers (e.g. IE11) that don't support grabbing */
    'cursor: url("<<<PATH>>>/handclosed.cur"), auto;',
    'cursor: grabbing;',
    'cursor: -webkit-grabbing;',
    'cursor: -moz-grabbing;',
  '}',
  /* Change the cursor on the whole drag surface in case the mouse gets
     ahead of block during a drag. This way the cursor is still a closed hand.
   */
  '.blocklyBlockDragSurface .blocklyDraggable {',
    /* backup for browsers (e.g. IE11) that don't support grabbing */
    'cursor: url("<<<PATH>>>/handclosed.cur"), auto;',
    'cursor: grabbing;',
    'cursor: -webkit-grabbing;',
    'cursor: -moz-grabbing;',
  '}',

  '.blocklyDragging.blocklyDraggingDelete {',
    'cursor: url("<<<PATH>>>/handdelete.cur"), auto;',
  '}',

  '.blocklyToolboxDelete {',
    'cursor: url("<<<PATH>>>/handdelete.cur"), auto;',
  '}',

  '.blocklyDragging>.blocklyPath,',
  '.blocklyDragging>.blocklyPathLight {',
    'fill-opacity: .8;',
    'stroke-opacity: .8;',
  '}',

  '.blocklyDragging>.blocklyPath {',
  '}',

  '.blocklyDisabled>.blocklyPath {',
    'fill-opacity: .5;',
    'stroke-opacity: .5;',
  '}',

  '.blocklyInsertionMarker>.blocklyPath {',
    'stroke: none;',
  '}',

  '.blocklyText {',
    'fill: #fff;',
    'font-family: "Helvetica Neue", Helvetica, sans-serif;',
    'font-size: 12pt;',
    'font-weight: 500;',
  '}',

  '.blocklyTextTruncated {',
    'font-size: 11pt;',
  '}',

  '.blocklyNonEditableText>text {',
    'pointer-events: none;',
  '}',
  '.blocklyNonEditableText>text,',
  '.blocklyEditableText>text {',
    'fill: $colour_text;',
  '}',

  '.blocklyDropdownText {',
    'fill: #fff !important;',
  '}',

  '.blocklyBubbleText {',
    'fill: $colour_text;',
  '}',

  '.blocklyFlyout {',
    'position: absolute;',
    'z-index: 20;',
  '}',

  '.blocklyFlyout {',
    'position: absolute;',
    'z-index: 20;',
  '}',
  '.blocklyFlyoutButton {',
    'fill: none;',
  '}',

  '.blocklyFlyoutButtonBackground {',
      'stroke: #c6c6c6;',
  '}',

  '.blocklyFlyoutButton .blocklyText {',
    'fill: $colour_text;',
  '}',

  '.blocklyFlyoutButtonShadow {',
    'fill: none;',
  '}',

  '.blocklyFlyoutButton:hover {',
    'fill: white;',
    'cursor: pointer;',
  '}',

  '.blocklyFlyoutLabel {',
    'cursor: default;',
  '}',

  '.blocklyFlyoutLabelBackground {',
    'opacity: 0;',
  '}',

  '.blocklyFlyoutLabelText {',
    'fill: #000;',
  '}',

  /*
    Don't allow users to select text.  It gets annoying when trying to
    drag a block and selected text moves instead.
  */
  '.blocklySvg text, .blocklyBlockDragSurface text {',
    'user-select: none;',
    '-moz-user-select: none;',
    '-webkit-user-select: none;',
    'cursor: inherit;',
  '}',

  '.blocklyHidden {',
    'display: none;',
  '}',

  '.blocklyFieldDropdown:not(.blocklyHidden) {',
    'display: block;',
  '}',

  '.blocklyIconGroup {',
    'cursor: default;',
  '}',

  '.blocklyIconGroup:not(:hover),',
  '.blocklyIconGroupReadonly {',
    'opacity: .6;',
  '}',

  '.blocklyIconShape {',
    'fill: #000;',
    'stroke-width: 1px;',
    'stroke: #fff;',
  '}',

  '.blocklyIconSymbol {',
    'fill: #fff;',
  '}',

  '.blocklyMinimalBody {',
    'margin: 0;',
    'padding: 0;',
  '}',

  '.blocklyCommentTextarea {',
    'background-color: #ffc;',
    'border: 0;',
    'margin: 0;',
    'padding: 2px;',
    'resize: none;',
  '}',

  '.blocklyHtmlInput {',
    'border: none;',
    'font-family: "Helvetica Neue", Helvetica, sans-serif;',
    'font-size: 12pt;',
    'height: 100%;',
    'margin: 0;',
    'outline: none;',
    'box-sizing: border-box;',
    'width: 100%;',
    'text-align: center;',
    'color: $colour_text;',
    'font-weight: 500;',
  '}',

  '.blocklyMainBackground {',
    'stroke-width: 1;',
    'stroke: #c6c6c6;',  /* Equates to #ddd due to border being off-pixel. */
  '}',

  '.blocklyMutatorBackground {',
    'fill: #fff;',
    'stroke: #ddd;',
    'stroke-width: 1;',
  '}',

  '.blocklyFlyoutBackground {',
    'fill: $colour_flyout;',
    'fill-opacity: .8;',
  '}',

  '.blocklyTransparentBackground {',
    'opacity: 0;',
  '}',

  '.blocklyMainWorkspaceScrollbar {',
    'z-index: 20;',
  '}',

  '.blocklyFlyoutScrollbar {',
    'z-index: 30;',
  '}',

  '.blocklyScrollbarHorizontal, .blocklyScrollbarVertical {',
    'position: absolute;',
    'outline: none;',
  '}',

  '.blocklyScrollbarBackground {',
    'opacity: 0;',
  '}',

  '.blocklyScrollbarHandle {',
    'fill: $colour_scrollbar;',
  '}',

  '.blocklyScrollbarBackground:hover+.blocklyScrollbarHandle,',
  '.blocklyScrollbarHandle:hover {',
    'fill: $colour_scrollbarHover;',
  '}',

  '.blocklyZoom>image {',
    'opacity: 1;',
  '}',

  /* Darken flyout scrollbars due to being on a grey background. */
  /* By contrast, workspace scrollbars are on a white background. */
  '.blocklyFlyout .blocklyScrollbarHandle {',
    'fill: #bbb;',
  '}',

  '.blocklyFlyout .blocklyScrollbarBackground:hover+.blocklyScrollbarHandle,',
  '.blocklyFlyout .blocklyScrollbarHandle:hover {',
    'fill: #aaa;',
  '}',

  '.blocklyInvalidInput {',
    'background: #faa;',
  '}',

  '.blocklyAngleCircle {',
    'stroke: #444;',
    'stroke-width: 1;',
    'fill: #ddd;',
    'fill-opacity: .8;',
  '}',

  '.blocklyAngleMarks {',
    'stroke: #444;',
    'stroke-width: 1;',
  '}',

  '.blocklyAngleGauge {',
    'fill: #f88;',
    'fill-opacity: .8;',
  '}',

  '.blocklyAngleLine {',
    'stroke: #f00;',
    'stroke-width: 2;',
    'stroke-linecap: round;',
    'pointer-events: none;',
  '}',

  '.blocklyContextMenu {',
    'border-radius: 4px;',
  '}',

  '.blocklyDropdownMenu {',
    'padding: 0 !important;',
  '}',

  '.blocklyDropDownNumPad {',
    'background-color: $colour_numPadBackground;',
  '}',

  /* Override the default Closure URL. */
  '.blocklyWidgetDiv .goog-option-selected .goog-menuitem-checkbox,',
  '.blocklyWidgetDiv .goog-option-selected .goog-menuitem-icon {',
    'background: url(<<<PATH>>>/sprites.png) no-repeat -48px -16px !important;',
  '}',

  /* Category tree in Toolbox. */
  '.blocklyToolboxDiv {',
    'background-color: $colour_toolbox;',
    'color: $colour_toolboxText;',
    'overflow-x: visible;',
    'overflow-y: auto;',
    'position: absolute;',
    'font-family: "Helvetica Neue", Helvetica, sans-serif;',
    'z-index: 40;', /* so blocks go over toolbox when dragging */
  '}',

  '.blocklyTreeRoot {',
    'padding: 4px 0;',
  '}',

  '.blocklyTreeRoot:focus {',
    'outline: none;',
  '}',

  '.blocklyTreeRow {',
    'height: 22px;',
    'line-height: 22px;',
    'margin-bottom: 3px;',
    'padding-right: 8px;',
    'white-space: nowrap;',
  '}',

  '.blocklyHorizontalTree {',
    'float: left;',
    'margin: 1px 5px 8px 0;',
  '}',

  '.blocklyHorizontalTreeRtl {',
    'float: right;',
    'margin: 1px 0 8px 5px;',
  '}',

  '.blocklyToolboxDiv[dir="RTL"] .blocklyTreeRow {',
    'margin-left: 8px;',
  '}',

  '.blocklyTreeRow:not(.blocklyTreeSelected):hover {',
    'background-color: #e4e4e4;',
  '}',

  '.blocklyTreeSeparator {',
    'border-bottom: solid #e5e5e5 1px;',
    'height: 0;',
    'margin: 5px 0;',
  '}',

  '.blocklyTreeSeparatorHorizontal {',
    'border-right: solid #e5e5e5 1px;',
    'width: 0;',
    'padding: 5px 0;',
    'margin: 0 5px;',
  '}',

  '.blocklyTreeIcon {',
    'background-image: url(<<<PATH>>>/sprites.png);',
    'height: 16px;',
    'vertical-align: middle;',
    'width: 16px;',
  '}',

  '.blocklyTreeIconClosedLtr {',
    'background-position: -32px -1px;',
  '}',

  '.blocklyTreeIconClosedRtl {',
    'background-position: 0px -1px;',
  '}',

  '.blocklyTreeIconOpen {',
    'background-position: -16px -1px;',
  '}',

  '.blocklyTreeSelected>.blocklyTreeIconClosedLtr {',
    'background-position: -32px -17px;',
  '}',

  '.blocklyTreeSelected>.blocklyTreeIconClosedRtl {',
    'background-position: 0px -17px;',
  '}',

  '.blocklyTreeSelected>.blocklyTreeIconOpen {',
    'background-position: -16px -17px;',
  '}',

  '.blocklyTreeIconNone,',
  '.blocklyTreeSelected>.blocklyTreeIconNone {',
    'background-position: -48px -1px;',
  '}',

  '.blocklyTreeLabel {',
    'cursor: default;',
    'font-family: "Helvetica Neue", Helvetica, sans-serif;',
    'font-size: 16px;',
    'padding: 0 3px;',
    'vertical-align: middle;',
  '}',

  '.blocklyToolboxDelete .blocklyTreeLabel {',
    'cursor: url("<<<PATH>>>/handdelete.cur"), auto;',
  '}',

  '.blocklyTreeSelected .blocklyTreeLabel {',
    'color: #fff;',
  '}',

  /* Copied from: goog/css/colorpicker-simplegrid.css */
  /*
   * Copyright 2007 The Closure Library Authors. All Rights Reserved.
   *
   * Use of this source code is governed by the Apache License, Version 2.0.
   * See the COPYING file for details.
   */

  /* Author: pupius@google.com (Daniel Pupius) */

  /*
    Styles to make the colorpicker look like the old gmail color picker
    NOTE: without CSS scoping this will override styles defined in palette.css
  */
  '.blocklyWidgetDiv .goog-palette {',
    'outline: none;',
    'cursor: default;',
  '}',

  '.blocklyWidgetDiv .goog-palette-table {',
    'border-collapse: collapse;',
  '}',

  '.blocklyWidgetDiv .goog-palette-cell {',
    'height: 13px;',
    'width: 15px;',
    'margin: 0;',
    'border: 0;',
    'text-align: center;',
    'vertical-align: middle;',
    'font-size: 1px;',
  '}',

  '.blocklyWidgetDiv .goog-palette-colorswatch {',
    'position: relative;',
    'height: 13px;',
    'width: 15px;',
  '}',

  '.blocklyWidgetDiv .goog-palette-cell-hover .goog-palette-colorswatch {',
    'border: 1px solid #FFF;',
    'box-sizing: border-box;',
  '}',

  '.blocklyWidgetDiv .goog-palette-cell-selected .goog-palette-colorswatch {',
    'border: 1px solid #000;',
    'box-sizing: border-box;',
    'color: #fff;',
  '}',

  /* Copied from: goog/css/menu.css */
  /*
   * Copyright 2009 The Closure Library Authors. All Rights Reserved.
   *
   * Use of this source code is governed by the Apache License, Version 2.0.
   * See the COPYING file for details.
   */

  /**
   * Standard styling for menus created by goog.ui.MenuRenderer.
   *
   * @author attila@google.com (Attila Bodis)
   */

  '.blocklyWidgetDiv .goog-menu {',
    'background: #fff;',
    'border-color: #ccc #666 #666 #ccc;',
    'border-style: solid;',
    'border-width: 1px;',
    'cursor: default;',
    'font: normal 13px "Helvetica Neue", Helvetica, sans-serif;',
    'margin: 0;',
    'outline: none;',
    'padding: 4px 0;',
    'position: absolute;',
    'overflow-y: auto;',
    'overflow-x: hidden;',
    'z-index: 20000;',  /* Arbitrary, but some apps depend on it... */
  '}',

  '.blocklyDropDownDiv .goog-menu {',
    'cursor: default;',
    'font: normal 13px "Helvetica Neue", Helvetica, sans-serif;',
    'outline: none;',
    'z-index: 20000;',  /* Arbitrary, but some apps depend on it... */
  '}',

  /* Copied from: goog/css/menuitem.css */
  /*
   * Copyright 2009 The Closure Library Authors. All Rights Reserved.
   *
   * Use of this source code is governed by the Apache License, Version 2.0.
   * See the COPYING file for details.
   */

  /**
   * Standard styling for menus created by goog.ui.MenuItemRenderer.
   *
   * @author attila@google.com (Attila Bodis)
   */

  /**
   * State: resting.
   *
   * NOTE(mleibman,chrishenry):
   * The RTL support in Closure is provided via two mechanisms -- "rtl" CSS
   * classes and BiDi flipping done by the CSS compiler.  Closure supports RTL
   * with or without the use of the CSS compiler.  In order for them not
   * to conflict with each other, the "rtl" CSS classes need to have the #noflip
   * annotation.  The non-rtl counterparts should ideally have them as well, but,
   * since .goog-menuitem existed without .goog-menuitem-rtl for so long before
   * being added, there is a risk of people having templates where they are not
   * rendering the .goog-menuitem-rtl class when in RTL and instead rely solely
   * on the BiDi flipping by the CSS compiler.  That's why we're not adding the
   * #noflip to .goog-menuitem.
   */
  '.blocklyWidgetDiv .goog-menuitem {',
    'color: #000;',
    'font: normal 13px "Helvetica Neue", Helvetica, sans-serif;',
    'list-style: none;',
    'margin: 0;',
     /* 28px on the left for icon or checkbox; 7em on the right for shortcut. */
    'padding: 4px 7em 4px 28px;',
    'white-space: nowrap;',
  '}',

  '.blocklyDropDownDiv .goog-menuitem {',
    'color: #fff;',
    'font: normal 13px "Helvetica Neue", Helvetica, sans-serif;',
    'font-weight: bold;',
    'list-style: none;',
    'margin: 0;',
     /* 28px on the left for icon or checkbox; 7em on the right for shortcut. */
    'padding: 4px 7em 4px 28px;',
    'white-space: nowrap;',
  '}',

  /* BiDi override for the resting state. */
  /* #noflip */
  '.blocklyWidgetDiv .goog-menuitem.goog-menuitem-rtl, ',
  '.blocklyDropDownDiv .goog-menuitem.goog-menuitem-rtl {',
     /* Flip left/right padding for BiDi. */
    'padding-left: 7em;',
    'padding-right: 28px;',
  '}',

  /* If a menu doesn't have checkable items or items with icons, remove padding. */
  '.blocklyWidgetDiv .goog-menu-nocheckbox .goog-menuitem,',
  '.blocklyWidgetDiv .goog-menu-noicon .goog-menuitem, ',
  '.blocklyDropDownDiv .goog-menu-nocheckbox .goog-menuitem,',
  '.blocklyDropDownDiv .goog-menu-noicon .goog-menuitem { ',
    'padding-left: 12px;',
  '}',

  /*
   * If a menu doesn't have items with shortcuts, leave just enough room for
   * submenu arrows, if they are rendered.
   */
  '.blocklyWidgetDiv .goog-menu-noaccel .goog-menuitem, ',
  '.blocklyDropDownDiv .goog-menu-noaccel .goog-menuitem {',
    'padding-right: 20px;',
  '}',

  '.blocklyWidgetDiv .goog-menuitem-content ',
  '.blocklyDropDownDiv .goog-menuitem-content {',
    'color: #000;',
    'font: normal 13px "Helvetica Neue", Helvetica, sans-serif;',
  '}',

  /* State: disabled. */
  '.blocklyWidgetDiv .goog-menuitem-disabled .goog-menuitem-accel,',
  '.blocklyWidgetDiv .goog-menuitem-disabled .goog-menuitem-content, ',
  '.blocklyDropDownDiv .goog-menuitem-disabled .goog-menuitem-accel,',
  '.blocklyDropDownDiv .goog-menuitem-disabled .goog-menuitem-content {',
    'color: #ccc !important;',
  '}',

  '.blocklyWidgetDiv .goog-menuitem-disabled .goog-menuitem-icon, ',
  '.blocklyDropDownDiv .goog-menuitem-disabled .goog-menuitem-icon {',
    'opacity: 0.3;',
    '-moz-opacity: 0.3;',
    'filter: alpha(opacity=30);',
  '}',

  /* State: hover. */
  '.blocklyWidgetDiv .goog-menuitem-highlight,',
  '.blocklyWidgetDiv .goog-menuitem-hover {',
    'background-color: #d6e9f8;',
     /* Use an explicit top and bottom border so that the selection is visible',
      * in high contrast mode. */
    'border-color: #d6e9f8;',
    'border-style: dotted;',
    'border-width: 1px 0;',
    'padding-bottom: 3px;',
    'padding-top: 3px;',
  '}',

  '.blocklyDropDownDiv .goog-menuitem-highlight,',
  '.blocklyDropDownDiv .goog-menuitem-hover {',
    'background-color: rgba(0, 0, 0, 0.2);',
  '}',

  /* State: selected/checked. */
  '.blocklyWidgetDiv .goog-menuitem-checkbox,',
  '.blocklyWidgetDiv .goog-menuitem-icon, ',
  '.blocklyDropDownDiv .goog-menuitem-checkbox,',
  '.blocklyDropDownDiv .goog-menuitem-icon {',
    'background-repeat: no-repeat;',
    'height: 16px;',
    'left: 6px;',
    'position: absolute;',
    'right: auto;',
    'vertical-align: middle;',
    'width: 16px;',
  '}',

  '.blocklyWidgetDiv .goog-option-selected .goog-menuitem-checkbox,',
  '.blocklyWidgetDiv .goog-option-selected .goog-menuitem-icon,',
  '.blocklyDropDownDiv .goog-option-selected .goog-menuitem-checkbox,',
  '.blocklyDropDownDiv .goog-option-selected .goog-menuitem-icon {',
     /* Client apps may override the URL at which they serve the sprite. */
    'background: url(<<<PATH>>>/sprites.png) no-repeat -48px -16px !important;',
    'position: static;', /* Scroll with the menu. */
    'float: left;',
    'margin-left: -24px;',
  '}',

  /* BiDi override for the selected/checked state. */
  /* #noflip */
  '.blocklyWidgetDiv .goog-menuitem-rtl .goog-menuitem-checkbox,',
  '.blocklyWidgetDiv .goog-menuitem-rtl .goog-menuitem-icon,',
  '.blocklyDropDownDiv .goog-menuitem-rtl .goog-menuitem-checkbox,',
  '.blocklyDropDownDiv .goog-menuitem-rtl .goog-menuitem-icon {',
     /* Flip left/right positioning. */
     'float: right;',
     'margin-left: 6px;',
  '}',

  /* Keyboard shortcut ("accelerator") style. */
  '.blocklyWidgetDiv .goog-menuitem-accel, ',
  '.blocklyDropDownDiv .goog-menuitem-accel {',
    'color: #999;',
     /* Keyboard shortcuts are untranslated; always left-to-right. */
     /* #noflip */
    'direction: ltr;',
    'left: auto;',
    'padding: 0 6px;',
    'position: absolute;',
    'right: 0;',
    'text-align: right;',
  '}',

  /* BiDi override for shortcut style. */
  /* #noflip */
  '.blocklyWidgetDiv .goog-menuitem-rtl .goog-menuitem-accel, ',
  '.blocklyDropDownDiv .goog-menuitem-rtl .goog-menuitem-accel {',
     /* Flip left/right positioning and text alignment. */
    'left: 0;',
    'right: auto;',
    'text-align: left;',
  '}',

  /* Mnemonic styles. */
  '.blocklyWidgetDiv .goog-menuitem-mnemonic-hint, ',
  '.blocklyDropDownDiv .goog-menuitem-mnemonic-hint {',
    'text-decoration: underline;',
  '}',

  '.blocklyWidgetDiv .goog-menuitem-mnemonic-separator, ',
  '.blocklyDropDownDiv .goog-menuitem-mnemonic-separator {',
    'color: #999;',
    'font-size: 12px;',
    'padding-left: 4px;',
  '}',

  /* Copied from: goog/css/menuseparator.css */
  /*
   * Copyright 2009 The Closure Library Authors. All Rights Reserved.
   *
   * Use of this source code is governed by the Apache License, Version 2.0.
   * See the COPYING file for details.
   */

  /**
   * Standard styling for menus created by goog.ui.MenuSeparatorRenderer.
   *
   * @author attila@google.com (Attila Bodis)
   */

  '.blocklyWidgetDiv .goog-menuseparator, ',
  '.blocklyDropDownDiv .goog-menuseparator {',
    'border-top: 1px solid #ccc;',
    'margin: 4px 0;',
    'padding: 0;',
  '}',

<<<<<<< HEAD
  // pxtblockly: Adding blocklyHighlighted CSS classes for outlining blocks
  '.blocklyHighlighted>.blocklyPath {',
    'stroke: #ff8b27;',
    'stroke-width: 5px;',
  '}',

  /* pxtblockly: Apply a faded colour to disabled blocks, so a user is still able to associate the category with the block */
  '.blocklyDisabled>.blocklyPathDark {',
    'display: block !important;',
    'fill-opacity: 0.5;',
  '}',

=======
  '.blocklyFlyoutCheckbox {',
    'fill: white;',
    'stroke: #c8c8c8;',
  '}',

  '.blocklyFlyoutCheckbox.checked {',
    'fill: ' + Blockly.Colours.motion.primary + ';',
    'stroke: ' + Blockly.Colours.motion.tertiary + ';',
  '}',

  '.blocklyFlyoutCheckboxPath {',
    'stroke: white;',
    'stroke-width: 3;',
    'stroke-linecap: round;',
    'stroke-linejoin: round;',
  '}',

  '.scratchCategoryMenu {',
    'width: 250px;',
    'background: $colour_toolbox;',
    'color: $colour_toolboxText;',
    'font-size: .9em;',
    'user-select: none;',
    '-webkit-user-select: none;',
    '-moz-user-select: none;',
    '-ms-user-select: none;',
  '}',

  '.scratchCategoryRow {',
    'width: 50%;',
  '}',

  '.scratchCategoryMenuItem {',
    'padding: 4px;',
    'width: 50%;',
    'cursor: pointer;',
  '}',

  '.scratchCategoryMenuItem.categorySelected {',
    'background: $colour_toolboxSelected;',
    'border-radius: 16px;',
  '}',

  '.scratchCategoryItemBubbleLTR {',
    'width: 14px;',
    'height: 14px;',
    'border: 1px solid;',
    'border-radius: 8px;',
    'float: left;',
    'margin-right: 8px;',
  '}',

  '.scratchCategoryItemBubbleRTL {',
    'width: 14px;',
    'height: 14px;',
    'border: 1px solid;',
    'border-radius: 8px;',
    'float: right;',
    'margin-left: 8px;',
  '}',

  '.scratchCategoryMenuItem:hover {',
    'color: $colour_toolboxHover !important;',
  '}',
>>>>>>> 597583fe
  ''
];<|MERGE_RESOLUTION|>--- conflicted
+++ resolved
@@ -105,11 +105,7 @@
       );
     }
   }
-<<<<<<< HEAD
   
-=======
-
->>>>>>> 597583fe
   // Inject CSS tag at start of head.
   var cssNode = document.createElement('style');
   document.head.insertBefore(cssNode, document.head.firstChild);
@@ -162,16 +158,6 @@
     'touch-action: none',
   '}',
 
-<<<<<<< HEAD
-=======
-  '.blocklyNonSelectable {',
-    'user-select: none;',
-    '-moz-user-select: none;',
-    '-webkit-user-select: none;',
-    '-ms-user-select: none;',
-  '}',
-
->>>>>>> 597583fe
   '.blocklyWidgetDiv.fieldTextInput {',
     'overflow: hidden;',
     'border: 1px solid;',
@@ -369,13 +355,8 @@
   '}',
 
   '.blocklySelected>.blocklyPath {',
-<<<<<<< HEAD
      'stroke: #fc3;',
      'stroke-width: 2px;',
-=======
-    // 'stroke: #fc3;',
-    // 'stroke-width: 3px;',
->>>>>>> 597583fe
   '}',
 
   '.blocklySelected>.blocklyPathLight {',
@@ -1090,7 +1071,6 @@
     'padding: 0;',
   '}',
 
-<<<<<<< HEAD
   // pxtblockly: Adding blocklyHighlighted CSS classes for outlining blocks
   '.blocklyHighlighted>.blocklyPath {',
     'stroke: #ff8b27;',
@@ -1103,71 +1083,5 @@
     'fill-opacity: 0.5;',
   '}',
 
-=======
-  '.blocklyFlyoutCheckbox {',
-    'fill: white;',
-    'stroke: #c8c8c8;',
-  '}',
-
-  '.blocklyFlyoutCheckbox.checked {',
-    'fill: ' + Blockly.Colours.motion.primary + ';',
-    'stroke: ' + Blockly.Colours.motion.tertiary + ';',
-  '}',
-
-  '.blocklyFlyoutCheckboxPath {',
-    'stroke: white;',
-    'stroke-width: 3;',
-    'stroke-linecap: round;',
-    'stroke-linejoin: round;',
-  '}',
-
-  '.scratchCategoryMenu {',
-    'width: 250px;',
-    'background: $colour_toolbox;',
-    'color: $colour_toolboxText;',
-    'font-size: .9em;',
-    'user-select: none;',
-    '-webkit-user-select: none;',
-    '-moz-user-select: none;',
-    '-ms-user-select: none;',
-  '}',
-
-  '.scratchCategoryRow {',
-    'width: 50%;',
-  '}',
-
-  '.scratchCategoryMenuItem {',
-    'padding: 4px;',
-    'width: 50%;',
-    'cursor: pointer;',
-  '}',
-
-  '.scratchCategoryMenuItem.categorySelected {',
-    'background: $colour_toolboxSelected;',
-    'border-radius: 16px;',
-  '}',
-
-  '.scratchCategoryItemBubbleLTR {',
-    'width: 14px;',
-    'height: 14px;',
-    'border: 1px solid;',
-    'border-radius: 8px;',
-    'float: left;',
-    'margin-right: 8px;',
-  '}',
-
-  '.scratchCategoryItemBubbleRTL {',
-    'width: 14px;',
-    'height: 14px;',
-    'border: 1px solid;',
-    'border-radius: 8px;',
-    'float: right;',
-    'margin-left: 8px;',
-  '}',
-
-  '.scratchCategoryMenuItem:hover {',
-    'color: $colour_toolboxHover !important;',
-  '}',
->>>>>>> 597583fe
   ''
 ];