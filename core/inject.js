--- conflicted
+++ resolved
@@ -365,17 +365,11 @@
         }
       });
 
-<<<<<<< HEAD
-  var workspaceResizeHandler = Blockly.bindEventWithChecks_(window, 'resize',
-      null,
-      function() {
-        Blockly.utils.resizeTracker(mainWorkspace);
-        Blockly.hideChaffOnResize(true);
-=======
   var workspaceResizeHandler =
       Blockly.browserEvents.conditionalBind(window, 'resize', null, function() {
+         // pxt-blockly: For handling on-screen keyboard
+        Blockly.utils.resizeTracker(mainWorkspace);
         Blockly.hideChaff(true);
->>>>>>> a9f9086e
         Blockly.svgResize(mainWorkspace);
         Blockly.bumpTopObjectsIntoBounds_(mainWorkspace);
       });
@@ -391,28 +385,10 @@
     } else if (flyout) {
       // Build a fixed flyout with the root blocks.
       flyout.init(mainWorkspace);
-<<<<<<< HEAD
-      flyout.show(options.languageTree.childNodes);
-      flyout.scrollToStart();
-      // pxt-blockly: Scratch rendering, translate the workspace to avoid the fixed flyout.
-      if (options.horizontalLayout) {
-        mainWorkspace.scrollY = flyout.height_;
-        if (options.toolboxPosition == Blockly.TOOLBOX_AT_BOTTOM) {
-          mainWorkspace.scrollY *= -1;
-        }
-      } else {
-        mainWorkspace.scrollX = flyout.width_;
-        if (options.toolboxPosition == Blockly.TOOLBOX_AT_RIGHT) {
-          mainWorkspace.scrollX *= -1;
-        }
-      }
-      mainWorkspace.translate(mainWorkspace.scrollX, mainWorkspace.scrollY);
-=======
       flyout.show(options.languageTree);
       if (typeof flyout.scrollToStart == 'function') {
         flyout.scrollToStart();
       }
->>>>>>> a9f9086e
     }
   }
 
@@ -523,17 +499,8 @@
   // opt_noCaptureIdentifier is true because this is an action to take on a
   // click, not a drag.
   // Android ignores any sound not loaded as a result of a user action.
-<<<<<<< HEAD
-  soundBinds.push(
-      Blockly.bindEventWithChecks_(document, 'mousemove', null, unbindSounds,
-          /* opt_noCaptureIdentifier */ true));
-  soundBinds.push(
-      Blockly.bindEventWithChecks_(document, 'touchstart', null, unbindSounds,
-          /* opt_noCaptureIdentifier */ true));
-=======
   soundBinds.push(Blockly.browserEvents.conditionalBind(
       document, 'mousemove', null, unbindSounds, true));
   soundBinds.push(Blockly.browserEvents.conditionalBind(
       document, 'touchstart', null, unbindSounds, true));
->>>>>>> a9f9086e
 };