--- conflicted
+++ resolved
@@ -41,22 +41,13 @@
 goog.require('Blockly.WorkspaceDragSurfaceSvg');
 goog.require('Blockly.WorkspaceSvg');
 
-<<<<<<< HEAD
-goog.require('goog.ui.Component');
-=======
->>>>>>> 1a2fb6dd
 
 /**
  * Inject a Blockly editor into the specified container element (usually a div).
  * @param {Element|string} container Containing element, or its ID,
  *     or a CSS selector.
-<<<<<<< HEAD
- * @param {Blockly.WorkspaceOptions=} opt_options Optional dictionary of options.
- * @return {!Blockly.Workspace} Newly created main workspace.
-=======
  * @param {Blockly.BlocklyOptions=} opt_options Optional dictionary of options.
  * @return {!Blockly.WorkspaceSvg} Newly created main workspace.
->>>>>>> 1a2fb6dd
  */
 Blockly.inject = function(container, opt_options) {
   Blockly.checkBlockColourConstants();
@@ -155,291 +146,6 @@
   // instances on a page.  Browser behaviour becomes undefined otherwise.
   // https://neil.fraser.name/news/2015/11/01/
   var rnd = String(Math.random()).substring(2);
-<<<<<<< HEAD
-
-  // Using a dilate distorts the block shape.
-  // Instead use a gaussian blur, and then set all alpha to 1 with a transfer.
-  var stackGlowFilter = Blockly.utils.dom.createSvgElement('filter',
-      {
-        'id': 'blocklyStackGlowFilter' + rnd,
-        'height': '160%',
-        'width': '180%',
-        y: '-30%',
-        x: '-40%'
-      },
-      defs);
-  options.stackGlowBlur = Blockly.utils.dom.createSvgElement('feGaussianBlur',
-      {
-        'in': 'SourceGraphic',
-        'stdDeviation': Blockly.Colours.stackGlowSize
-      },
-      stackGlowFilter);
-  // Set all gaussian blur pixels to 1 opacity before applying flood
-  var componentTransfer = Blockly.utils.dom.createSvgElement('feComponentTransfer', {'result': 'outBlur'}, stackGlowFilter);
-  Blockly.utils.dom.createSvgElement('feFuncA',
-      {
-        'type': 'table',
-        'tableValues': '0' + goog.string.repeat(' 1', 16)
-      },
-      componentTransfer);
-  // Color the highlight
-  Blockly.utils.dom.createSvgElement('feFlood',
-      {
-        'flood-color': Blockly.Colours.stackGlow,
-        'flood-opacity': Blockly.Colours.stackGlowOpacity,
-        'result': 'outColor'
-      },
-      stackGlowFilter);
-  Blockly.utils.dom.createSvgElement('feComposite',
-      {
-        'in': 'outColor',
-        'in2': 'outBlur',
-        'operator': 'in',
-        'result': 'outGlow'
-      },
-      stackGlowFilter);
-  Blockly.utils.dom.createSvgElement('feComposite',
-      {
-        'in': 'SourceGraphic',
-        'in2': 'outGlow',
-        'operator': 'over'
-      },
-      stackGlowFilter);
-
-  // Filter for replacement marker
-  var replacementGlowFilter = Blockly.utils.dom.createSvgElement('filter',
-      {
-        'id': 'blocklyReplacementGlowFilter' + rnd,
-        'height': '160%',
-        'width': '180%',
-        y: '-30%',
-        x: '-40%'
-      },
-      defs);
-  Blockly.utils.dom.createSvgElement('feGaussianBlur',
-      {
-        'in': 'SourceGraphic',
-        'stdDeviation': Blockly.Colours.replacementGlowSize
-      },
-      replacementGlowFilter);
-  // Set all gaussian blur pixels to 1 opacity before applying flood
-  var componentTransfer = Blockly.utils.dom.createSvgElement('feComponentTransfer',
-      {'result': 'outBlur'}, replacementGlowFilter);
-  Blockly.utils.dom.createSvgElement('feFuncA',
-      {
-        'type': 'table',
-        'tableValues': '0' + goog.string.repeat(' 1', 16)
-      },
-      componentTransfer);
-  // Color the highlight
-  Blockly.utils.dom.createSvgElement('feFlood',
-      {
-        'flood-color': Blockly.Colours.replacementGlow,
-        'flood-opacity': Blockly.Colours.replacementGlowOpacity,
-        'result': 'outColor'
-      },
-      replacementGlowFilter);
-  Blockly.utils.dom.createSvgElement('feComposite',
-      {
-        'in': 'outColor',
-        'in2': 'outBlur',
-        'operator': 'in',
-        'result': 'outGlow'
-      },
-      replacementGlowFilter);
-  Blockly.utils.dom.createSvgElement('feComposite',
-      {
-        'in': 'SourceGraphic',
-        'in2': 'outGlow',
-        'operator': 'over'
-      },
-      replacementGlowFilter);
-
-
-  // Filter for highlighting
-  var highlightGlowFilter = Blockly.utils.dom.createSvgElement('filter',
-      {
-        'id': 'blocklyHighlightGlowFilter' + rnd,
-        'height': '160%',
-        'width': '180%',
-        y: '-30%',
-        x: '-40%'
-      },
-      defs);
-  options.highlightGlowBlur = Blockly.utils.dom.createSvgElement('feGaussianBlur',
-      {
-        'in': 'SourceGraphic',
-        'stdDeviation': Blockly.Colours.highlightGlowSize
-      },
-      highlightGlowFilter);
-  // Set all gaussian blur pixels to 1 opacity before applying flood
-  var componentTransfer = Blockly.utils.dom.createSvgElement('feComponentTransfer', {'result': 'outBlur'}, highlightGlowFilter);
-  Blockly.utils.dom.createSvgElement('feFuncA',
-      {'type': 'table', 'tableValues': '0' + goog.string.repeat(' 1', 16)}, componentTransfer);
-  // Color the highlight
-  Blockly.utils.dom.createSvgElement('feFlood',
-      {'flood-color': Blockly.Colours.highlightGlow,
-        'flood-opacity': Blockly.Colours.highlightGlowOpacity, 'result': 'outColor'}, highlightGlowFilter);
-  Blockly.utils.dom.createSvgElement('feComposite',
-      {'in': 'outColor', 'in2': 'outBlur',
-        'operator': 'in', 'result': 'outGlow'}, highlightGlowFilter);
-
-  // Filter for error / warning marker
-  var warningGlowFilter = Blockly.utils.dom.createSvgElement('filter',
-      {
-        'id': 'blocklyHighlightWarningFilter' + rnd,
-        'height': '160%',
-        'width': '180%',
-        y: '-30%',
-        x: '-40%'
-      },
-      defs);
-  options.highlightGlowBlur = Blockly.utils.dom.createSvgElement('feGaussianBlur',
-      {
-        'in': 'SourceGraphic',
-        'stdDeviation': Blockly.Colours.warningGlowSize
-      },
-      warningGlowFilter);
-  // Set all gaussian blur pixels to 1 opacity before applying flood
-  var componentTransfer = Blockly.utils.dom.createSvgElement('feComponentTransfer', {'result': 'outBlur'}, warningGlowFilter);
-  Blockly.utils.dom.createSvgElement('feFuncA',
-      {'type': 'table', 'tableValues': '0' + goog.string.repeat(' 1', 16)}, componentTransfer);
-  // Color the highlight
-  Blockly.utils.dom.createSvgElement('feFlood',
-      {'flood-color': Blockly.Colours.warningGlow,
-        'flood-opacity': Blockly.Colours.warningGlowOpacity, 'result': 'outColor'}, warningGlowFilter);
-  Blockly.utils.dom.createSvgElement('feComposite',
-      {'in': 'outColor', 'in2': 'outBlur',
-        'operator': 'in', 'result': 'outGlow'}, warningGlowFilter);
-
-  var selectedGlowFilter = Blockly.utils.dom.createSvgElement('filter',
-      {
-        'id': 'blocklySelectedGlowFilter' + rnd,
-        'height': '160%',
-        'width': '180%',
-        y: '-30%',
-        x: '-40%',
-        'color-interpolation-filters': 'sRGB'
-      },
-      defs);
-  options.selectedGlowBlur = Blockly.utils.dom.createSvgElement('feGaussianBlur',
-      {
-        'in': 'SourceGraphic',
-        'stdDeviation': Blockly.Colours.selectedGlowSize
-      },
-      selectedGlowFilter);
-  // Set all gaussian blur pixels to 1 opacity before applying flood
-  var componentTransfer = Blockly.utils.dom.createSvgElement('feComponentTransfer', {'result': 'outBlur'}, selectedGlowFilter);
-  Blockly.utils.dom.createSvgElement('feFuncA',
-      {
-        'type': 'table',
-        'tableValues': '0' + goog.string.repeat(' 1', 16)
-      },
-      componentTransfer);
-  // Color the highlight
-  Blockly.utils.dom.createSvgElement('feFlood',
-      {
-        'flood-color': Blockly.Colours.selectedGlow,
-        'flood-opacity': '1.0',
-        'result': 'outColor'
-      },
-      selectedGlowFilter);
-  Blockly.utils.dom.createSvgElement('feComposite',
-      {
-        'in': 'outColor',
-        'in2': 'outBlur',
-        'operator': 'in',
-        'result': 'outGlow'
-      },
-      selectedGlowFilter);
-  Blockly.utils.dom.createSvgElement('feComposite',
-      {
-        'in': 'SourceGraphic',
-        'in2': 'outGlow',
-        'operator': 'over'
-      },
-      selectedGlowFilter);
-
-  /*
-    <filter id="blocklyEmbossFilter837493">
-      <feGaussianBlur in="SourceAlpha" stdDeviation="1" result="blur" />
-      <feSpecularLighting in="blur" surfaceScale="1" specularConstant="0.5"
-                          specularExponent="10" lighting-color="white"
-                          result="specOut">
-        <fePointLight x="-5000" y="-10000" z="20000" />
-      </feSpecularLighting>
-      <feComposite in="specOut" in2="SourceAlpha" operator="in"
-                   result="specOut" />
-      <feComposite in="SourceGraphic" in2="specOut" operator="arithmetic"
-                   k1="0" k2="1" k3="1" k4="0" />
-    </filter>
-  */
-  var embossFilter = Blockly.utils.dom.createSvgElement('filter',
-      {'id': 'blocklyEmbossFilter' + rnd}, defs);
-  // pxt-blockly remove for comment support
-  // Blockly.utils.dom.createSvgElement('feGaussianBlur',
-  //     {'in': 'SourceAlpha', 'stdDeviation': 1, 'result': 'blur'}, embossFilter);
-  // var feSpecularLighting = Blockly.utils.dom.createSvgElement('feSpecularLighting',
-  //     {
-  //       'in': 'blur',
-  //       'surfaceScale': 1,
-  //       'specularConstant': 0.5,
-  //       'specularExponent': 10,
-  //       'lighting-color': 'white',
-  //       'result': 'specOut'
-  //     },
-  //     embossFilter);
-  // Blockly.utils.dom.createSvgElement('fePointLight',
-  //     {'x': -5000, 'y': -10000, 'z': 20000}, feSpecularLighting);
-  // Blockly.utils.dom.createSvgElement('feComposite',
-  //     {
-  //       'in': 'specOut',
-  //       'in2': 'SourceAlpha',
-  //       'operator': 'in',
-  //       'result': 'specOut'
-  //     }, embossFilter);
-  Blockly.utils.dom.createSvgElement('feComposite',
-      {
-        'in': 'SourceGraphic',
-        //'in2': 'specOut',
-        'operator': 'arithmetic',
-        'k1': 0,
-        'k2': 1,
-        'k3': 1,
-        'k4': 0
-      }, embossFilter);
-  options.embossFilterId = embossFilter.id;
-  /*
-    <pattern id="blocklyDisabledPattern837493" patternUnits="userSpaceOnUse"
-             width="10" height="10">
-      <rect width="10" height="10" fill="#aaa" />
-      <path d="M 0 0 L 10 10 M 10 0 L 0 10" stroke="#cc0" />
-    </pattern>
-  */
-  var disabledPattern = Blockly.utils.dom.createSvgElement('pattern',
-      {
-        'id': 'blocklyDisabledPattern' + rnd,
-        'patternUnits': 'userSpaceOnUse',
-        'width': 10,
-        'height': 10
-      }, defs);
-  Blockly.utils.dom.createSvgElement('rect',
-      {'width': 10, 'height': 10, 'fill': '#aaa'}, disabledPattern);
-  Blockly.utils.dom.createSvgElement('path',
-      {'d': 'M 0 0 L 10 10 M 10 0 L 0 10', 'stroke': '#cc0'}, disabledPattern);
-=======
->>>>>>> 1a2fb6dd
-
-  // Add dropdown image definitions
-  var arrowSize = 12;
-  var dropdownArrowImage = Blockly.utils.dom.createSvgElement('image',
-      {
-        'id': 'blocklyDropdownArrowSvg',
-        'height': arrowSize + 'px',
-        'width': arrowSize + 'px'
-      }, defs);
-  dropdownArrowImage.setAttributeNS('http://www.w3.org/1999/xlink',
-      'xlink:href', Blockly.FieldDropdown.DROPDOWN_SVG_DATAURI);
 
   options.stackGlowFilterId = stackGlowFilter.id;
   options.replacementGlowFilterId = replacementGlowFilter.id;
@@ -679,28 +385,22 @@
       toolbox.init();
     } else if (flyout) {
       // Build a fixed flyout with the root blocks.
-<<<<<<< HEAD
-      mainWorkspace.flyout_.init(mainWorkspace);
-      mainWorkspace.flyout_.show(options.languageTree.childNodes);
-      mainWorkspace.flyout_.scrollToStart();
+      flyout.init(mainWorkspace);
+      flyout.show(options.languageTree.childNodes);
+      flyout.scrollToStart();
       // pxt-blockly: Scratch rendering, translate the workspace to avoid the fixed flyout.
       if (options.horizontalLayout) {
-        mainWorkspace.scrollY = mainWorkspace.flyout_.height_;
+        mainWorkspace.scrollY = flyout.height_;
         if (options.toolboxPosition == Blockly.TOOLBOX_AT_BOTTOM) {
           mainWorkspace.scrollY *= -1;
         }
       } else {
-        mainWorkspace.scrollX = mainWorkspace.flyout_.width_;
+        mainWorkspace.scrollX = flyout.width_;
         if (options.toolboxPosition == Blockly.TOOLBOX_AT_RIGHT) {
           mainWorkspace.scrollX *= -1;
         }
       }
       mainWorkspace.translate(mainWorkspace.scrollX, mainWorkspace.scrollY);
-=======
-      flyout.init(mainWorkspace);
-      flyout.show(options.languageTree.childNodes);
-      flyout.scrollToStart();
->>>>>>> 1a2fb6dd
     }
   }
 
@@ -808,20 +508,5 @@
           /* opt_noCaptureIdentifier */ true));
   soundBinds.push(
       Blockly.bindEventWithChecks_(document, 'touchstart', null, unbindSounds,
-<<<<<<< HEAD
           /* opt_noCaptureIdentifier */ true));
-};
-
-/**
- * Modify the block tree on the existing toolbox.
- * @param {Node|string} tree DOM tree of blocks, or text representation of same.
- * @deprecated April 2015
- */
-Blockly.updateToolbox = function(tree) {
-  console.warn('Deprecated call to Blockly.updateToolbox, ' +
-               'use workspace.updateToolbox instead.');
-  Blockly.getMainWorkspace().updateToolbox(tree);
-=======
-          true));
->>>>>>> 1a2fb6dd
 };