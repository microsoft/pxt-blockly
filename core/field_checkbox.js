/**
 * @license
 * Visual Blocks Editor
 *
 * Copyright 2012 Google Inc.
 * https://developers.google.com/blockly/
 *
 * Licensed under the Apache License, Version 2.0 (the "License");
 * you may not use this file except in compliance with the License.
 * You may obtain a copy of the License at
 *
 *   http://www.apache.org/licenses/LICENSE-2.0
 *
 * Unless required by applicable law or agreed to in writing, software
 * distributed under the License is distributed on an "AS IS" BASIS,
 * WITHOUT WARRANTIES OR CONDITIONS OF ANY KIND, either express or implied.
 * See the License for the specific language governing permissions and
 * limitations under the License.
 */

/**
 * @fileoverview Checkbox field.  Checked or not checked.
 * @author fraser@google.com (Neil Fraser)
 */
'use strict';

goog.provide('Blockly.FieldCheckbox');

goog.require('Blockly.Events');
goog.require('Blockly.Events.BlockChange');
goog.require('Blockly.Field');
goog.require('Blockly.utils.dom');


/**
 * Class for a checkbox field.
 * @param {string|boolean=} opt_value The initial value of the field. Should
 *    either be 'TRUE', 'FALSE' or a boolean. Defaults to 'FALSE'.
 * @param {Function=} opt_validator  A function that is called to validate
 *    changes to the field's value. Takes in a value ('TRUE' or 'FALSE') &
 *    returns a validated value ('TRUE' or 'FALSE'), or null to abort the
 *    change.
 * @extends {Blockly.Field}
 * @constructor
 */
<<<<<<< HEAD
Blockly.FieldCheckbox = function(state, opt_validator) {
  Blockly.FieldCheckbox.superClass_.constructor.call(this, '', opt_validator);
  // Set the initial state.
  this.setValue(state);
  this.addArgType('checkbox');
=======
Blockly.FieldCheckbox = function(opt_value, opt_validator) {
  opt_value = this.doClassValidation_(opt_value);
  if (opt_value === null) {
    opt_value = 'FALSE';
  }
  Blockly.FieldCheckbox.superClass_.constructor.call(this, opt_value, opt_validator);
  this.size_.width = Blockly.FieldCheckbox.WIDTH;
>>>>>>> de39d5f2
};
goog.inherits(Blockly.FieldCheckbox, Blockly.Field);

/**
 * Construct a FieldCheckbox from a JSON arg object.
 * @param {!Object} options A JSON object with options (checked).
 * @return {!Blockly.FieldCheckbox} The new field instance.
 * @package
 * @nocollapse
 */
Blockly.FieldCheckbox.fromJson = function(options) {
  return new Blockly.FieldCheckbox(options['checked']);
};

/**
 * The width of a checkbox field.
 * @type {number}
 * @const
 */
Blockly.FieldCheckbox.WIDTH = 5;

/**
 * Character for the checkmark.
 * @type {string}
 * @const
 */
Blockly.FieldCheckbox.CHECK_CHAR = '\u2713';

/**
 * Used to correctly position the check mark.
 * @type {number}
 * @const
 */
Blockly.FieldCheckbox.CHECK_X_OFFSET = -3;

/**
 * Used to correctly position the check mark.
 * @type {number}
 * @const
 */
Blockly.FieldCheckbox.CHECK_Y_OFFSET = 14;

/**
 * Serializable fields are saved by the XML renderer, non-serializable fields
 * are not. Editable fields should also be serializable.
 * @type {boolean}
 * @const
 */
Blockly.FieldCheckbox.prototype.SERIALIZABLE = true;

/**
 * Mouse cursor style when over the hotspot that initiates editability.
 */
Blockly.FieldCheckbox.prototype.CURSOR = 'default';

/**
 * Used to tell if the field needs to be rendered the next time the block is
 * rendered. Checkbox fields are statically sized, and only need to be
 * rendered at initialization.
 * @type {boolean}
 * @private
 */
Blockly.FieldCheckbox.prototype.isDirty_ = false;

/**
 * Create the block UI for this checkbox.
 * @package
 */
Blockly.FieldCheckbox.prototype.initView = function() {
  Blockly.FieldCheckbox.superClass_.initView.call(this);

  this.textElement_.setAttribute('x', Blockly.FieldCheckbox.CHECK_X_OFFSET);
  this.textElement_.setAttribute('y', Blockly.FieldCheckbox.CHECK_Y_OFFSET);
  Blockly.utils.dom.addClass(this.textElement_, 'blocklyCheckbox');

  var textNode = document.createTextNode(Blockly.FieldCheckbox.CHECK_CHAR);
  this.textElement_.appendChild(textNode);
  this.textElement_.style.display = this.value_ ? 'block' : 'none';
};

/**
 * Toggle the state of the checkbox on click.
 * @protected
 */
Blockly.FieldCheckbox.prototype.showEditor_ = function() {
  this.setValue(!this.value_);
};

/**
 * Ensure that the input value is valid ('TRUE' or 'FALSE').
 * @param {string|boolean=} newValue The input value.
 * @return {?string} A valid value ('TRUE' or 'FALSE), or null if invalid.
 * @protected
 */
Blockly.FieldCheckbox.prototype.doClassValidation_ = function(newValue) {
  if (newValue === true || newValue === 'TRUE') {
    return 'TRUE';
  }
  if (newValue === false || newValue === 'FALSE') {
    return 'FALSE';
  }
  return null;
};

/**
 * Update the value of the field, and update the checkElement.
 * @param {string} newValue The new value ('TRUE' or 'FALSE') of the field.
 * @protected
 */
Blockly.FieldCheckbox.prototype.doValueUpdate_ = function(newValue) {
  this.value_ = this.convertValueToBool_(newValue);
  // Update visual.
  if (this.textElement_) {
    this.textElement_.style.display = this.value_ ? 'block' : 'none';
  }
};

/**
 * Get the value of this field, either 'TRUE' or 'FALSE'.
 * @return {string} The value of this field.
 */
Blockly.FieldCheckbox.prototype.getValue = function() {
  return this.value_ ? 'TRUE' : 'FALSE';
};

/**
 * Get the boolean value of this field.
 * @return {string} The boolean value of this field.
 */
Blockly.FieldCheckbox.prototype.getValueBoolean = function() {
  return this.value_;
};

/**
 * Get the text of this field. Used when the block is collapsed.
 * @return {string} Text representing the value of this field
 *    ('true' or 'false').
 */
Blockly.FieldCheckbox.prototype.getText = function() {
  return String(this.convertValueToBool_(this.value_));
};

/**
 * Convert a value into a pure boolean.
 *
 * Converts 'TRUE' to true and 'FALSE' to false correctly, everything else
 * is cast to a boolean.
 * @param {*} value The value to convert.
 * @return {boolean} The converted value.
 * @private
 */
Blockly.FieldCheckbox.prototype.convertValueToBool_ = function(value) {
  if (typeof value == 'string') {
    return value == 'TRUE';
  } else {
    return !!value;
  }
};

Blockly.Field.register('field_checkbox', Blockly.FieldCheckbox);<|MERGE_RESOLUTION|>--- conflicted
+++ resolved
@@ -43,13 +43,6 @@
  * @extends {Blockly.Field}
  * @constructor
  */
-<<<<<<< HEAD
-Blockly.FieldCheckbox = function(state, opt_validator) {
-  Blockly.FieldCheckbox.superClass_.constructor.call(this, '', opt_validator);
-  // Set the initial state.
-  this.setValue(state);
-  this.addArgType('checkbox');
-=======
 Blockly.FieldCheckbox = function(opt_value, opt_validator) {
   opt_value = this.doClassValidation_(opt_value);
   if (opt_value === null) {
@@ -57,7 +50,7 @@
   }
   Blockly.FieldCheckbox.superClass_.constructor.call(this, opt_value, opt_validator);
   this.size_.width = Blockly.FieldCheckbox.WIDTH;
->>>>>>> de39d5f2
+  this.addArgType('checkbox'); // pxt-blockly: Scratch rendering
 };
 goog.inherits(Blockly.FieldCheckbox, Blockly.Field);
 
