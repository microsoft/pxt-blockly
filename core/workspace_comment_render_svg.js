--- conflicted
+++ resolved
@@ -239,11 +239,8 @@
   var textarea = document.createElementNS(Blockly.utils.dom.HTML_NS, 'textarea');
   textarea.className = 'blocklyCommentTextarea';
   textarea.setAttribute('dir', this.RTL ? 'RTL' : 'LTR');
-<<<<<<< HEAD
-  textarea.setAttribute('maxlength', Blockly.WorkspaceComment.COMMENT_TEXT_LIMIT);
-=======
+  textarea.setAttribute('maxlength', Blockly.WorkspaceComment.COMMENT_TEXT_LIMIT); // pxt-blockly set max length
   textarea.readOnly = !this.isEditable();
->>>>>>> 1a2fb6dd
   body.appendChild(textarea);
   this.textarea_ = textarea;
   this.textarea_.style.margin = (Blockly.WorkspaceCommentSvg.TEXTAREA_OFFSET) + 'px';
@@ -462,7 +459,6 @@
  * @param {!Event} e Mouse down event.
  * @private
  */
-<<<<<<< HEAD
 Blockly.WorkspaceCommentSvg.prototype.minimizeArrowMouseDown_ = function(e) {
   // Set a property to indicate that this minimize arrow icon had a mouse down
   // event. This property will get reset if the mouse leaves the icon, or when
@@ -470,18 +466,6 @@
   this.shouldToggleMinimize_ = true;
   e.stopPropagation();
 };
-=======
-Blockly.WorkspaceCommentSvg.prototype.resizeMouseDown_ = function(e) {
-  this.unbindDragEvents_();
-  if (Blockly.utils.isRightButton(e)) {
-    // No right-click.
-    e.stopPropagation();
-    return;
-  }
-  // Left-click (or middle click)
-  this.workspace.startDrag(e, new Blockly.utils.Coordinate(
-    this.workspace.RTL ? -this.width_ : this.width_, this.height_));
->>>>>>> 1a2fb6dd
 
 /**
  * Handle a mouse-out on comment's minimize icon.
