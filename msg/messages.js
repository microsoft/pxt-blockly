/**
 * @license
 * Copyright 2012 Google LLC
 *
 * Licensed under the Apache License, Version 2.0 (the "License");
 * you may not use this file except in compliance with the License.
 * You may obtain a copy of the License at
 *
 *   http://www.apache.org/licenses/LICENSE-2.0
 *
 * Unless required by applicable law or agreed to in writing, software
 * distributed under the License is distributed on an "AS IS" BASIS,
 * WITHOUT WARRANTIES OR CONDITIONS OF ANY KIND, either express or implied.
 * See the License for the specific language governing permissions and
 * limitations under the License.
 */

/**
 * @fileoverview English strings.
 * @author fraser@google.com (Neil Fraser)
 *
 * After modifying this file, either run "build.py" from the parent directory,
 * or run (from this directory):
 * ../i18n/js_to_json.py
 * to regenerate json/{en,qqq,synonyms}.json.
 *
 * To convert all of the json files to .js files, run:
 * ../i18n/create_messages.py json/*.json
 */
'use strict';


/**
 * Due to the frequency of long strings, the 80-column wrap rule need not apply
 * to message files.
 */

/**
 * Each message is preceded with a triple-slash comment that becomes the
 * message descriptor.  The build process extracts these descriptors, adds
 * them to msg/json/qqq.json, and they show up in the translation console.
 */

<<<<<<< HEAD
/**
 * @const
 */
/// {{Notranslate}} Hue value for all logic blocks.
Blockly.Msg.LOGIC_HUE = '210';
/**
 * @const
 */
/// {{Notranslate}} Hue value for all loop blocks.
Blockly.Msg.LOOPS_HUE = '120';
/**
 * @const
 */
/// {{Notranslate}} Hue value for all math blocks.
Blockly.Msg.MATH_HUE = '230';
/**
 * @const
 */
/// {{Notranslate}} Hue value for all text blocks.
Blockly.Msg.TEXTS_HUE = '160';
/**
 * @const
 */
/// {{Notranslate}} Hue value for all list blocks.
Blockly.Msg.LISTS_HUE = '260';
/**
 * @const
 */
/// {{Notranslate}} Hue value for all colour blocks.
Blockly.Msg.COLOUR_HUE = '20';
/**
 * @const
 */
/// {{Notranslate}} Hue value for all variable blocks.
Blockly.Msg.VARIABLES_HUE = '330';
/**
 * @const
 */
/// {{Notranslate}} Hue value for all variable dynamic blocks.
Blockly.Msg.VARIABLES_DYNAMIC_HUE = '310';
/**
 * @const
 */
=======
/** @type {string} */
/// {{Notranslate}} Hue value for all logic blocks.
Blockly.Msg.LOGIC_HUE = '210';
/** @type {string} */
/// {{Notranslate}} Hue value for all loop blocks.
Blockly.Msg.LOOPS_HUE = '120';
/** @type {string} */
/// {{Notranslate}} Hue value for all math blocks.
Blockly.Msg.MATH_HUE = '230';
/** @type {string} */
/// {{Notranslate}} Hue value for all text blocks.
Blockly.Msg.TEXTS_HUE = '160';
/** @type {string} */
/// {{Notranslate}} Hue value for all list blocks.
Blockly.Msg.LISTS_HUE = '260';
/** @type {string} */
/// {{Notranslate}} Hue value for all colour blocks.
Blockly.Msg.COLOUR_HUE = '20';
/** @type {string} */
/// {{Notranslate}} Hue value for all variable blocks.
Blockly.Msg.VARIABLES_HUE = '330';
/** @type {string} */
/// {{Notranslate}} Hue value for all variable dynamic blocks.
Blockly.Msg.VARIABLES_DYNAMIC_HUE = '310';
/** @type {string} */
>>>>>>> 1a2fb6dd
/// {{Notranslate}} Hue value for all procedure blocks.
Blockly.Msg.PROCEDURES_HUE = '290';
/**
 * @const
 */
/// {{Notranslate}} Hue value for local reporter blocks.
Blockly.Msg.REPORTERS_HUE = '290';

<<<<<<< HEAD
/**
 * @const
 */
=======
/** @type {string} */
>>>>>>> 1a2fb6dd
/// default name - A simple, general default name for a variable, preferably short.
/**
 * @const
 */
/// For more context, see
/**
 * @const
 */
/// [[Translating:Blockly#infrequent_message_types]].\n{{Identical|Item}}
Blockly.Msg.VARIABLES_DEFAULT_NAME = 'item';
<<<<<<< HEAD
/**
 * @const
 */
=======
/** @type {string} */
/// default name - A simple, default name for an unnamed function or variable. Preferably indicates that the item is unnamed.
Blockly.Msg.UNNAMED_KEY = 'unnamed';
/** @type {string} */
>>>>>>> 1a2fb6dd
/// button text - Button that sets a calendar to today's date.\n{{Identical|Today}}
Blockly.Msg.TODAY = 'Today';

// Context menus.
<<<<<<< HEAD
/**
 * @const
 */
/// context menu - Make a copy of the selected block (and any blocks it contains).\n{{Identical|Duplicate}}
Blockly.Msg.DUPLICATE_BLOCK = 'Duplicate';
/**
 * @const
 */
/// context menu - Add a descriptive comment to the selected block.
Blockly.Msg.ADD_COMMENT = 'Add Comment';
/**
 * @const
 */
/// context menu - Remove the descriptive comment from the selected block.
Blockly.Msg.REMOVE_COMMENT = 'Remove Comment';
/**
 * @const
 */
/// context menu - Make a copy of the selected workspace comment.\n{{Identical|Duplicate}}
Blockly.Msg.DUPLICATE_COMMENT = 'Duplicate Comment';
/**
 * @const
 */
/// context menu - Change from 'external' to 'inline' mode for displaying blocks used as inputs to the selected block.  See [[Translating:Blockly#context_menus]].
Blockly.Msg.EXTERNAL_INPUTS = 'External Inputs';
/**
 * @const
 */
/// context menu - Change from 'internal' to 'external' mode for displaying blocks used as inputs to the selected block.  See [[Translating:Blockly#context_menus]].
Blockly.Msg.INLINE_INPUTS = 'Inline Inputs';
/**
 * @const
 */
/// context menu - Permanently delete the selected block.
Blockly.Msg.DELETE_BLOCK = 'Delete Block';
/**
 * @const
 */
/// context menu - Permanently delete the %1 selected blocks.\n\nParameters:\n* %1 - an integer greater than 1.
Blockly.Msg.DELETE_X_BLOCKS = 'Delete %1 Blocks';
/**
 * @const
 */
/// confirmation prompt - Question the user if they really wanted to permanently delete all %1 blocks.\n\nParameters:\n* %1 - an integer greater than 1.
Blockly.Msg.DELETE_ALL_BLOCKS = 'Delete all %1 blocks?';
/**
 * @const
 */
/// context menu - Reposition all the blocks so that they form a neat line.
Blockly.Msg.CLEAN_UP = 'Clean up Blocks';
/**
 * @const
 */
/// context menu - Make the appearance of the selected block smaller by hiding some information about it.
Blockly.Msg.COLLAPSE_BLOCK = 'Collapse Block';
/**
 * @const
 */
/// context menu - Make the appearance of all blocks smaller by hiding some information about it.  Use the same terminology as in the previous message.
Blockly.Msg.COLLAPSE_ALL = 'Collapse Blocks';
/**
 * @const
 */
/// context menu - Restore the appearance of the selected block by showing information about it that was hidden (collapsed) earlier.
Blockly.Msg.EXPAND_BLOCK = 'Expand Block';
/**
 * @const
 */
/// context menu - Restore the appearance of all blocks by showing information about it that was hidden (collapsed) earlier.  Use the same terminology as in the previous message.
Blockly.Msg.EXPAND_ALL = 'Expand Blocks';
/**
 * @const
 */
/// context menu - Make the selected block have no effect (unless reenabled).
Blockly.Msg.DISABLE_BLOCK = 'Disable Block';
/**
 * @const
 */
/// context menu - Make the selected block have effect (after having been disabled earlier).
Blockly.Msg.ENABLE_BLOCK = 'Enable Block';
/**
 * @const
 */
/// context menu - Provide helpful information about the selected block.\n{{Identical|Help}}
Blockly.Msg.HELP = 'Help';
/**
 * @const
 */
/// context menu - Undo the previous action.\n{{Identical|Undo}}
Blockly.Msg.UNDO = 'Undo';
/**
 * @const
 */
=======
/** @type {string} */
/// context menu - Make a copy of the selected block (and any blocks it contains).\n{{Identical|Duplicate}}
Blockly.Msg.DUPLICATE_BLOCK = 'Duplicate';
/** @type {string} */
/// context menu - Add a descriptive comment to the selected block.
Blockly.Msg.ADD_COMMENT = 'Add Comment';
/** @type {string} */
/// context menu - Remove the descriptive comment from the selected block.
Blockly.Msg.REMOVE_COMMENT = 'Remove Comment';
/** @type {string} */
/// context menu - Make a copy of the selected workspace comment.\n{{Identical|Duplicate}}
Blockly.Msg.DUPLICATE_COMMENT = 'Duplicate Comment';
/** @type {string} */
/// context menu - Change from 'external' to 'inline' mode for displaying blocks used as inputs to the selected block.  See [[Translating:Blockly#context_menus]].
Blockly.Msg.EXTERNAL_INPUTS = 'External Inputs';
/** @type {string} */
/// context menu - Change from 'internal' to 'external' mode for displaying blocks used as inputs to the selected block.  See [[Translating:Blockly#context_menus]].
Blockly.Msg.INLINE_INPUTS = 'Inline Inputs';
/** @type {string} */
/// context menu - Permanently delete the selected block.
Blockly.Msg.DELETE_BLOCK = 'Delete Block';
/** @type {string} */
/// context menu - Permanently delete the %1 selected blocks.\n\nParameters:\n* %1 - an integer greater than 1.
Blockly.Msg.DELETE_X_BLOCKS = 'Delete %1 Blocks';
/** @type {string} */
/// confirmation prompt - Question the user if they really wanted to permanently delete all %1 blocks.\n\nParameters:\n* %1 - an integer greater than 1.
Blockly.Msg.DELETE_ALL_BLOCKS = 'Delete all %1 blocks?';
/** @type {string} */
/// context menu - Reposition all the blocks so that they form a neat line.
Blockly.Msg.CLEAN_UP = 'Clean up Blocks';
/** @type {string} */
/// context menu - Make the appearance of the selected block smaller by hiding some information about it.
Blockly.Msg.COLLAPSE_BLOCK = 'Collapse Block';
/** @type {string} */
/// context menu - Make the appearance of all blocks smaller by hiding some information about it.  Use the same terminology as in the previous message.
Blockly.Msg.COLLAPSE_ALL = 'Collapse Blocks';
/** @type {string} */
/// context menu - Restore the appearance of the selected block by showing information about it that was hidden (collapsed) earlier.
Blockly.Msg.EXPAND_BLOCK = 'Expand Block';
/** @type {string} */
/// context menu - Restore the appearance of all blocks by showing information about it that was hidden (collapsed) earlier.  Use the same terminology as in the previous message.
Blockly.Msg.EXPAND_ALL = 'Expand Blocks';
/** @type {string} */
/// context menu - Make the selected block have no effect (unless reenabled).
Blockly.Msg.DISABLE_BLOCK = 'Disable Block';
/** @type {string} */
/// context menu - Make the selected block have effect (after having been disabled earlier).
Blockly.Msg.ENABLE_BLOCK = 'Enable Block';
/** @type {string} */
/// context menu - Provide helpful information about the selected block.\n{{Identical|Help}}
Blockly.Msg.HELP = 'Help';
/** @type {string} */
/// context menu - Undo the previous action.\n{{Identical|Undo}}
Blockly.Msg.UNDO = 'Undo';
/** @type {string} */
>>>>>>> 1a2fb6dd
/// context menu - Undo the previous undo action.\n{{Identical|Redo}}
Blockly.Msg.REDO = 'Redo';

// Variable renaming.
<<<<<<< HEAD
/**
 * @const
 */
/// prompt - This message is only seen in the Opera browser.  With most browsers, users can edit numeric values in blocks by just clicking and typing.  Opera does not allows this, so we have to open a new window and prompt users with this message to chanage a value.
Blockly.Msg.CHANGE_VALUE_TITLE = 'Change value:';
/**
 * @const
 */
/// dropdown choice - When the user clicks on a variable block, this is one of the dropdown menu choices.  It is used to rename the current variable.  See [https://github.com/google/blockly/wiki/Variables#dropdown-menu https://github.com/google/blockly/wiki/Variables#dropdown-menu].
Blockly.Msg.RENAME_VARIABLE = 'Rename variable...';
/**
 * @const
 */
=======
/** @type {string} */
/// prompt - This message is only seen in the Opera browser.  With most browsers, users can edit numeric values in blocks by just clicking and typing.  Opera does not allows this, so we have to open a new window and prompt users with this message to chanage a value.
Blockly.Msg.CHANGE_VALUE_TITLE = 'Change value:';
/** @type {string} */
/// dropdown choice - When the user clicks on a variable block, this is one of the dropdown menu choices.  It is used to rename the current variable.  See [https://github.com/google/blockly/wiki/Variables#dropdown-menu https://github.com/google/blockly/wiki/Variables#dropdown-menu].
Blockly.Msg.RENAME_VARIABLE = 'Rename variable...';
/** @type {string} */
>>>>>>> 1a2fb6dd
/// prompt - Prompts the user to enter the new name for the selected variable.  See [https://github.com/google/blockly/wiki/Variables#dropdown-menu https://github.com/google/blockly/wiki/Variables#dropdown-menu].\n\nParameters:\n* %1 - the name of the variable to be renamed.
Blockly.Msg.RENAME_VARIABLE_TITLE = 'Rename all "%1" variables to:';

// Variable creation
<<<<<<< HEAD
/**
 * @const
 */
/// button text - Text on the button used to launch the variable creation dialogue.
Blockly.Msg.NEW_VARIABLE = 'Create variable...';
/**
 * @const
 */
/// button text - Text on the button used to launch the variable creation dialogue.
Blockly.Msg.NEW_STRING_VARIABLE = 'Create string variable...';
/**
 * @const
 */
/// button text - Text on the button used to launch the variable creation dialogue.
Blockly.Msg.NEW_NUMBER_VARIABLE = 'Create number variable...';
/**
 * @const
 */
/// button text - Text on the button used to launch the variable creation dialogue.
Blockly.Msg.NEW_COLOUR_VARIABLE = 'Create colour variable...';
/**
 * @const
 */
/// dropdown choice - When the user clicks on a variable block, this is one of the dropdown menu choices.  It is used to create a new variable with no type.
Blockly.Msg.NEW_VARIABLE_DROPDOWN = 'New variable...';
/**
 * @const
 */
/// dropdown choice - When the user clicks on a variable block, this is one of the dropdown menu choices.  It is used to create a new variable of the same type.
Blockly.Msg.NEW_VARIABLE_TYPE_DROPDOWN = 'New %1 variable...';
/**
 * @const
 */
/// prompt - Prompts the user to enter the type for a variable.
Blockly.Msg.NEW_VARIABLE_TYPE_TITLE = 'New variable type:';
/**
 * @const
 */
/// prompt - Prompts the user to enter the name for a new variable.  See [https://github.com/google/blockly/wiki/Variables#dropdown-menu https://github.com/google/blockly/wiki/Variables#dropdown-menu].
Blockly.Msg.NEW_VARIABLE_TITLE = 'New variable name:';
/**
 * @const
 */
/// alert - Tells the user that the name they entered is already in use. pxt-blockly: also mention that functions can be the source of the name conflict.
Blockly.Msg.VARIABLE_ALREADY_EXISTS = 'A variable or function named "%1" already exists.';
/**
 * @const
 */
=======
/** @type {string} */
/// button text - Text on the button used to launch the variable creation dialogue.
Blockly.Msg.NEW_VARIABLE = 'Create variable...';
/** @type {string} */
/// button text - Text on the button used to launch the variable creation dialogue.
Blockly.Msg.NEW_STRING_VARIABLE = 'Create string variable...';
/** @type {string} */
/// button text - Text on the button used to launch the variable creation dialogue.
Blockly.Msg.NEW_NUMBER_VARIABLE = 'Create number variable...';
/** @type {string} */
/// button text - Text on the button used to launch the variable creation dialogue.
Blockly.Msg.NEW_COLOUR_VARIABLE = 'Create colour variable...';
/** @type {string} */
/// prompt - Prompts the user to enter the type for a variable.
Blockly.Msg.NEW_VARIABLE_TYPE_TITLE = 'New variable type:';
/** @type {string} */
/// prompt - Prompts the user to enter the name for a new variable.  See [https://github.com/google/blockly/wiki/Variables#dropdown-menu https://github.com/google/blockly/wiki/Variables#dropdown-menu].
Blockly.Msg.NEW_VARIABLE_TITLE = 'New variable name:';
/** @type {string} */
/// alert - Tells the user that the name they entered is already in use.
Blockly.Msg.VARIABLE_ALREADY_EXISTS = 'A variable named "%1" already exists.';
/** @type {string} */
>>>>>>> 1a2fb6dd
/// alert - Tells the user that the name they entered is already in use for another type.
Blockly.Msg.VARIABLE_ALREADY_EXISTS_FOR_ANOTHER_TYPE = 'A variable named "%1" already exists for another type: "%2".';

// Variable deletion.
<<<<<<< HEAD
/**
 * @const
 */
/// confirm -  Ask the user to confirm their deletion of multiple uses of a variable.
Blockly.Msg.DELETE_VARIABLE_CONFIRMATION = 'Delete %1 uses of the "%2" variable?';
/**
 * @const
 */
/// alert - Tell the user that they can't delete a variable because it's part of the definition of a function.
Blockly.Msg.CANNOT_DELETE_VARIABLE_PROCEDURE = 'Can\'t delete the variable "%1" because it\'s part of the definition of the function "%2"';
/**
 * @const
 */
=======
/** @type {string} */
/// confirm -  Ask the user to confirm their deletion of multiple uses of a variable.
Blockly.Msg.DELETE_VARIABLE_CONFIRMATION = 'Delete %1 uses of the "%2" variable?';
/** @type {string} */
/// alert - Tell the user that they can't delete a variable because it's part of the definition of a function.
Blockly.Msg.CANNOT_DELETE_VARIABLE_PROCEDURE = 'Can\'t delete the variable "%1" because it\'s part of the definition of the function "%2"';
/** @type {string} */
>>>>>>> 1a2fb6dd
/// dropdown choice - Delete the currently selected variable.
Blockly.Msg.DELETE_VARIABLE = 'Delete the "%1" variable';

// Colour Blocks.
<<<<<<< HEAD
/**
 * @const
 */
/// {{Optional}} url - Information about colour.
Blockly.Msg.COLOUR_PICKER_HELPURL = 'https://en.wikipedia.org/wiki/Color';
/**
 * @const
 */
/// tooltip - See [https://github.com/google/blockly/wiki/Colour#picking-a-colour-from-a-palette https://github.com/google/blockly/wiki/Colour#picking-a-colour-from-a-palette].
Blockly.Msg.COLOUR_PICKER_TOOLTIP = 'Choose a colour from the palette.';
/**
 * @const
 */
/// {{Optional}} url - A link that displays a random colour each time you visit it.
Blockly.Msg.COLOUR_RANDOM_HELPURL = 'http://randomcolour.com';
/**
 * @const
 */
/// block text - Title of block that generates a colour at random.
Blockly.Msg.COLOUR_RANDOM_TITLE = 'random colour';
/**
 * @const
 */
=======
/** @type {string} */
/// {{Optional}} url - Information about colour.
Blockly.Msg.COLOUR_PICKER_HELPURL = 'https://en.wikipedia.org/wiki/Color';
/** @type {string} */
/// tooltip - See [https://github.com/google/blockly/wiki/Colour#picking-a-colour-from-a-palette https://github.com/google/blockly/wiki/Colour#picking-a-colour-from-a-palette].
Blockly.Msg.COLOUR_PICKER_TOOLTIP = 'Choose a colour from the palette.';
/** @type {string} */
/// {{Optional}} url - A link that displays a random colour each time you visit it.
Blockly.Msg.COLOUR_RANDOM_HELPURL = 'http://randomcolour.com';
/** @type {string} */
/// block text - Title of block that generates a colour at random.
Blockly.Msg.COLOUR_RANDOM_TITLE = 'random colour';
/** @type {string} */
>>>>>>> 1a2fb6dd
/// tooltip - See [https://github.com/google/blockly/wiki/Colour#generating-a-random-colour https://github.com/google/blockly/wiki/Colour#generating-a-random-colour].
Blockly.Msg.COLOUR_RANDOM_TOOLTIP = 'Choose a colour at random.';
/** @type {string} */
/// {{Optional}} url - A link for colour codes with percentages (0-100%) for each component, instead of the more common 0-255, which may be more difficult for beginners.
Blockly.Msg.COLOUR_RGB_HELPURL = 'https://www.december.com/html/spec/colorpercompact.html';
/** @type {string} */
/// block text - Title of block for [https://github.com/google/blockly/wiki/Colour#creating-a-colour-from-red-green-and-blue-components https://github.com/google/blockly/wiki/Colour#creating-a-colour-from-red-green-and-blue-components].
Blockly.Msg.COLOUR_RGB_TITLE = 'colour with';
<<<<<<< HEAD
/**
 * @const
 */
/// block input text - The amount of red (from 0 to 100) to use when [https://github.com/google/blockly/wiki/Colour#creating-a-colour-from-red-green-and-blue-components https://github.com/google/blockly/wiki/Colour#creating-a-colour-from-red-green-and-blue-components].\n{{Identical|Red}}
Blockly.Msg.COLOUR_RGB_RED = 'red';
/**
 * @const
 */
/// block input text - The amount of green (from 0 to 100) to use when [https://github.com/google/blockly/wiki/Colour#creating-a-colour-from-red-green-and-blue-components https://github.com/google/blockly/wiki/Colour#creating-a-colour-from-red-green-and-blue-components].
Blockly.Msg.COLOUR_RGB_GREEN = 'green';
/**
 * @const
 */
/// block input text - The amount of blue (from 0 to 100) to use when [https://github.com/google/blockly/wiki/Colour#creating-a-colour-from-red-green-and-blue-components https://github.com/google/blockly/wiki/Colour#creating-a-colour-from-red-green-and-blue-components].\n{{Identical|Blue}}
Blockly.Msg.COLOUR_RGB_BLUE = 'blue';
/**
 * @const
 */
=======
/** @type {string} */
/// block input text - The amount of red (from 0 to 100) to use when [https://github.com/google/blockly/wiki/Colour#creating-a-colour-from-red-green-and-blue-components https://github.com/google/blockly/wiki/Colour#creating-a-colour-from-red-green-and-blue-components].\n{{Identical|Red}}
Blockly.Msg.COLOUR_RGB_RED = 'red';
/** @type {string} */
/// block input text - The amount of green (from 0 to 100) to use when [https://github.com/google/blockly/wiki/Colour#creating-a-colour-from-red-green-and-blue-components https://github.com/google/blockly/wiki/Colour#creating-a-colour-from-red-green-and-blue-components].
Blockly.Msg.COLOUR_RGB_GREEN = 'green';
/** @type {string} */
/// block input text - The amount of blue (from 0 to 100) to use when [https://github.com/google/blockly/wiki/Colour#creating-a-colour-from-red-green-and-blue-components https://github.com/google/blockly/wiki/Colour#creating-a-colour-from-red-green-and-blue-components].\n{{Identical|Blue}}
Blockly.Msg.COLOUR_RGB_BLUE = 'blue';
/** @type {string} */
>>>>>>> 1a2fb6dd
/// tooltip - See [https://github.com/google/blockly/wiki/Colour#creating-a-colour-from-red-green-and-blue-components https://github.com/google/blockly/wiki/Colour#creating-a-colour-from-red-green-and-blue-components].
Blockly.Msg.COLOUR_RGB_TOOLTIP = 'Create a colour with the specified amount of red, green, and blue. All values must be between 0 and 100.';
/** @type {string} */
/// {{Optional}} url - A useful link that displays blending of two colours.
Blockly.Msg.COLOUR_BLEND_HELPURL = 'https://meyerweb.com/eric/tools/color-blend/#:::rgbp';
/** @type {string} */
/// block text - A verb for blending two shades of paint.
Blockly.Msg.COLOUR_BLEND_TITLE = 'blend';
<<<<<<< HEAD
/**
 * @const
 */
/// block input text - The first of two colours to [https://github.com/google/blockly/wiki/Colour#blending-colours blend].
Blockly.Msg.COLOUR_BLEND_COLOUR1 = 'colour 1';
/**
 * @const
 */
=======
/** @type {string} */
/// block input text - The first of two colours to [https://github.com/google/blockly/wiki/Colour#blending-colours blend].
Blockly.Msg.COLOUR_BLEND_COLOUR1 = 'colour 1';
/** @type {string} */
>>>>>>> 1a2fb6dd
/// block input text - The second of two colours to [https://github.com/google/blockly/wiki/Colour#blending-colours blend].
Blockly.Msg.COLOUR_BLEND_COLOUR2 = 'colour 2';
/** @type {string} */
/// block input text - The proportion of the [https://github.com/google/blockly/wiki/Colour#blending-colours blend] containing the first colour; the remaining proportion is of the second colour.  For example, if the first colour is red and the second colour blue, a ratio of 1 would yield pure red, a ratio of .5 would yield purple (equal amounts of red and blue), and a ratio of 0 would yield pure blue.\n{{Identical|Ratio}}
Blockly.Msg.COLOUR_BLEND_RATIO = 'ratio';
<<<<<<< HEAD
/**
 * @const
 */
=======
/** @type {string} */
>>>>>>> 1a2fb6dd
/// tooltip - See [https://github.com/google/blockly/wiki/Colour#blending-colours https://github.com/google/blockly/wiki/Colour#blending-colours].
Blockly.Msg.COLOUR_BLEND_TOOLTIP = 'Blends two colours together with a given ratio (0.0 - 1.0).';

// Loop Blocks.
<<<<<<< HEAD
/**
 * @const
 */
/// {{Optional}} url - Describes 'repeat loops' in computer programs; consider using the translation of the page [https://en.wikipedia.org/wiki/Control_flow https://en.wikipedia.org/wiki/Control_flow].
Blockly.Msg.CONTROLS_REPEAT_HELPURL = 'https://en.wikipedia.org/wiki/For_loop';
/**
 * @const
 */
/// block input text - Title of [https://github.com/google/blockly/wiki/Loops#repeat repeat block].\n\nParameters:\n* %1 - the number of times the body of the loop should be repeated.
Blockly.Msg.CONTROLS_REPEAT_TITLE = 'repeat %1 times';
/**
 * @const
 */
/// block text - Preceding the blocks in the body of the loop.  See [https://github.com/google/blockly/wiki/Loops https://github.com/google/blockly/wiki/Loops].\n{{Identical|Do}}
Blockly.Msg.CONTROLS_REPEAT_INPUT_DO = 'do';
/**
 * @const
 */
/// tooltip - See [https://github.com/google/blockly/wiki/Loops#repeat https://github.com/google/blockly/wiki/Loops#repeat].
Blockly.Msg.CONTROLS_REPEAT_TOOLTIP = 'Do some statements several times.';
/**
 * @const
 */
/// {{Optional}} url - Describes 'while loops' in computer programs; consider using the translation of [https://en.wikipedia.org/wiki/While_loop https://en.wikipedia.org/wiki/While_loop], if present, or [https://en.wikipedia.org/wiki/Control_flow https://en.wikipedia.org/wiki/Control_flow].
Blockly.Msg.CONTROLS_WHILEUNTIL_HELPURL = 'https://github.com/google/blockly/wiki/Loops#repeat';
/**
 * @const
 */
Blockly.Msg.CONTROLS_WHILEUNTIL_INPUT_DO = Blockly.Msg.CONTROLS_REPEAT_INPUT_DO;
/**
 * @const
 */
/// dropdown - Specifies that a loop should [https://github.com/google/blockly/wiki/Loops#repeat-while repeat while] the following condition is true.
Blockly.Msg.CONTROLS_WHILEUNTIL_OPERATOR_WHILE = 'repeat while';
/**
 * @const
 */
/// dropdown - Specifies that a loop should [https://github.com/google/blockly/wiki/Loops#repeat-until repeat until] the following condition becomes true.
Blockly.Msg.CONTROLS_WHILEUNTIL_OPERATOR_UNTIL = 'repeat until';
/**
 * @const
 */
/// tooltip - See [https://github.com/google/blockly/wiki/Loops#repeat-while Loops#repeat-while https://github.com/google/blockly/wiki/Loops#repeat-while Loops#repeat-while].
Blockly.Msg.CONTROLS_WHILEUNTIL_TOOLTIP_WHILE = 'While a value is true, then do some statements.';
/**
 * @const
 */
/// tooltip - See [https://github.com/google/blockly/wiki/Loops#repeat-until https://github.com/google/blockly/wiki/Loops#repeat-until].
Blockly.Msg.CONTROLS_WHILEUNTIL_TOOLTIP_UNTIL = 'While a value is false, then do some statements.';

/**
 * @const
 */
/// {{Optional}} url - Describes 'for loops' in computer programs.  Consider using your language's translation of [https://en.wikipedia.org/wiki/For_loop https://en.wikipedia.org/wiki/For_loop], if present.
Blockly.Msg.CONTROLS_FOR_HELPURL = 'https://github.com/google/blockly/wiki/Loops#count-with';
/**
 * @const
 */
/// tooltip - See [https://github.com/google/blockly/wiki/Loops#count-with https://github.com/google/blockly/wiki/Loops#count-with].\n\nParameters:\n* %1 - the name of the loop variable.
Blockly.Msg.CONTROLS_FOR_TOOLTIP = 'Have the variable "%1" take on the values from the start number to the end number, counting by the specified interval, and do the specified blocks.';
/**
 * @const
 */
=======
/** @type {string} */
/// {{Optional}} url - Describes 'repeat loops' in computer programs; consider using the translation of the page [https://en.wikipedia.org/wiki/Control_flow https://en.wikipedia.org/wiki/Control_flow].
Blockly.Msg.CONTROLS_REPEAT_HELPURL = 'https://en.wikipedia.org/wiki/For_loop';
/** @type {string} */
/// block input text - Title of [https://github.com/google/blockly/wiki/Loops#repeat repeat block].\n\nParameters:\n* %1 - the number of times the body of the loop should be repeated.
Blockly.Msg.CONTROLS_REPEAT_TITLE = 'repeat %1 times';
/** @type {string} */
/// block text - Preceding the blocks in the body of the loop.  See [https://github.com/google/blockly/wiki/Loops https://github.com/google/blockly/wiki/Loops].\n{{Identical|Do}}
Blockly.Msg.CONTROLS_REPEAT_INPUT_DO = 'do';
/** @type {string} */
/// tooltip - See [https://github.com/google/blockly/wiki/Loops#repeat https://github.com/google/blockly/wiki/Loops#repeat].
Blockly.Msg.CONTROLS_REPEAT_TOOLTIP = 'Do some statements several times.';
/** @type {string} */
/// {{Optional}} url - Describes 'while loops' in computer programs; consider using the translation of [https://en.wikipedia.org/wiki/While_loop https://en.wikipedia.org/wiki/While_loop], if present, or [https://en.wikipedia.org/wiki/Control_flow https://en.wikipedia.org/wiki/Control_flow].
Blockly.Msg.CONTROLS_WHILEUNTIL_HELPURL = 'https://github.com/google/blockly/wiki/Loops#repeat';
/** @type {string} */
Blockly.Msg.CONTROLS_WHILEUNTIL_INPUT_DO = Blockly.Msg.CONTROLS_REPEAT_INPUT_DO;
/** @type {string} */
/// dropdown - Specifies that a loop should [https://github.com/google/blockly/wiki/Loops#repeat-while repeat while] the following condition is true.
Blockly.Msg.CONTROLS_WHILEUNTIL_OPERATOR_WHILE = 'repeat while';
/** @type {string} */
/// dropdown - Specifies that a loop should [https://github.com/google/blockly/wiki/Loops#repeat-until repeat until] the following condition becomes true.
Blockly.Msg.CONTROLS_WHILEUNTIL_OPERATOR_UNTIL = 'repeat until';
/** @type {string} */
/// tooltip - See [https://github.com/google/blockly/wiki/Loops#repeat-while Loops#repeat-while https://github.com/google/blockly/wiki/Loops#repeat-while Loops#repeat-while].
Blockly.Msg.CONTROLS_WHILEUNTIL_TOOLTIP_WHILE = 'While a value is true, then do some statements.';
/** @type {string} */
/// tooltip - See [https://github.com/google/blockly/wiki/Loops#repeat-until https://github.com/google/blockly/wiki/Loops#repeat-until].
Blockly.Msg.CONTROLS_WHILEUNTIL_TOOLTIP_UNTIL = 'While a value is false, then do some statements.';

/** @type {string} */
/// {{Optional}} url - Describes 'for loops' in computer programs.  Consider using your language's translation of [https://en.wikipedia.org/wiki/For_loop https://en.wikipedia.org/wiki/For_loop], if present.
Blockly.Msg.CONTROLS_FOR_HELPURL = 'https://github.com/google/blockly/wiki/Loops#count-with';
/** @type {string} */
/// tooltip - See [https://github.com/google/blockly/wiki/Loops#count-with https://github.com/google/blockly/wiki/Loops#count-with].\n\nParameters:\n* %1 - the name of the loop variable.
Blockly.Msg.CONTROLS_FOR_TOOLTIP = 'Have the variable "%1" take on the values from the start number to the end number, counting by the specified interval, and do the specified blocks.';
/** @type {string} */
>>>>>>> 1a2fb6dd
/// block text - Repeatedly counts a variable (%1)
/// starting with a (usually lower) number in a range (%2),
/// ending with a (usually higher) number in a range (%3), and counting the
/// iterations by a number of steps (%4).  As in
/// [https://github.com/google/blockly/wiki/Loops#count-with
/// https://github.com/google/blockly/wiki/Loops#count-with].
/// [[File:Blockly-count-with.png]]
Blockly.Msg.CONTROLS_FOR_TITLE = 'count with %1 from %2 to %3 by %4';
<<<<<<< HEAD
/**
 * @const
 */
Blockly.Msg.CONTROLS_FOR_INPUT_DO = Blockly.Msg.CONTROLS_REPEAT_INPUT_DO;

/**
 * @const
 */
/// {{Optional}} url - Describes 'for-each loops' in computer programs.  Consider using your language's translation of [https://en.wikipedia.org/wiki/Foreach https://en.wikipedia.org/wiki/Foreach] if present.
Blockly.Msg.CONTROLS_FOREACH_HELPURL = 'https://github.com/google/blockly/wiki/Loops#for-each';
/**
 * @const
 */
/// block text - Title of [https://github.com/google/blockly/wiki/Loops#for-each for each block].
/// Sequentially assigns every item in array %2 to the valiable %1.
Blockly.Msg.CONTROLS_FOREACH_TITLE = 'for each item %1 in list %2';
/**
 * @const
 */
Blockly.Msg.CONTROLS_FOREACH_INPUT_DO = Blockly.Msg.CONTROLS_REPEAT_INPUT_DO;
/**
 * @const
 */
/// block text - Description of [https://github.com/google/blockly/wiki/Loops#for-each for each blocks].\n\nParameters:\n* %1 - the name of the loop variable.
Blockly.Msg.CONTROLS_FOREACH_TOOLTIP = 'For each item in a list, set the variable "%1" to the item, and then do some statements.';

/**
 * @const
 */
/// {{Optional}} url - Describes control flow in computer programs.  Consider using your language's translation of [https://en.wikipedia.org/wiki/Control_flow https://en.wikipedia.org/wiki/Control_flow], if it exists.
Blockly.Msg.CONTROLS_FLOW_STATEMENTS_HELPURL = 'https://github.com/google/blockly/wiki/Loops#loop-termination-blocks';
/**
 * @const
 */
/// dropdown - The current loop should be exited.  See [https://github.com/google/blockly/wiki/Loops#break https://github.com/google/blockly/wiki/Loops#break].
Blockly.Msg.CONTROLS_FLOW_STATEMENTS_OPERATOR_BREAK = 'break out of loop';
/**
 * @const
 */
/// dropdown - The current iteration of the loop should be ended and the next should begin.  See [https://github.com/google/blockly/wiki/Loops#continue-with-next-iteration https://github.com/google/blockly/wiki/Loops#continue-with-next-iteration].
Blockly.Msg.CONTROLS_FLOW_STATEMENTS_OPERATOR_CONTINUE = 'continue with next iteration of loop';
/**
 * @const
 */
/// tooltip - See [https://github.com/google/blockly/wiki/Loops#break-out-of-loop https://github.com/google/blockly/wiki/Loops#break-out-of-loop].
Blockly.Msg.CONTROLS_FLOW_STATEMENTS_TOOLTIP_BREAK = 'Break out of the containing loop.';
/**
 * @const
 */
/// tooltip - See [https://github.com/google/blockly/wiki/Loops#continue-with-next-iteration https://github.com/google/blockly/wiki/Loops#continue-with-next-iteration].
Blockly.Msg.CONTROLS_FLOW_STATEMENTS_TOOLTIP_CONTINUE = 'Skip the rest of this loop, and continue with the next iteration.';
/**
 * @const
 */
=======
/** @type {string} */
Blockly.Msg.CONTROLS_FOR_INPUT_DO = Blockly.Msg.CONTROLS_REPEAT_INPUT_DO;

/** @type {string} */
/// {{Optional}} url - Describes 'for-each loops' in computer programs.  Consider using your language's translation of [https://en.wikipedia.org/wiki/Foreach https://en.wikipedia.org/wiki/Foreach] if present.
Blockly.Msg.CONTROLS_FOREACH_HELPURL = 'https://github.com/google/blockly/wiki/Loops#for-each';
/** @type {string} */
/// block text - Title of [https://github.com/google/blockly/wiki/Loops#for-each for each block].
/// Sequentially assigns every item in array %2 to the valiable %1.
Blockly.Msg.CONTROLS_FOREACH_TITLE = 'for each item %1 in list %2';
/** @type {string} */
Blockly.Msg.CONTROLS_FOREACH_INPUT_DO = Blockly.Msg.CONTROLS_REPEAT_INPUT_DO;
/** @type {string} */
/// block text - Description of [https://github.com/google/blockly/wiki/Loops#for-each for each blocks].\n\nParameters:\n* %1 - the name of the loop variable.
Blockly.Msg.CONTROLS_FOREACH_TOOLTIP = 'For each item in a list, set the variable "%1" to the item, and then do some statements.';

/** @type {string} */
/// {{Optional}} url - Describes control flow in computer programs.  Consider using your language's translation of [https://en.wikipedia.org/wiki/Control_flow https://en.wikipedia.org/wiki/Control_flow], if it exists.
Blockly.Msg.CONTROLS_FLOW_STATEMENTS_HELPURL = 'https://github.com/google/blockly/wiki/Loops#loop-termination-blocks';
/** @type {string} */
/// dropdown - The current loop should be exited.  See [https://github.com/google/blockly/wiki/Loops#break https://github.com/google/blockly/wiki/Loops#break].
Blockly.Msg.CONTROLS_FLOW_STATEMENTS_OPERATOR_BREAK = 'break out of loop';
/** @type {string} */
/// dropdown - The current iteration of the loop should be ended and the next should begin.  See [https://github.com/google/blockly/wiki/Loops#continue-with-next-iteration https://github.com/google/blockly/wiki/Loops#continue-with-next-iteration].
Blockly.Msg.CONTROLS_FLOW_STATEMENTS_OPERATOR_CONTINUE = 'continue with next iteration of loop';
/** @type {string} */
/// tooltip - See [https://github.com/google/blockly/wiki/Loops#break-out-of-loop https://github.com/google/blockly/wiki/Loops#break-out-of-loop].
Blockly.Msg.CONTROLS_FLOW_STATEMENTS_TOOLTIP_BREAK = 'Break out of the containing loop.';
/** @type {string} */
/// tooltip - See [https://github.com/google/blockly/wiki/Loops#continue-with-next-iteration https://github.com/google/blockly/wiki/Loops#continue-with-next-iteration].
Blockly.Msg.CONTROLS_FLOW_STATEMENTS_TOOLTIP_CONTINUE = 'Skip the rest of this loop, and continue with the next iteration.';
/** @type {string} */
>>>>>>> 1a2fb6dd
/// warning - The user has tried placing a block outside of a loop (for each, while, repeat, etc.), but this type of block may only be used within a loop.  See [https://github.com/google/blockly/wiki/Loops#loop-termination-blocks https://github.com/google/blockly/wiki/Loops#loop-termination-blocks].
Blockly.Msg.CONTROLS_FLOW_STATEMENTS_WARNING = 'Warning: This block may only be used within a loop.';

// Logic Blocks.
<<<<<<< HEAD
/**
 * @const
 */
/// {{Optional}} url - Describes conditional statements (if-then-else) in computer programs.  Consider using your language's translation of [https://en.wikipedia.org/wiki/If_else https://en.wikipedia.org/wiki/If_else], if present.
Blockly.Msg.CONTROLS_IF_HELPURL = 'https://github.com/google/blockly/wiki/IfElse';
/**
 * @const
 */
/// tooltip - Describes [https://github.com/google/blockly/wiki/IfElse#if-blocks 'if' blocks].  Consider using your language's translation of [https://en.wikipedia.org/wiki/If_statement https://en.wikipedia.org/wiki/If_statement], if present.
Blockly.Msg.CONTROLS_IF_TOOLTIP_1 = 'If a value is true, then do some statements.';
/**
 * @const
 */
/// tooltip - Describes [https://github.com/google/blockly/wiki/IfElse#if-else-blocks if-else blocks].  Consider using your language's translation of [https://en.wikipedia.org/wiki/If_statement https://en.wikipedia.org/wiki/If_statement], if present.
Blockly.Msg.CONTROLS_IF_TOOLTIP_2 = 'If a value is true, then do the first block of statements. Otherwise, do the second block of statements.';
/**
 * @const
 */
/// tooltip - Describes [https://github.com/google/blockly/wiki/IfElse#if-else-if-blocks if-else-if blocks].  Consider using your language's translation of [https://en.wikipedia.org/wiki/If_statement https://en.wikipedia.org/wiki/If_statement], if present.
Blockly.Msg.CONTROLS_IF_TOOLTIP_3 = 'If the first value is true, then do the first block of statements. Otherwise, if the second value is true, do the second block of statements.';
/**
 * @const
 */
/// tooltip - Describes [https://github.com/google/blockly/wiki/IfElse#if-else-if-else-blocks if-else-if-else blocks].  Consider using your language's translation of [https://en.wikipedia.org/wiki/If_statement https://en.wikipedia.org/wiki/If_statement], if present.
Blockly.Msg.CONTROLS_IF_TOOLTIP_4 = 'If the first value is true, then do the first block of statements. Otherwise, if the second value is true, do the second block of statements. If none of the values are true, do the last block of statements.';
/**
 * @const
 */
/// block text - See [https://github.com/google/blockly/wiki/IfElse https://github.com/google/blockly/wiki/IfElse].
/// It is recommended, but not essential, that this have text in common with the translation of 'else if'\n{{Identical|If}}
Blockly.Msg.CONTROLS_IF_MSG_IF = 'if';
/**
 * @const
 */
/// block text - See [https://github.com/google/blockly/wiki/IfElse https://github.com/google/blockly/wiki/IfElse].  The English words "otherwise if" would probably be clearer than "else if", but the latter is used because it is traditional and shorter.
Blockly.Msg.CONTROLS_IF_MSG_ELSEIF = 'else if';
/**
 * @const
 */
/// block text - See [https://github.com/google/blockly/wiki/IfElse https://github.com/google/blockly/wiki/IfElse].  The English word "otherwise" would probably be superior to "else", but the latter is used because it is traditional and shorter.
Blockly.Msg.CONTROLS_IF_MSG_ELSE = 'else';
/**
 * @const
 */
Blockly.Msg.CONTROLS_IF_MSG_THEN = Blockly.Msg.CONTROLS_REPEAT_INPUT_DO;
/**
 * @const
 */
Blockly.Msg.CONTROLS_IF_IF_TITLE_IF = Blockly.Msg.CONTROLS_IF_MSG_IF;
/**
 * @const
 */
/// tooltip - Describes [https://github.com/google/blockly/wiki/IfElse#block-modification if block modification].
Blockly.Msg.CONTROLS_IF_IF_TOOLTIP = 'Add, remove, or reorder sections to reconfigure this if block.';
/**
 * @const
 */
Blockly.Msg.CONTROLS_IF_ELSEIF_TITLE_ELSEIF = Blockly.Msg.CONTROLS_IF_MSG_ELSEIF;
/**
 * @const
 */
/// tooltip - Describes the 'else if' subblock during [https://github.com/google/blockly/wiki/IfElse#block-modification if block modification].
Blockly.Msg.CONTROLS_IF_ELSEIF_TOOLTIP = 'Add a condition to the if block.';
/**
 * @const
 */
Blockly.Msg.CONTROLS_IF_ELSE_TITLE_ELSE = Blockly.Msg.CONTROLS_IF_MSG_ELSE;
/**
 * @const
 */
/// tooltip - Describes the 'else' subblock during [https://github.com/google/blockly/wiki/IfElse#block-modification if block modification].
Blockly.Msg.CONTROLS_IF_ELSE_TOOLTIP = 'Add a final, catch-all condition to the if block.';

/**
 * @const
 */
/// button text - Text on a button inside a dialogue window, which will accept or acknowledge the contents of the dialogue when pressed.\n{{Identical|OK}}
Blockly.Msg.IOS_OK = 'OK';
/**
 * @const
 */
/// button text - Text on a button inside a dialogue window, which will close or cancel the dialogue when pressed.\n{{Identical|Cancel}}
Blockly.Msg.IOS_CANCEL = 'Cancel';
/**
 * @const
 */
/// alert - Title text for an error dialogue.\n{{Identical|Error}}
Blockly.Msg.IOS_ERROR = 'Error';
/**
 * @const
 */
/// header text - Title of a section that displays a list of parameters (aka. "inputs") that have been defined for a procedure. This is used inside a dialogue window to configure a procedure.\n{{Identical|Input}}
Blockly.Msg.IOS_PROCEDURES_INPUTS = 'INPUTS';
/**
 * @const
 */
/// button text - Text on a button which will add a parameter (aka. "input") to a procedure. This is used inside a dialogue window to configure a procedure. NOTE: The "+" should be preserved at the beginning of the text.
Blockly.Msg.IOS_PROCEDURES_ADD_INPUT = '+ Add Input';
/**
 * @const
 */
/// option text - Text describing an option to allow statements to be added within a procedure. This is used inside a dialogue window to configure a procedure.
Blockly.Msg.IOS_PROCEDURES_ALLOW_STATEMENTS = 'Allow statements';
/**
 * @const
 */
/// alert - Error message when duplicate parameters (aka. "inputs") have been defined on a procedure. This is used inside a dialogue window to configure procedure parameters.
Blockly.Msg.IOS_PROCEDURES_DUPLICATE_INPUTS_ERROR = 'This function has duplicate inputs.';
/**
 * @const
 */
/// button text - Text on a button which will open a variable creation dialogue when pressed. NOTE: The "+" should be preserved at the beginning of the text.
Blockly.Msg.IOS_VARIABLES_ADD_VARIABLE = '+ Add Variable';
/**
 * @const
 */
/// button text - Text on a button inside a variable creation dialogue, which will add a variable when pressed.\n{{Identical|Add}}
Blockly.Msg.IOS_VARIABLES_ADD_BUTTON = 'Add';
/**
 * @const
 */
/// button text - Text on a button inside a variable rename dialogue, which will rename a variable when pressed.\n{{Identical|Rename}}
Blockly.Msg.IOS_VARIABLES_RENAME_BUTTON = 'Rename';
/**
 * @const
 */
/// button text - Text on a button inside a variable deletion dialogue, which will delete a variable when pressed.\n{{Identical|Delete}}
Blockly.Msg.IOS_VARIABLES_DELETE_BUTTON = 'Delete';
/**
 * @const
 */
/// placeholder text - Placeholder text used inside a text input, where a variable name should be entered.
Blockly.Msg.IOS_VARIABLES_VARIABLE_NAME = 'Variable name';
/**
 * @const
 */
/// alert - Error message that is displayed when the user attempts to create a variable without a name.
Blockly.Msg.IOS_VARIABLES_EMPTY_NAME_ERROR = 'You can\'t use an empty variable name.';

/**
 * @const
 */
/// {{Optional}} url - Information about comparisons.
Blockly.Msg.LOGIC_COMPARE_HELPURL = 'https://en.wikipedia.org/wiki/Inequality_(mathematics)';
/**
 * @const
 */
/// tooltip - Describes the equals (=) block.
Blockly.Msg.LOGIC_COMPARE_TOOLTIP_EQ = 'Return true if both inputs equal each other.';
/**
 * @const
 */
/// tooltip - Describes the not equals (≠) block.
Blockly.Msg.LOGIC_COMPARE_TOOLTIP_NEQ = 'Return true if both inputs are not equal to each other.';
/**
 * @const
 */
/// tooltip - Describes the less than (<) block.
Blockly.Msg.LOGIC_COMPARE_TOOLTIP_LT = 'Return true if the first input is smaller than the second input.';
/**
 * @const
 */
/// tooltip - Describes the less than or equals (≤) block.
Blockly.Msg.LOGIC_COMPARE_TOOLTIP_LTE = 'Return true if the first input is smaller than or equal to the second input.';
/**
 * @const
 */
/// tooltip - Describes the greater than (>) block.
Blockly.Msg.LOGIC_COMPARE_TOOLTIP_GT = 'Return true if the first input is greater than the second input.';
/**
 * @const
 */
/// tooltip - Describes the greater than or equals (≥) block.
Blockly.Msg.LOGIC_COMPARE_TOOLTIP_GTE = 'Return true if the first input is greater than or equal to the second input.';

/**
 * @const
 */
/// {{Optional}} url - Information about the Boolean conjunction ("and") and disjunction ("or") operators.  Consider using the translation of [https://en.wikipedia.org/wiki/Boolean_logic https://en.wikipedia.org/wiki/Boolean_logic], if it exists in your language.
Blockly.Msg.LOGIC_OPERATION_HELPURL = 'https://github.com/google/blockly/wiki/Logic#logical-operations';
/**
 * @const
 */
/// tooltip - See [https://en.wikipedia.org/wiki/Logical_conjunction https://en.wikipedia.org/wiki/Logical_conjunction].
Blockly.Msg.LOGIC_OPERATION_TOOLTIP_AND = 'Return true if both inputs are true.';
/**
 * @const
 */
/// block text - See [https://en.wikipedia.org/wiki/Logical_conjunction https://en.wikipedia.org/wiki/Logical_conjunction].\n{{Identical|And}}
Blockly.Msg.LOGIC_OPERATION_AND = 'and';
/**
 * @const
 */
/// block text - See [https://en.wikipedia.org/wiki/Disjunction https://en.wikipedia.org/wiki/Disjunction].
Blockly.Msg.LOGIC_OPERATION_TOOLTIP_OR = 'Return true if at least one of the inputs is true.';
/**
 * @const
 */
/// block text - See [https://en.wikipedia.org/wiki/Disjunction https://en.wikipedia.org/wiki/Disjunction].\n{{Identical|Or}}
Blockly.Msg.LOGIC_OPERATION_OR = 'or';

/**
 * @const
 */
/// {{Optional}} url - Information about logical negation.  The translation of [https://en.wikipedia.org/wiki/Logical_negation https://en.wikipedia.org/wiki/Logical_negation] is recommended if it exists in the target language.
Blockly.Msg.LOGIC_NEGATE_HELPURL = 'https://github.com/google/blockly/wiki/Logic#not';
/**
 * @const
 */
/// block text - This is a unary operator that returns ''false'' when the input is ''true'', and ''true'' when the input is ''false''.
/// \n\nParameters:\n* %1 - the input (which should be either the value "true" or "false")
Blockly.Msg.LOGIC_NEGATE_TITLE = 'not %1';
/**
 * @const
 */
/// tooltip - See [https://en.wikipedia.org/wiki/Logical_negation https://en.wikipedia.org/wiki/Logical_negation].
Blockly.Msg.LOGIC_NEGATE_TOOLTIP = 'Returns true if the input is false. Returns false if the input is true.';

/**
 * @const
 */
/// {{Optional}} url - Information about the logic values ''true'' and ''false''.  Consider using the translation of [https://en.wikipedia.org/wiki/Truth_value https://en.wikipedia.org/wiki/Truth_value] if it exists in your language.
Blockly.Msg.LOGIC_BOOLEAN_HELPURL = 'https://github.com/google/blockly/wiki/Logic#values';
/**
 * @const
 */
/// block text - The word for the [https://en.wikipedia.org/wiki/Truth_value logical value] ''true''.\n{{Identical|True}}
Blockly.Msg.LOGIC_BOOLEAN_TRUE = 'true';
/**
 * @const
 */
/// block text - The word for the [https://en.wikipedia.org/wiki/Truth_value logical value] ''false''.\n{{Identical|False}}
Blockly.Msg.LOGIC_BOOLEAN_FALSE = 'false';
/**
 * @const
 */
/// tooltip - Indicates that the block returns either of the two possible [https://en.wikipedia.org/wiki/Truth_value logical values].
Blockly.Msg.LOGIC_BOOLEAN_TOOLTIP = 'Returns either true or false.';

/**
 * @const
 */
/// {{Optional}} url - Provide a link to the translation of [https://en.wikipedia.org/wiki/Nullable_type https://en.wikipedia.org/wiki/Nullable_type], if it exists in your language; otherwise, do not worry about translating this advanced concept.
Blockly.Msg.LOGIC_NULL_HELPURL = 'https://en.wikipedia.org/wiki/Nullable_type';
/**
 * @const
 */
/// block text - In computer languages, ''null'' is a special value that indicates that no value has been set.  You may use your language's word for "nothing" or "invalid".\n{{Identical|Null}}
Blockly.Msg.LOGIC_NULL = 'null';
/**
 * @const
 */
/// tooltip - This should use the word from the previous message.
Blockly.Msg.LOGIC_NULL_TOOLTIP = 'Returns null.';

/**
 * @const
 */
/// {{Optional}} url - Describes the programming language operator known as the ''ternary'' or ''conditional'' operator.  It is recommended that you use the translation of [https://en.wikipedia.org/wiki/%3F: https://en.wikipedia.org/wiki/%3F:] if it exists.
Blockly.Msg.LOGIC_TERNARY_HELPURL = 'https://en.wikipedia.org/wiki/%3F:';
/**
 * @const
 */
/// block input text - Label for the input whose value determines which of the other two inputs is returned.  In some programming languages, this is called a ''''predicate''''.
Blockly.Msg.LOGIC_TERNARY_CONDITION = 'test';
/**
 * @const
 */
/// block input text - Indicates that the following input should be returned (used as output) if the test input is true.  Remember to try to keep block text terse (short).
Blockly.Msg.LOGIC_TERNARY_IF_TRUE = 'if true';
/**
 * @const
 */
/// block input text - Indicates that the following input should be returned (used as output) if the test input is false.
Blockly.Msg.LOGIC_TERNARY_IF_FALSE = 'if false';
/**
 * @const
 */
=======
/** @type {string} */
/// {{Optional}} url - Describes conditional statements (if-then-else) in computer programs.  Consider using your language's translation of [https://en.wikipedia.org/wiki/If_else https://en.wikipedia.org/wiki/If_else], if present.
Blockly.Msg.CONTROLS_IF_HELPURL = 'https://github.com/google/blockly/wiki/IfElse';
/** @type {string} */
/// tooltip - Describes [https://github.com/google/blockly/wiki/IfElse#if-blocks 'if' blocks].  Consider using your language's translation of [https://en.wikipedia.org/wiki/If_statement https://en.wikipedia.org/wiki/If_statement], if present.
Blockly.Msg.CONTROLS_IF_TOOLTIP_1 = 'If a value is true, then do some statements.';
/** @type {string} */
/// tooltip - Describes [https://github.com/google/blockly/wiki/IfElse#if-else-blocks if-else blocks].  Consider using your language's translation of [https://en.wikipedia.org/wiki/If_statement https://en.wikipedia.org/wiki/If_statement], if present.
Blockly.Msg.CONTROLS_IF_TOOLTIP_2 = 'If a value is true, then do the first block of statements. Otherwise, do the second block of statements.';
/** @type {string} */
/// tooltip - Describes [https://github.com/google/blockly/wiki/IfElse#if-else-if-blocks if-else-if blocks].  Consider using your language's translation of [https://en.wikipedia.org/wiki/If_statement https://en.wikipedia.org/wiki/If_statement], if present.
Blockly.Msg.CONTROLS_IF_TOOLTIP_3 = 'If the first value is true, then do the first block of statements. Otherwise, if the second value is true, do the second block of statements.';
/** @type {string} */
/// tooltip - Describes [https://github.com/google/blockly/wiki/IfElse#if-else-if-else-blocks if-else-if-else blocks].  Consider using your language's translation of [https://en.wikipedia.org/wiki/If_statement https://en.wikipedia.org/wiki/If_statement], if present.
Blockly.Msg.CONTROLS_IF_TOOLTIP_4 = 'If the first value is true, then do the first block of statements. Otherwise, if the second value is true, do the second block of statements. If none of the values are true, do the last block of statements.';
/** @type {string} */
/// block text - See [https://github.com/google/blockly/wiki/IfElse https://github.com/google/blockly/wiki/IfElse].
/// It is recommended, but not essential, that this have text in common with the translation of 'else if'\n{{Identical|If}}
Blockly.Msg.CONTROLS_IF_MSG_IF = 'if';
/** @type {string} */
/// block text - See [https://github.com/google/blockly/wiki/IfElse https://github.com/google/blockly/wiki/IfElse].  The English words "otherwise if" would probably be clearer than "else if", but the latter is used because it is traditional and shorter.
Blockly.Msg.CONTROLS_IF_MSG_ELSEIF = 'else if';
/** @type {string} */
/// block text - See [https://github.com/google/blockly/wiki/IfElse https://github.com/google/blockly/wiki/IfElse].  The English word "otherwise" would probably be superior to "else", but the latter is used because it is traditional and shorter.
Blockly.Msg.CONTROLS_IF_MSG_ELSE = 'else';
/** @type {string} */
Blockly.Msg.CONTROLS_IF_MSG_THEN = Blockly.Msg.CONTROLS_REPEAT_INPUT_DO;
/** @type {string} */
Blockly.Msg.CONTROLS_IF_IF_TITLE_IF = Blockly.Msg.CONTROLS_IF_MSG_IF;
/** @type {string} */
/// tooltip - Describes [https://github.com/google/blockly/wiki/IfElse#block-modification if block modification].
Blockly.Msg.CONTROLS_IF_IF_TOOLTIP = 'Add, remove, or reorder sections to reconfigure this if block.';
/** @type {string} */
Blockly.Msg.CONTROLS_IF_ELSEIF_TITLE_ELSEIF = Blockly.Msg.CONTROLS_IF_MSG_ELSEIF;
/** @type {string} */
/// tooltip - Describes the 'else if' subblock during [https://github.com/google/blockly/wiki/IfElse#block-modification if block modification].
Blockly.Msg.CONTROLS_IF_ELSEIF_TOOLTIP = 'Add a condition to the if block.';
/** @type {string} */
Blockly.Msg.CONTROLS_IF_ELSE_TITLE_ELSE = Blockly.Msg.CONTROLS_IF_MSG_ELSE;
/** @type {string} */
/// tooltip - Describes the 'else' subblock during [https://github.com/google/blockly/wiki/IfElse#block-modification if block modification].
Blockly.Msg.CONTROLS_IF_ELSE_TOOLTIP = 'Add a final, catch-all condition to the if block.';

/** @type {string} */
/// button text - Text on a button inside a dialogue window, which will accept or acknowledge the contents of the dialogue when pressed.\n{{Identical|OK}}
Blockly.Msg.IOS_OK = 'OK';
/** @type {string} */
/// button text - Text on a button inside a dialogue window, which will close or cancel the dialogue when pressed.\n{{Identical|Cancel}}
Blockly.Msg.IOS_CANCEL = 'Cancel';
/** @type {string} */
/// alert - Title text for an error dialogue.\n{{Identical|Error}}
Blockly.Msg.IOS_ERROR = 'Error';
/** @type {string} */
/// header text - Title of a section that displays a list of parameters (aka. "inputs") that have been defined for a procedure. This is used inside a dialogue window to configure a procedure.\n{{Identical|Input}}
Blockly.Msg.IOS_PROCEDURES_INPUTS = 'INPUTS';
/** @type {string} */
/// button text - Text on a button which will add a parameter (aka. "input") to a procedure. This is used inside a dialogue window to configure a procedure. NOTE: The "+" should be preserved at the beginning of the text.
Blockly.Msg.IOS_PROCEDURES_ADD_INPUT = '+ Add Input';
/** @type {string} */
/// option text - Text describing an option to allow statements to be added within a procedure. This is used inside a dialogue window to configure a procedure.
Blockly.Msg.IOS_PROCEDURES_ALLOW_STATEMENTS = 'Allow statements';
/** @type {string} */
/// alert - Error message when duplicate parameters (aka. "inputs") have been defined on a procedure. This is used inside a dialogue window to configure procedure parameters.
Blockly.Msg.IOS_PROCEDURES_DUPLICATE_INPUTS_ERROR = 'This function has duplicate inputs.';
/** @type {string} */
/// button text - Text on a button which will open a variable creation dialogue when pressed. NOTE: The "+" should be preserved at the beginning of the text.
Blockly.Msg.IOS_VARIABLES_ADD_VARIABLE = '+ Add Variable';
/** @type {string} */
/// button text - Text on a button inside a variable creation dialogue, which will add a variable when pressed.\n{{Identical|Add}}
Blockly.Msg.IOS_VARIABLES_ADD_BUTTON = 'Add';
/** @type {string} */
/// button text - Text on a button inside a variable rename dialogue, which will rename a variable when pressed.\n{{Identical|Rename}}
Blockly.Msg.IOS_VARIABLES_RENAME_BUTTON = 'Rename';
/** @type {string} */
/// button text - Text on a button inside a variable deletion dialogue, which will delete a variable when pressed.\n{{Identical|Delete}}
Blockly.Msg.IOS_VARIABLES_DELETE_BUTTON = 'Delete';
/** @type {string} */
/// placeholder text - Placeholder text used inside a text input, where a variable name should be entered.
Blockly.Msg.IOS_VARIABLES_VARIABLE_NAME = 'Variable name';
/** @type {string} */
/// alert - Error message that is displayed when the user attempts to create a variable without a name.
Blockly.Msg.IOS_VARIABLES_EMPTY_NAME_ERROR = 'You can\'t use an empty variable name.';

/** @type {string} */
/// {{Optional}} url - Information about comparisons.
Blockly.Msg.LOGIC_COMPARE_HELPURL = 'https://en.wikipedia.org/wiki/Inequality_(mathematics)';
/** @type {string} */
/// tooltip - Describes the equals (=) block.
Blockly.Msg.LOGIC_COMPARE_TOOLTIP_EQ = 'Return true if both inputs equal each other.';
/** @type {string} */
/// tooltip - Describes the not equals (≠) block.
Blockly.Msg.LOGIC_COMPARE_TOOLTIP_NEQ = 'Return true if both inputs are not equal to each other.';
/** @type {string} */
/// tooltip - Describes the less than (<) block.
Blockly.Msg.LOGIC_COMPARE_TOOLTIP_LT = 'Return true if the first input is smaller than the second input.';
/** @type {string} */
/// tooltip - Describes the less than or equals (≤) block.
Blockly.Msg.LOGIC_COMPARE_TOOLTIP_LTE = 'Return true if the first input is smaller than or equal to the second input.';
/** @type {string} */
/// tooltip - Describes the greater than (>) block.
Blockly.Msg.LOGIC_COMPARE_TOOLTIP_GT = 'Return true if the first input is greater than the second input.';
/** @type {string} */
/// tooltip - Describes the greater than or equals (≥) block.
Blockly.Msg.LOGIC_COMPARE_TOOLTIP_GTE = 'Return true if the first input is greater than or equal to the second input.';

/** @type {string} */
/// {{Optional}} url - Information about the Boolean conjunction ("and") and disjunction ("or") operators.  Consider using the translation of [https://en.wikipedia.org/wiki/Boolean_logic https://en.wikipedia.org/wiki/Boolean_logic], if it exists in your language.
Blockly.Msg.LOGIC_OPERATION_HELPURL = 'https://github.com/google/blockly/wiki/Logic#logical-operations';
/** @type {string} */
/// tooltip - See [https://en.wikipedia.org/wiki/Logical_conjunction https://en.wikipedia.org/wiki/Logical_conjunction].
Blockly.Msg.LOGIC_OPERATION_TOOLTIP_AND = 'Return true if both inputs are true.';
/** @type {string} */
/// block text - See [https://en.wikipedia.org/wiki/Logical_conjunction https://en.wikipedia.org/wiki/Logical_conjunction].\n{{Identical|And}}
Blockly.Msg.LOGIC_OPERATION_AND = 'and';
/** @type {string} */
/// block text - See [https://en.wikipedia.org/wiki/Disjunction https://en.wikipedia.org/wiki/Disjunction].
Blockly.Msg.LOGIC_OPERATION_TOOLTIP_OR = 'Return true if at least one of the inputs is true.';
/** @type {string} */
/// block text - See [https://en.wikipedia.org/wiki/Disjunction https://en.wikipedia.org/wiki/Disjunction].\n{{Identical|Or}}
Blockly.Msg.LOGIC_OPERATION_OR = 'or';

/** @type {string} */
/// {{Optional}} url - Information about logical negation.  The translation of [https://en.wikipedia.org/wiki/Logical_negation https://en.wikipedia.org/wiki/Logical_negation] is recommended if it exists in the target language.
Blockly.Msg.LOGIC_NEGATE_HELPURL = 'https://github.com/google/blockly/wiki/Logic#not';
/** @type {string} */
/// block text - This is a unary operator that returns ''false'' when the input is ''true'', and ''true'' when the input is ''false''.
/// \n\nParameters:\n* %1 - the input (which should be either the value "true" or "false")
Blockly.Msg.LOGIC_NEGATE_TITLE = 'not %1';
/** @type {string} */
/// tooltip - See [https://en.wikipedia.org/wiki/Logical_negation https://en.wikipedia.org/wiki/Logical_negation].
Blockly.Msg.LOGIC_NEGATE_TOOLTIP = 'Returns true if the input is false. Returns false if the input is true.';

/** @type {string} */
/// {{Optional}} url - Information about the logic values ''true'' and ''false''.  Consider using the translation of [https://en.wikipedia.org/wiki/Truth_value https://en.wikipedia.org/wiki/Truth_value] if it exists in your language.
Blockly.Msg.LOGIC_BOOLEAN_HELPURL = 'https://github.com/google/blockly/wiki/Logic#values';
/** @type {string} */
/// block text - The word for the [https://en.wikipedia.org/wiki/Truth_value logical value] ''true''.\n{{Identical|True}}
Blockly.Msg.LOGIC_BOOLEAN_TRUE = 'true';
/** @type {string} */
/// block text - The word for the [https://en.wikipedia.org/wiki/Truth_value logical value] ''false''.\n{{Identical|False}}
Blockly.Msg.LOGIC_BOOLEAN_FALSE = 'false';
/** @type {string} */
/// tooltip - Indicates that the block returns either of the two possible [https://en.wikipedia.org/wiki/Truth_value logical values].
Blockly.Msg.LOGIC_BOOLEAN_TOOLTIP = 'Returns either true or false.';

/** @type {string} */
/// {{Optional}} url - Provide a link to the translation of [https://en.wikipedia.org/wiki/Nullable_type https://en.wikipedia.org/wiki/Nullable_type], if it exists in your language; otherwise, do not worry about translating this advanced concept.
Blockly.Msg.LOGIC_NULL_HELPURL = 'https://en.wikipedia.org/wiki/Nullable_type';
/** @type {string} */
/// block text - In computer languages, ''null'' is a special value that indicates that no value has been set.  You may use your language's word for "nothing" or "invalid".\n{{Identical|Null}}
Blockly.Msg.LOGIC_NULL = 'null';
/** @type {string} */
/// tooltip - This should use the word from the previous message.
Blockly.Msg.LOGIC_NULL_TOOLTIP = 'Returns null.';

/** @type {string} */
/// {{Optional}} url - Describes the programming language operator known as the ''ternary'' or ''conditional'' operator.  It is recommended that you use the translation of [https://en.wikipedia.org/wiki/%3F: https://en.wikipedia.org/wiki/%3F:] if it exists.
Blockly.Msg.LOGIC_TERNARY_HELPURL = 'https://en.wikipedia.org/wiki/%3F:';
/** @type {string} */
/// block input text - Label for the input whose value determines which of the other two inputs is returned.  In some programming languages, this is called a ''''predicate''''.
Blockly.Msg.LOGIC_TERNARY_CONDITION = 'test';
/** @type {string} */
/// block input text - Indicates that the following input should be returned (used as output) if the test input is true.  Remember to try to keep block text terse (short).
Blockly.Msg.LOGIC_TERNARY_IF_TRUE = 'if true';
/** @type {string} */
/// block input text - Indicates that the following input should be returned (used as output) if the test input is false.
Blockly.Msg.LOGIC_TERNARY_IF_FALSE = 'if false';
/** @type {string} */
>>>>>>> 1a2fb6dd
/// tooltip - See [https://en.wikipedia.org/wiki/%3F: https://en.wikipedia.org/wiki/%3F:].
Blockly.Msg.LOGIC_TERNARY_TOOLTIP = 'Check the condition in "test". If the condition is true, returns the "if true" value; otherwise returns the "if false" value.';

// Math Blocks.
<<<<<<< HEAD
/**
 * @const
 */
/// {{Optional}} url - Information about (real) numbers.
Blockly.Msg.MATH_NUMBER_HELPURL = 'https://en.wikipedia.org/wiki/Number';
/**
 * @const
 */
/// tooltip - Any positive or negative number, not necessarily an integer.
Blockly.Msg.MATH_NUMBER_TOOLTIP = 'A number.';

/**
 * @const
 */
/// {{Optional}} math - The symbol for the binary operation addition.
Blockly.Msg.MATH_ADDITION_SYMBOL = '+';
/**
 * @const
 */
/// {{Optional}} math - The symbol for the binary operation indicating that the right operand should be
/// subtracted from the left operand.
Blockly.Msg.MATH_SUBTRACTION_SYMBOL = '-';
/**
 * @const
 */
/// {{Optional}} math - The binary operation indicating that the left operand should be divided by
/// the right operand.
Blockly.Msg.MATH_DIVISION_SYMBOL = '÷';
/**
 * @const
 */
/// {{Optional}} math - The symbol for the binary operation multiplication.
Blockly.Msg.MATH_MULTIPLICATION_SYMBOL = '×';
/**
 * @const
 */
=======
/** @type {string} */
/// {{Optional}} url - Information about (real) numbers.
Blockly.Msg.MATH_NUMBER_HELPURL = 'https://en.wikipedia.org/wiki/Number';
/** @type {string} */
/// tooltip - Any positive or negative number, not necessarily an integer.
Blockly.Msg.MATH_NUMBER_TOOLTIP = 'A number.';

/** @type {string} */
/// {{Optional}} math - The symbol for the binary operation addition.
Blockly.Msg.MATH_ADDITION_SYMBOL = '+';
/** @type {string} */
/// {{Optional}} math - The symbol for the binary operation indicating that the right operand should be
/// subtracted from the left operand.
Blockly.Msg.MATH_SUBTRACTION_SYMBOL = '-';
/** @type {string} */
/// {{Optional}} math - The binary operation indicating that the left operand should be divided by
/// the right operand.
Blockly.Msg.MATH_DIVISION_SYMBOL = '÷';
/** @type {string} */
/// {{Optional}} math - The symbol for the binary operation multiplication.
Blockly.Msg.MATH_MULTIPLICATION_SYMBOL = '×';
/** @type {string} */
>>>>>>> 1a2fb6dd
/// {{Optional}} math - The symbol for the binary operation exponentiation.  Specifically, if the
/// value of the left operand is L and the value of the right operand (the exponent) is
/// R, multiply L by itself R times.  (Fractional and negative exponents are also legal.)
Blockly.Msg.MATH_POWER_SYMBOL = '^';

<<<<<<< HEAD
/**
 * @const
 */
/// math - The short name of the trigonometric function
/// [https://en.wikipedia.org/wiki/Trigonometric_functions#Sine.2C_cosine_and_tangent sine].
Blockly.Msg.MATH_TRIG_SIN = 'sin';
/**
 * @const
 */
/// math - The short name of the trigonometric function
/// [https://en.wikipedia.org/wiki/Trigonometric_functions#Sine.2C_cosine_and_tangent cosine].
Blockly.Msg.MATH_TRIG_COS = 'cos';
/**
 * @const
 */
/// math - The short name of the trigonometric function
/// [https://en.wikipedia.org/wiki/Trigonometric_functions#Sine.2C_cosine_and_tangent tangent].
Blockly.Msg.MATH_TRIG_TAN = 'tan';
/**
 * @const
 */
/// math - The short name of the ''inverse of'' the trigonometric function
/// [https://en.wikipedia.org/wiki/Trigonometric_functions#Sine.2C_cosine_and_tangent sine].
Blockly.Msg.MATH_TRIG_ASIN = 'asin';
/**
 * @const
 */
/// math - The short name of the ''inverse of'' the trigonometric function
/// [https://en.wikipedia.org/wiki/Trigonometric_functions#Sine.2C_cosine_and_tangent cosine].
Blockly.Msg.MATH_TRIG_ACOS = 'acos';
/**
 * @const
 */
=======
/** @type {string} */
/// math - The short name of the trigonometric function
/// [https://en.wikipedia.org/wiki/Trigonometric_functions#Sine.2C_cosine_and_tangent sine].
Blockly.Msg.MATH_TRIG_SIN = 'sin';
/** @type {string} */
/// math - The short name of the trigonometric function
/// [https://en.wikipedia.org/wiki/Trigonometric_functions#Sine.2C_cosine_and_tangent cosine].
Blockly.Msg.MATH_TRIG_COS = 'cos';
/** @type {string} */
/// math - The short name of the trigonometric function
/// [https://en.wikipedia.org/wiki/Trigonometric_functions#Sine.2C_cosine_and_tangent tangent].
Blockly.Msg.MATH_TRIG_TAN = 'tan';
/** @type {string} */
/// math - The short name of the ''inverse of'' the trigonometric function
/// [https://en.wikipedia.org/wiki/Trigonometric_functions#Sine.2C_cosine_and_tangent sine].
Blockly.Msg.MATH_TRIG_ASIN = 'asin';
/** @type {string} */
/// math - The short name of the ''inverse of'' the trigonometric function
/// [https://en.wikipedia.org/wiki/Trigonometric_functions#Sine.2C_cosine_and_tangent cosine].
Blockly.Msg.MATH_TRIG_ACOS = 'acos';
/** @type {string} */
>>>>>>> 1a2fb6dd
/// math - The short name of the ''inverse of'' the trigonometric function
/// [https://en.wikipedia.org/wiki/Trigonometric_functions#Sine.2C_cosine_and_tangent tangent].
Blockly.Msg.MATH_TRIG_ATAN = 'atan';

<<<<<<< HEAD
/**
 * @const
 */
/// {{Optional}} url - Information about addition, subtraction, multiplication, division, and exponentiation.
Blockly.Msg.MATH_ARITHMETIC_HELPURL = 'https://en.wikipedia.org/wiki/Arithmetic';
/**
 * @const
 */
/// tooltip - See [https://en.wikipedia.org/wiki/Addition https://en.wikipedia.org/wiki/Addition].
Blockly.Msg.MATH_ARITHMETIC_TOOLTIP_ADD = 'Return the sum of the two numbers.';
/**
 * @const
 */
/// tooltip - See [https://en.wikipedia.org/wiki/Subtraction https://en.wikipedia.org/wiki/Subtraction].
Blockly.Msg.MATH_ARITHMETIC_TOOLTIP_MINUS = 'Return the difference of the two numbers.';
/**
 * @const
 */
/// tooltip - See [https://en.wikipedia.org/wiki/Multiplication https://en.wikipedia.org/wiki/Multiplication].
Blockly.Msg.MATH_ARITHMETIC_TOOLTIP_MULTIPLY = 'Return the product of the two numbers.';
/**
 * @const
 */
/// tooltip - See [https://en.wikipedia.org/wiki/Division_(mathematics) https://en.wikipedia.org/wiki/Division_(mathematics)].
Blockly.Msg.MATH_ARITHMETIC_TOOLTIP_DIVIDE = 'Return the quotient of the two numbers.';
/**
 * @const
 */
/// tooltip - See [https://en.wikipedia.org/wiki/Exponentiation https://en.wikipedia.org/wiki/Exponentiation].
Blockly.Msg.MATH_ARITHMETIC_TOOLTIP_POWER = 'Return the first number raised to the power of the second number.';

/**
 * @const
 */
/// {{Optional}} url - Information about the square root operation.
Blockly.Msg.MATH_SINGLE_HELPURL = 'https://en.wikipedia.org/wiki/Square_root';
/**
 * @const
 */
/// dropdown - This computes the positive [https://en.wikipedia.org/wiki/Square_root square root] of its input.  For example, the square root of 16 is 4.
Blockly.Msg.MATH_SINGLE_OP_ROOT = 'square root';
/**
 * @const
 */
/// tooltip - Please use the same term as in the previous message.
Blockly.Msg.MATH_SINGLE_TOOLTIP_ROOT = 'Return the square root of a number.';
/**
 * @const
 */
/// dropdown - This leaves positive numeric inputs changed and inverts negative inputs.  For example, the absolute value of 5 is 5; the absolute value of -5 is also 5.  For more information, see [https://en.wikipedia.org/wiki/Absolute_value https://en.wikipedia.org/wiki/Absolute_value].
Blockly.Msg.MATH_SINGLE_OP_ABSOLUTE = 'absolute';
/**
 * @const
 */
/// tooltip - Please use the same term as in the previous message.
Blockly.Msg.MATH_SINGLE_TOOLTIP_ABS = 'Return the absolute value of a number.';

/**
 * @const
 */
/// tooltip - Calculates '''0-n''', where '''n''' is the single numeric input.
Blockly.Msg.MATH_SINGLE_TOOLTIP_NEG = 'Return the negation of a number.';
/**
 * @const
 */
/// tooltip - Calculates the [https://en.wikipedia.org/wiki/Natural_logarithm|natural logarithm] of its single numeric input.
Blockly.Msg.MATH_SINGLE_TOOLTIP_LN = 'Return the natural logarithm of a number.';
/**
 * @const
 */
/// tooltip - Calculates the [https://en.wikipedia.org/wiki/Common_logarithm common logarithm] of its single numeric input.
Blockly.Msg.MATH_SINGLE_TOOLTIP_LOG10 = 'Return the base 10 logarithm of a number.';
/**
 * @const
 */
/// tooltip - Multiplies [https://en.wikipedia.org/wiki/E_(mathematical_constant) e] by itself n times, where n is the single numeric input.
Blockly.Msg.MATH_SINGLE_TOOLTIP_EXP = 'Return e to the power of a number.';
/**
 * @const
 */
/// tooltip - Multiplies 10 by itself n times, where n is the single numeric input.
Blockly.Msg.MATH_SINGLE_TOOLTIP_POW10 = 'Return 10 to the power of a number.';

/**
 * @const
 */
/// {{Optional}} url - Information about the trigonometric functions sine, cosine, tangent, and their inverses (ideally using degrees, not radians).
Blockly.Msg.MATH_TRIG_HELPURL = 'https://en.wikipedia.org/wiki/Trigonometric_functions';
/**
 * @const
 */
/// tooltip - Return the [https://en.wikipedia.org/wiki/Trigonometric_functions#Sine.2C_cosine_and_tangent sine] of an [https://en.wikipedia.org/wiki/Degree_(angle) angle in degrees], not radians.
Blockly.Msg.MATH_TRIG_TOOLTIP_SIN = 'Return the sine of a degree (not radian).';
/**
 * @const
 */
/// tooltip - Return the [https://en.wikipedia.org/wiki/Trigonometric_functions#Sine.2C_cosine_and_tangent cosine] of an [https://en.wikipedia.org/wiki/Degree_(angle) angle in degrees], not radians.
Blockly.Msg.MATH_TRIG_TOOLTIP_COS = 'Return the cosine of a degree (not radian).';
/**
 * @const
 */
/// tooltip - Return the [https://en.wikipedia.org/wiki/Trigonometric_functions#Sine.2C_cosine_and_tangent tangent] of an [https://en.wikipedia.org/wiki/Degree_(angle) angle in degrees], not radians.
Blockly.Msg.MATH_TRIG_TOOLTIP_TAN = 'Return the tangent of a degree (not radian).';
/**
 * @const
 */
/// tooltip - The [https://en.wikipedia.org/wiki/Inverse_trigonometric_functions inverse] of the [https://en.wikipedia.org/wiki/Cosine#Sine.2C_cosine_and_tangent sine function], using [https://en.wikipedia.org/wiki/Degree_(angle) degrees], not radians.
Blockly.Msg.MATH_TRIG_TOOLTIP_ASIN = 'Return the arcsine of a number.';
/**
 * @const
 */
/// tooltip - The [https://en.wikipedia.org/wiki/Inverse_trigonometric_functions inverse] of the [https://en.wikipedia.org/wiki/Cosine#Sine.2C_cosine_and_tangent cosine] function, using [https://en.wikipedia.org/wiki/Degree_(angle) degrees], not radians.
Blockly.Msg.MATH_TRIG_TOOLTIP_ACOS = 'Return the arccosine of a number.';
/**
 * @const
 */
/// tooltip - The [https://en.wikipedia.org/wiki/Inverse_trigonometric_functions inverse] of the [https://en.wikipedia.org/wiki/Cosine#Sine.2C_cosine_and_tangent tangent] function, using [https://en.wikipedia.org/wiki/Degree_(angle) degrees], not radians.
Blockly.Msg.MATH_TRIG_TOOLTIP_ATAN = 'Return the arctangent of a number.';

/**
 * @const
 */
/// {{Optional}} url - Information about the mathematical constants Pi (π), e, the golden ratio (φ), √ 2, √ 1/2, and infinity (∞).
Blockly.Msg.MATH_CONSTANT_HELPURL = 'https://en.wikipedia.org/wiki/Mathematical_constant';
/**
 * @const
 */
/// tooltip - Provides the specified [https://en.wikipedia.org/wiki/Mathematical_constant mathematical constant].
Blockly.Msg.MATH_CONSTANT_TOOLTIP = 'Return one of the common constants: π (3.141…), e (2.718…), φ (1.618…), sqrt(2) (1.414…), sqrt(½) (0.707…), or ∞ (infinity).';
/**
 * @const
 */
/// dropdown - A number is '''even''' if it is a multiple of 2.  For example, 4 is even (yielding true), but 3 is not (false).
Blockly.Msg.MATH_IS_EVEN = 'is even';
/**
 * @const
 */
/// dropdown - A number is '''odd''' if it is not a multiple of 2.  For example, 3 is odd (yielding true), but 4 is not (false).  The opposite of "odd" is "even".
Blockly.Msg.MATH_IS_ODD = 'is odd';
/**
 * @const
 */
/// dropdown - A number is [https://en.wikipedia.org/wiki/Prime prime] if it cannot be evenly divided by any positive integers except for 1 and itself.  For example, 5 is prime, but 6 is not because 2 × 3 = 6.
Blockly.Msg.MATH_IS_PRIME = 'is prime';
/**
 * @const
 */
/// dropdown - A number is '''whole''' if it is an [https://en.wikipedia.org/wiki/Integer integer].  For example, 5 is whole, but 5.1 is not.
Blockly.Msg.MATH_IS_WHOLE = 'is whole';
/**
 * @const
 */
/// dropdown - A number is '''positive''' if it is greater than 0.  (0 is neither negative nor positive.)
Blockly.Msg.MATH_IS_POSITIVE = 'is positive';
/**
 * @const
 */
/// dropdown - A number is '''negative''' if it is less than 0.  (0 is neither negative nor positive.)
Blockly.Msg.MATH_IS_NEGATIVE = 'is negative';
/**
 * @const
 */
/// dropdown - A number x is divisible by y if y goes into x evenly.  For example, 10 is divisible by 5, but 10 is not divisible by 3.
Blockly.Msg.MATH_IS_DIVISIBLE_BY = 'is divisible by';
/**
 * @const
 */
/// tooltip - This block lets the user specify via a dropdown menu whether to check if the numeric input is even, odd, prime, whole, positive, negative, or divisible by a given value.
Blockly.Msg.MATH_IS_TOOLTIP = 'Check if a number is an even, odd, prime, whole, positive, negative, or if it is divisible by certain number. Returns true or false.';

/**
 * @const
 */
=======
/** @type {string} */
/// {{Optional}} url - Information about addition, subtraction, multiplication, division, and exponentiation.
Blockly.Msg.MATH_ARITHMETIC_HELPURL = 'https://en.wikipedia.org/wiki/Arithmetic';
/** @type {string} */
/// tooltip - See [https://en.wikipedia.org/wiki/Addition https://en.wikipedia.org/wiki/Addition].
Blockly.Msg.MATH_ARITHMETIC_TOOLTIP_ADD = 'Return the sum of the two numbers.';
/** @type {string} */
/// tooltip - See [https://en.wikipedia.org/wiki/Subtraction https://en.wikipedia.org/wiki/Subtraction].
Blockly.Msg.MATH_ARITHMETIC_TOOLTIP_MINUS = 'Return the difference of the two numbers.';
/** @type {string} */
/// tooltip - See [https://en.wikipedia.org/wiki/Multiplication https://en.wikipedia.org/wiki/Multiplication].
Blockly.Msg.MATH_ARITHMETIC_TOOLTIP_MULTIPLY = 'Return the product of the two numbers.';
/** @type {string} */
/// tooltip - See [https://en.wikipedia.org/wiki/Division_(mathematics) https://en.wikipedia.org/wiki/Division_(mathematics)].
Blockly.Msg.MATH_ARITHMETIC_TOOLTIP_DIVIDE = 'Return the quotient of the two numbers.';
/** @type {string} */
/// tooltip - See [https://en.wikipedia.org/wiki/Exponentiation https://en.wikipedia.org/wiki/Exponentiation].
Blockly.Msg.MATH_ARITHMETIC_TOOLTIP_POWER = 'Return the first number raised to the power of the second number.';

/** @type {string} */
/// {{Optional}} url - Information about the square root operation.
Blockly.Msg.MATH_SINGLE_HELPURL = 'https://en.wikipedia.org/wiki/Square_root';
/** @type {string} */
/// dropdown - This computes the positive [https://en.wikipedia.org/wiki/Square_root square root] of its input.  For example, the square root of 16 is 4.
Blockly.Msg.MATH_SINGLE_OP_ROOT = 'square root';
/** @type {string} */
/// tooltip - Please use the same term as in the previous message.
Blockly.Msg.MATH_SINGLE_TOOLTIP_ROOT = 'Return the square root of a number.';
/** @type {string} */
/// dropdown - This leaves positive numeric inputs changed and inverts negative inputs.  For example, the absolute value of 5 is 5; the absolute value of -5 is also 5.  For more information, see [https://en.wikipedia.org/wiki/Absolute_value https://en.wikipedia.org/wiki/Absolute_value].
Blockly.Msg.MATH_SINGLE_OP_ABSOLUTE = 'absolute';
/** @type {string} */
/// tooltip - Please use the same term as in the previous message.
Blockly.Msg.MATH_SINGLE_TOOLTIP_ABS = 'Return the absolute value of a number.';

/** @type {string} */
/// tooltip - Calculates '''0-n''', where '''n''' is the single numeric input.
Blockly.Msg.MATH_SINGLE_TOOLTIP_NEG = 'Return the negation of a number.';
/** @type {string} */
/// tooltip - Calculates the [https://en.wikipedia.org/wiki/Natural_logarithm|natural logarithm] of its single numeric input.
Blockly.Msg.MATH_SINGLE_TOOLTIP_LN = 'Return the natural logarithm of a number.';
/** @type {string} */
/// tooltip - Calculates the [https://en.wikipedia.org/wiki/Common_logarithm common logarithm] of its single numeric input.
Blockly.Msg.MATH_SINGLE_TOOLTIP_LOG10 = 'Return the base 10 logarithm of a number.';
/** @type {string} */
/// tooltip - Multiplies [https://en.wikipedia.org/wiki/E_(mathematical_constant) e] by itself n times, where n is the single numeric input.
Blockly.Msg.MATH_SINGLE_TOOLTIP_EXP = 'Return e to the power of a number.';
/** @type {string} */
/// tooltip - Multiplies 10 by itself n times, where n is the single numeric input.
Blockly.Msg.MATH_SINGLE_TOOLTIP_POW10 = 'Return 10 to the power of a number.';

/** @type {string} */
/// {{Optional}} url - Information about the trigonometric functions sine, cosine, tangent, and their inverses (ideally using degrees, not radians).
Blockly.Msg.MATH_TRIG_HELPURL = 'https://en.wikipedia.org/wiki/Trigonometric_functions';
/** @type {string} */
/// tooltip - Return the [https://en.wikipedia.org/wiki/Trigonometric_functions#Sine.2C_cosine_and_tangent sine] of an [https://en.wikipedia.org/wiki/Degree_(angle) angle in degrees], not radians.
Blockly.Msg.MATH_TRIG_TOOLTIP_SIN = 'Return the sine of a degree (not radian).';
/** @type {string} */
/// tooltip - Return the [https://en.wikipedia.org/wiki/Trigonometric_functions#Sine.2C_cosine_and_tangent cosine] of an [https://en.wikipedia.org/wiki/Degree_(angle) angle in degrees], not radians.
Blockly.Msg.MATH_TRIG_TOOLTIP_COS = 'Return the cosine of a degree (not radian).';
/** @type {string} */
/// tooltip - Return the [https://en.wikipedia.org/wiki/Trigonometric_functions#Sine.2C_cosine_and_tangent tangent] of an [https://en.wikipedia.org/wiki/Degree_(angle) angle in degrees], not radians.
Blockly.Msg.MATH_TRIG_TOOLTIP_TAN = 'Return the tangent of a degree (not radian).';
/** @type {string} */
/// tooltip - The [https://en.wikipedia.org/wiki/Inverse_trigonometric_functions inverse] of the [https://en.wikipedia.org/wiki/Cosine#Sine.2C_cosine_and_tangent sine function], using [https://en.wikipedia.org/wiki/Degree_(angle) degrees], not radians.
Blockly.Msg.MATH_TRIG_TOOLTIP_ASIN = 'Return the arcsine of a number.';
/** @type {string} */
/// tooltip - The [https://en.wikipedia.org/wiki/Inverse_trigonometric_functions inverse] of the [https://en.wikipedia.org/wiki/Cosine#Sine.2C_cosine_and_tangent cosine] function, using [https://en.wikipedia.org/wiki/Degree_(angle) degrees], not radians.
Blockly.Msg.MATH_TRIG_TOOLTIP_ACOS = 'Return the arccosine of a number.';
/** @type {string} */
/// tooltip - The [https://en.wikipedia.org/wiki/Inverse_trigonometric_functions inverse] of the [https://en.wikipedia.org/wiki/Cosine#Sine.2C_cosine_and_tangent tangent] function, using [https://en.wikipedia.org/wiki/Degree_(angle) degrees], not radians.
Blockly.Msg.MATH_TRIG_TOOLTIP_ATAN = 'Return the arctangent of a number.';

/** @type {string} */
/// {{Optional}} url - Information about the mathematical constants Pi (π), e, the golden ratio (φ), √ 2, √ 1/2, and infinity (∞).
Blockly.Msg.MATH_CONSTANT_HELPURL = 'https://en.wikipedia.org/wiki/Mathematical_constant';
/** @type {string} */
/// tooltip - Provides the specified [https://en.wikipedia.org/wiki/Mathematical_constant mathematical constant].
Blockly.Msg.MATH_CONSTANT_TOOLTIP = 'Return one of the common constants: π (3.141…), e (2.718…), φ (1.618…), sqrt(2) (1.414…), sqrt(½) (0.707…), or ∞ (infinity).';
/** @type {string} */
/// dropdown - A number is '''even''' if it is a multiple of 2.  For example, 4 is even (yielding true), but 3 is not (false).
Blockly.Msg.MATH_IS_EVEN = 'is even';
/** @type {string} */
/// dropdown - A number is '''odd''' if it is not a multiple of 2.  For example, 3 is odd (yielding true), but 4 is not (false).  The opposite of "odd" is "even".
Blockly.Msg.MATH_IS_ODD = 'is odd';
/** @type {string} */
/// dropdown - A number is [https://en.wikipedia.org/wiki/Prime prime] if it cannot be evenly divided by any positive integers except for 1 and itself.  For example, 5 is prime, but 6 is not because 2 × 3 = 6.
Blockly.Msg.MATH_IS_PRIME = 'is prime';
/** @type {string} */
/// dropdown - A number is '''whole''' if it is an [https://en.wikipedia.org/wiki/Integer integer].  For example, 5 is whole, but 5.1 is not.
Blockly.Msg.MATH_IS_WHOLE = 'is whole';
/** @type {string} */
/// dropdown - A number is '''positive''' if it is greater than 0.  (0 is neither negative nor positive.)
Blockly.Msg.MATH_IS_POSITIVE = 'is positive';
/** @type {string} */
/// dropdown - A number is '''negative''' if it is less than 0.  (0 is neither negative nor positive.)
Blockly.Msg.MATH_IS_NEGATIVE = 'is negative';
/** @type {string} */
/// dropdown - A number x is divisible by y if y goes into x evenly.  For example, 10 is divisible by 5, but 10 is not divisible by 3.
Blockly.Msg.MATH_IS_DIVISIBLE_BY = 'is divisible by';
/** @type {string} */
/// tooltip - This block lets the user specify via a dropdown menu whether to check if the numeric input is even, odd, prime, whole, positive, negative, or divisible by a given value.
Blockly.Msg.MATH_IS_TOOLTIP = 'Check if a number is an even, odd, prime, whole, positive, negative, or if it is divisible by certain number. Returns true or false.';

/** @type {string} */
>>>>>>> 1a2fb6dd
/// {{Optional}} url - Information about incrementing (increasing the value of) a variable.
/// For other languages, just use the translation of the Wikipedia page about
/// addition ([https://en.wikipedia.org/wiki/Addition https://en.wikipedia.org/wiki/Addition]).
Blockly.Msg.MATH_CHANGE_HELPURL = 'https://en.wikipedia.org/wiki/Programming_idiom#Incrementing_a_counter';
<<<<<<< HEAD
/**
 * @const
 */
=======
/** @type {string} */
>>>>>>> 1a2fb6dd
/// - As in: ''change'' [the value of variable] ''item'' ''by'' 1 (e.g., if the variable named 'item' had the value 5, change it to 6).
/// %1 is a variable name.
/// %2 is the amount of change.
Blockly.Msg.MATH_CHANGE_TITLE = 'change %1 by %2';
/** @type {string} */
Blockly.Msg.MATH_CHANGE_TITLE_ITEM = Blockly.Msg.VARIABLES_DEFAULT_NAME;
<<<<<<< HEAD
/**
 * @const
 */
/// tooltip - This updates the value of the variable by adding to it the following numeric input.\n\nParameters:\n* %1 - the name of the variable whose value should be increased.
Blockly.Msg.MATH_CHANGE_TOOLTIP = 'Add a number to variable "%1".';

/**
 * @const
 */
/// {{Optional}} url - Information about how numbers are rounded to the nearest integer
Blockly.Msg.MATH_ROUND_HELPURL = 'https://en.wikipedia.org/wiki/Rounding';
/**
 * @const
 */
/// tooltip - See [https://en.wikipedia.org/wiki/Rounding https://en.wikipedia.org/wiki/Rounding].
Blockly.Msg.MATH_ROUND_TOOLTIP = 'Round a number up or down.';
/**
 * @const
 */
/// dropdown - This rounds its input to the nearest whole number.  For example, 3.4 is rounded to 3.
Blockly.Msg.MATH_ROUND_OPERATOR_ROUND = 'round';
/**
 * @const
 */
/// dropdown - This rounds its input up to the nearest whole number.  For example, if the input was 2.2, the result would be 3.
Blockly.Msg.MATH_ROUND_OPERATOR_ROUNDUP = 'round up';
/**
 * @const
 */
/// dropdown - This rounds its input down to the nearest whole number.  For example, if the input was 3.8, the result would be 3.
Blockly.Msg.MATH_ROUND_OPERATOR_ROUNDDOWN = 'round down';

/**
 * @const
 */
/// {{Optional}} url - Information about applying a function to a list of numbers.  (We were unable to find such information in English.  Feel free to skip this and any other URLs that are difficult.)
Blockly.Msg.MATH_ONLIST_HELPURL = '';
/**
 * @const
 */
/// dropdown - This computes the sum of the numeric elements in the list.  For example, the sum of the list {1, 4} is 5.
Blockly.Msg.MATH_ONLIST_OPERATOR_SUM = 'sum of list';
/**
 * @const
 */
/// tooltip - Please use the same term for "sum" as in the previous message.
Blockly.Msg.MATH_ONLIST_TOOLTIP_SUM = 'Return the sum of all the numbers in the list.';
/**
 * @const
 */
/// dropdown - This finds the smallest (minimum) number in a list.  For example, the smallest number in the list [-5, 0, 3] is -5.
Blockly.Msg.MATH_ONLIST_OPERATOR_MIN = 'min of list';
/**
 * @const
 */
/// tooltip - Please use the same term for "min" or "minimum" as in the previous message.
Blockly.Msg.MATH_ONLIST_TOOLTIP_MIN = 'Return the smallest number in the list.';
/**
 * @const
 */
/// dropdown - This finds the largest (maximum) number in a list.  For example, the largest number in the list [-5, 0, 3] is 3.
Blockly.Msg.MATH_ONLIST_OPERATOR_MAX = 'max of list';
/**
 * @const
 */
/// tooltip
Blockly.Msg.MATH_ONLIST_TOOLTIP_MAX = 'Return the largest number in the list.';
/**
 * @const
 */
/// dropdown - This adds up all of the numbers in a list and divides the sum by the number of elements in the list.  For example, the [https://en.wikipedia.org/wiki/Arithmetic_mean average] of the list [1, 2, 3, 4] is 2.5 (10/4).
Blockly.Msg.MATH_ONLIST_OPERATOR_AVERAGE = 'average of list';
/**
 * @const
 */
/// tooltip - See [https://en.wikipedia.org/wiki/Arithmetic_mean https://en.wikipedia.org/wiki/Arithmetic_mean] for more informatin.
Blockly.Msg.MATH_ONLIST_TOOLTIP_AVERAGE = 'Return the average (arithmetic mean) of the numeric values in the list.';
/**
 * @const
 */
/// dropdown - This finds the [https://en.wikipedia.org/wiki/Median median] of the numeric values in a list.  For example, the median of the list {1, 2, 7, 12, 13} is 7.
Blockly.Msg.MATH_ONLIST_OPERATOR_MEDIAN = 'median of list';
/**
 * @const
 */
/// tooltip - See [https://en.wikipedia.org/wiki/Median median https://en.wikipedia.org/wiki/Median median] for more information.
Blockly.Msg.MATH_ONLIST_TOOLTIP_MEDIAN = 'Return the median number in the list.';
/**
 * @const
 */
/// dropdown - This finds the most common numbers ([https://en.wikipedia.org/wiki/Mode_(statistics) modes]) in a list.  For example, the modes of the list {1, 3, 9, 3, 9}  are {3, 9}.
Blockly.Msg.MATH_ONLIST_OPERATOR_MODE = 'modes of list';
/**
 * @const
 */
/// tooltip - See [https://en.wikipedia.org/wiki/Mode_(statistics) https://en.wikipedia.org/wiki/Mode_(statistics)] for more information.
Blockly.Msg.MATH_ONLIST_TOOLTIP_MODE = 'Return a list of the most common item(s) in the list.';
/**
 * @const
 */
/// dropdown - This finds the [https://en.wikipedia.org/wiki/Standard_deviation standard deviation] of the numeric values in a list.
Blockly.Msg.MATH_ONLIST_OPERATOR_STD_DEV = 'standard deviation of list';
/**
 * @const
 */
/// tooltip - See [https://en.wikipedia.org/wiki/Standard_deviation https://en.wikipedia.org/wiki/Standard_deviation] for more information.
Blockly.Msg.MATH_ONLIST_TOOLTIP_STD_DEV = 'Return the standard deviation of the list.';
/**
 * @const
 */
/// dropdown - This choose an element at random from a list.  Each element is chosen with equal probability.
Blockly.Msg.MATH_ONLIST_OPERATOR_RANDOM = 'random item of list';
/**
 * @const
 */
/// tooltip - Please use same term for 'random' as in previous entry.
Blockly.Msg.MATH_ONLIST_TOOLTIP_RANDOM = 'Return a random element from the list.';

/**
 * @const
 */
/// {{Optional}} url - information about the modulo (remainder) operation.
Blockly.Msg.MATH_MODULO_HELPURL = 'https://en.wikipedia.org/wiki/Modulo_operation';
/**
 * @const
 */
/// block text - Title of block providing the remainder when dividing the first numerical input by the second.  For example, the remainder of 10 divided by 3 is 1.\n\nParameters:\n* %1 - the dividend (10, in our example)\n* %2 - the divisor (3 in our example).
Blockly.Msg.MATH_MODULO_TITLE = 'remainder of %1 ÷ %2';
/**
 * @const
 */
/// tooltip - For example, the remainder of 10 divided by 3 is 1.
Blockly.Msg.MATH_MODULO_TOOLTIP = 'Return the remainder from dividing the two numbers.';

/**
 * @const
 */
/// {{Optional}} url - Information about constraining a numeric value to be in a specific range.  (The English URL is not ideal.  Recall that translating URLs is the lowest priority.)
Blockly.Msg.MATH_CONSTRAIN_HELPURL = 'https://en.wikipedia.org/wiki/Clamping_(graphics)';
/**
 * @const
 */
=======
/** @type {string} */
/// tooltip - This updates the value of the variable by adding to it the following numeric input.\n\nParameters:\n* %1 - the name of the variable whose value should be increased.
Blockly.Msg.MATH_CHANGE_TOOLTIP = 'Add a number to variable "%1".';

/** @type {string} */
/// {{Optional}} url - Information about how numbers are rounded to the nearest integer
Blockly.Msg.MATH_ROUND_HELPURL = 'https://en.wikipedia.org/wiki/Rounding';
/** @type {string} */
/// tooltip - See [https://en.wikipedia.org/wiki/Rounding https://en.wikipedia.org/wiki/Rounding].
Blockly.Msg.MATH_ROUND_TOOLTIP = 'Round a number up or down.';
/** @type {string} */
/// dropdown - This rounds its input to the nearest whole number.  For example, 3.4 is rounded to 3.
Blockly.Msg.MATH_ROUND_OPERATOR_ROUND = 'round';
/** @type {string} */
/// dropdown - This rounds its input up to the nearest whole number.  For example, if the input was 2.2, the result would be 3.
Blockly.Msg.MATH_ROUND_OPERATOR_ROUNDUP = 'round up';
/** @type {string} */
/// dropdown - This rounds its input down to the nearest whole number.  For example, if the input was 3.8, the result would be 3.
Blockly.Msg.MATH_ROUND_OPERATOR_ROUNDDOWN = 'round down';

/** @type {string} */
/// {{Optional}} url - Information about applying a function to a list of numbers.  (We were unable to find such information in English.  Feel free to skip this and any other URLs that are difficult.)
Blockly.Msg.MATH_ONLIST_HELPURL = '';
/** @type {string} */
/// dropdown - This computes the sum of the numeric elements in the list.  For example, the sum of the list {1, 4} is 5.
Blockly.Msg.MATH_ONLIST_OPERATOR_SUM = 'sum of list';
/** @type {string} */
/// tooltip - Please use the same term for "sum" as in the previous message.
Blockly.Msg.MATH_ONLIST_TOOLTIP_SUM = 'Return the sum of all the numbers in the list.';
/** @type {string} */
/// dropdown - This finds the smallest (minimum) number in a list.  For example, the smallest number in the list [-5, 0, 3] is -5.
Blockly.Msg.MATH_ONLIST_OPERATOR_MIN = 'min of list';
/** @type {string} */
/// tooltip - Please use the same term for "min" or "minimum" as in the previous message.
Blockly.Msg.MATH_ONLIST_TOOLTIP_MIN = 'Return the smallest number in the list.';
/** @type {string} */
/// dropdown - This finds the largest (maximum) number in a list.  For example, the largest number in the list [-5, 0, 3] is 3.
Blockly.Msg.MATH_ONLIST_OPERATOR_MAX = 'max of list';
/** @type {string} */
/// tooltip
Blockly.Msg.MATH_ONLIST_TOOLTIP_MAX = 'Return the largest number in the list.';
/** @type {string} */
/// dropdown - This adds up all of the numbers in a list and divides the sum by the number of elements in the list.  For example, the [https://en.wikipedia.org/wiki/Arithmetic_mean average] of the list [1, 2, 3, 4] is 2.5 (10/4).
Blockly.Msg.MATH_ONLIST_OPERATOR_AVERAGE = 'average of list';
/** @type {string} */
/// tooltip - See [https://en.wikipedia.org/wiki/Arithmetic_mean https://en.wikipedia.org/wiki/Arithmetic_mean] for more informatin.
Blockly.Msg.MATH_ONLIST_TOOLTIP_AVERAGE = 'Return the average (arithmetic mean) of the numeric values in the list.';
/** @type {string} */
/// dropdown - This finds the [https://en.wikipedia.org/wiki/Median median] of the numeric values in a list.  For example, the median of the list {1, 2, 7, 12, 13} is 7.
Blockly.Msg.MATH_ONLIST_OPERATOR_MEDIAN = 'median of list';
/** @type {string} */
/// tooltip - See [https://en.wikipedia.org/wiki/Median median https://en.wikipedia.org/wiki/Median median] for more information.
Blockly.Msg.MATH_ONLIST_TOOLTIP_MEDIAN = 'Return the median number in the list.';
/** @type {string} */
/// dropdown - This finds the most common numbers ([https://en.wikipedia.org/wiki/Mode_(statistics) modes]) in a list.  For example, the modes of the list {1, 3, 9, 3, 9}  are {3, 9}.
Blockly.Msg.MATH_ONLIST_OPERATOR_MODE = 'modes of list';
/** @type {string} */
/// tooltip - See [https://en.wikipedia.org/wiki/Mode_(statistics) https://en.wikipedia.org/wiki/Mode_(statistics)] for more information.
Blockly.Msg.MATH_ONLIST_TOOLTIP_MODE = 'Return a list of the most common item(s) in the list.';
/** @type {string} */
/// dropdown - This finds the [https://en.wikipedia.org/wiki/Standard_deviation standard deviation] of the numeric values in a list.
Blockly.Msg.MATH_ONLIST_OPERATOR_STD_DEV = 'standard deviation of list';
/** @type {string} */
/// tooltip - See [https://en.wikipedia.org/wiki/Standard_deviation https://en.wikipedia.org/wiki/Standard_deviation] for more information.
Blockly.Msg.MATH_ONLIST_TOOLTIP_STD_DEV = 'Return the standard deviation of the list.';
/** @type {string} */
/// dropdown - This choose an element at random from a list.  Each element is chosen with equal probability.
Blockly.Msg.MATH_ONLIST_OPERATOR_RANDOM = 'random item of list';
/** @type {string} */
/// tooltip - Please use same term for 'random' as in previous entry.
Blockly.Msg.MATH_ONLIST_TOOLTIP_RANDOM = 'Return a random element from the list.';

/** @type {string} */
/// {{Optional}} url - information about the modulo (remainder) operation.
Blockly.Msg.MATH_MODULO_HELPURL = 'https://en.wikipedia.org/wiki/Modulo_operation';
/** @type {string} */
/// block text - Title of block providing the remainder when dividing the first numerical input by the second.  For example, the remainder of 10 divided by 3 is 1.\n\nParameters:\n* %1 - the dividend (10, in our example)\n* %2 - the divisor (3 in our example).
Blockly.Msg.MATH_MODULO_TITLE = 'remainder of %1 ÷ %2';
/** @type {string} */
/// tooltip - For example, the remainder of 10 divided by 3 is 1.
Blockly.Msg.MATH_MODULO_TOOLTIP = 'Return the remainder from dividing the two numbers.';

/** @type {string} */
/// {{Optional}} url - Information about constraining a numeric value to be in a specific range.  (The English URL is not ideal.  Recall that translating URLs is the lowest priority.)
Blockly.Msg.MATH_CONSTRAIN_HELPURL = 'https://en.wikipedia.org/wiki/Clamping_(graphics)';
/** @type {string} */
>>>>>>> 1a2fb6dd
/// block text - The title of the block that '''constrain'''s (forces) a number to be in a given range.
///For example, if the number 150 is constrained to be between 5 and 100, the result will be 100.
///\n\nParameters:\n* %1 - the value to constrain (e.g., 150)\n* %2 - the minimum value (e.g., 5)\n* %3 - the maximum value (e.g., 100).
Blockly.Msg.MATH_CONSTRAIN_TITLE = 'constrain %1 low %2 high %3';
<<<<<<< HEAD
/**
 * @const
 */
/// tooltip - This compares a number ''x'' to a low value ''L'' and a high value ''H''.  If ''x'' is less then ''L'', the result is ''L''.  If ''x'' is greater than ''H'', the result is ''H''.  Otherwise, the result is ''x''.
Blockly.Msg.MATH_CONSTRAIN_TOOLTIP = 'Constrain a number to be between the specified limits (inclusive).';

/**
 * @const
 */
/// {{Optional}} url - Information about how computers generate random numbers.
Blockly.Msg.MATH_RANDOM_INT_HELPURL = 'https://en.wikipedia.org/wiki/Random_number_generation';
/**
 * @const
 */
/// block text - The title of the block that generates a random integer (whole number) in the specified range.  For example, if the range is from 5 to 7, this returns 5, 6, or 7 with equal likelihood. %1 is a placeholder for the lower number, %2 is the placeholder for the larger number.
Blockly.Msg.MATH_RANDOM_INT_TITLE = 'random integer from %1 to %2';
/**
 * @const
 */
/// tooltip - Return a random integer between two values specified as inputs.  For example, if one input was 7 and another 9, any of the numbers 7, 8, or 9 could be produced.
Blockly.Msg.MATH_RANDOM_INT_TOOLTIP = 'Return a random integer between the two specified limits, inclusive.';

/**
 * @const
 */
/// {{Optional}} url - Information about how computers generate random numbers (specifically, numbers in the range from 0 to just below 1).
Blockly.Msg.MATH_RANDOM_FLOAT_HELPURL = 'https://en.wikipedia.org/wiki/Random_number_generation';
/**
 * @const
 */
/// block text - The title of the block that generates a random number greater than or equal to 0 and less than 1.
Blockly.Msg.MATH_RANDOM_FLOAT_TITLE_RANDOM = 'random fraction';
/**
 * @const
 */
=======
/** @type {string} */
/// tooltip - This compares a number ''x'' to a low value ''L'' and a high value ''H''.  If ''x'' is less then ''L'', the result is ''L''.  If ''x'' is greater than ''H'', the result is ''H''.  Otherwise, the result is ''x''.
Blockly.Msg.MATH_CONSTRAIN_TOOLTIP = 'Constrain a number to be between the specified limits (inclusive).';

/** @type {string} */
/// {{Optional}} url - Information about how computers generate random numbers.
Blockly.Msg.MATH_RANDOM_INT_HELPURL = 'https://en.wikipedia.org/wiki/Random_number_generation';
/** @type {string} */
/// block text - The title of the block that generates a random integer (whole number) in the specified range.  For example, if the range is from 5 to 7, this returns 5, 6, or 7 with equal likelihood. %1 is a placeholder for the lower number, %2 is the placeholder for the larger number.
Blockly.Msg.MATH_RANDOM_INT_TITLE = 'random integer from %1 to %2';
/** @type {string} */
/// tooltip - Return a random integer between two values specified as inputs.  For example, if one input was 7 and another 9, any of the numbers 7, 8, or 9 could be produced.
Blockly.Msg.MATH_RANDOM_INT_TOOLTIP = 'Return a random integer between the two specified limits, inclusive.';

/** @type {string} */
/// {{Optional}} url - Information about how computers generate random numbers (specifically, numbers in the range from 0 to just below 1).
Blockly.Msg.MATH_RANDOM_FLOAT_HELPURL = 'https://en.wikipedia.org/wiki/Random_number_generation';
/** @type {string} */
/// block text - The title of the block that generates a random number greater than or equal to 0 and less than 1.
Blockly.Msg.MATH_RANDOM_FLOAT_TITLE_RANDOM = 'random fraction';
/** @type {string} */
>>>>>>> 1a2fb6dd
/// tooltip - Return a random fraction between 0 and 1.  The value may be equal to 0 but must be less than 1.
Blockly.Msg.MATH_RANDOM_FLOAT_TOOLTIP = 'Return a random fraction between 0.0 (inclusive) and 1.0 (exclusive).';

/** @type {string} */
/// {{Optional}} url - Information about how to calculate atan2.
Blockly.Msg.MATH_ATAN2_HELPURL = 'https://en.wikipedia.org/wiki/Atan2';
/** @type {string} */
/// block text - The title of the block that calculates atan2 of point (X, Y).  For example, if the point is (-1, -1), this returns -135. %1 is a placeholder for the X coordinate, %2 is the placeholder for the Y coordinate.
Blockly.Msg.MATH_ATAN2_TITLE = 'atan2 of X:%1 Y:%2';
/** @type {string} */
/// tooltip - Return the arctangent of point (X, Y) in degrees from -180 to 180. For example, if the point is (-1, -1) this returns -135.
Blockly.Msg.MATH_ATAN2_TOOLTIP = 'Return the arctangent of point (X, Y) in degrees from -180 to 180.';

// Text Blocks.
<<<<<<< HEAD
/**
 * @const
 */
/// {{Optional}} url - Information about how computers represent text (sometimes referred to as ''string''s).
Blockly.Msg.TEXT_TEXT_HELPURL = 'https://en.wikipedia.org/wiki/String_(computer_science)';
/**
 * @const
 */
/// tooltip - See [https://github.com/google/blockly/wiki/Text https://github.com/google/blockly/wiki/Text].
Blockly.Msg.TEXT_TEXT_TOOLTIP = 'A letter, word, or line of text.';

/**
 * @const
 */
/// {{Optional}} url - Information on concatenating/appending pieces of text.
Blockly.Msg.TEXT_JOIN_HELPURL = 'https://github.com/google/blockly/wiki/Text#text-creation';
/**
 * @const
 */
/// block text - See [https://github.com/google/blockly/wiki/Text#text-creation https://github.com/google/blockly/wiki/Text#text-creation].
Blockly.Msg.TEXT_JOIN_TITLE_CREATEWITH = 'create text with';
/**
 * @const
 */
/// tooltip - See [https://github.com/google/blockly/wiki/Text#text-creation create text with] for more information.
Blockly.Msg.TEXT_JOIN_TOOLTIP = 'Create a piece of text by joining together any number of items.';

/**
 * @const
 */
/// block text - This is shown when the programmer wants to change the number of pieces of text being joined together.  See [https://github.com/google/blockly/wiki/Text#text-creation https://github.com/google/blockly/wiki/Text#text-creation], specifically the last picture in the 'Text creation' section.\n{{Identical|Join}}
Blockly.Msg.TEXT_CREATE_JOIN_TITLE_JOIN = 'join';
/**
 * @const
 */
/// tooltip - See [https://github.com/google/blockly/wiki/Text#text-creation https://github.com/google/blockly/wiki/Text#text-creation], specifically the last picture in the 'Text creation' section.
Blockly.Msg.TEXT_CREATE_JOIN_TOOLTIP = 'Add, remove, or reorder sections to reconfigure this text block.';
/**
 * @const
 */
Blockly.Msg.TEXT_CREATE_JOIN_ITEM_TITLE_ITEM = Blockly.Msg.VARIABLES_DEFAULT_NAME;
/**
 * @const
 */
/// block text - See [https://github.com/google/blockly/wiki/Text#text-creation https://github.com/google/blockly/wiki/Text#text-creation], specifically the last picture in the 'Text creation' section.
Blockly.Msg.TEXT_CREATE_JOIN_ITEM_TOOLTIP = 'Add an item to the text.';

/**
 * @const
 */
/// {{Optional}} url - This and the other text-related URLs are going to be hard to translate.  As always, it is okay to leave untranslated or paste in the English-language URL.  For these URLs, you might also consider a general URL about how computers represent text (such as the translation of [https://en.wikipedia.org/wiki/String_(computer_science) this Wikipedia page]).
Blockly.Msg.TEXT_APPEND_HELPURL = 'https://github.com/google/blockly/wiki/Text#text-modification';
/**
 * @const
 */
=======
/** @type {string} */
/// {{Optional}} url - Information about how computers represent text (sometimes referred to as ''string''s).
Blockly.Msg.TEXT_TEXT_HELPURL = 'https://en.wikipedia.org/wiki/String_(computer_science)';
/** @type {string} */
/// tooltip - See [https://github.com/google/blockly/wiki/Text https://github.com/google/blockly/wiki/Text].
Blockly.Msg.TEXT_TEXT_TOOLTIP = 'A letter, word, or line of text.';

/** @type {string} */
/// {{Optional}} url - Information on concatenating/appending pieces of text.
Blockly.Msg.TEXT_JOIN_HELPURL = 'https://github.com/google/blockly/wiki/Text#text-creation';
/** @type {string} */
/// block text - See [https://github.com/google/blockly/wiki/Text#text-creation https://github.com/google/blockly/wiki/Text#text-creation].
Blockly.Msg.TEXT_JOIN_TITLE_CREATEWITH = 'create text with';
/** @type {string} */
/// tooltip - See [https://github.com/google/blockly/wiki/Text#text-creation create text with] for more information.
Blockly.Msg.TEXT_JOIN_TOOLTIP = 'Create a piece of text by joining together any number of items.';

/** @type {string} */
/// block text - This is shown when the programmer wants to change the number of pieces of text being joined together.  See [https://github.com/google/blockly/wiki/Text#text-creation https://github.com/google/blockly/wiki/Text#text-creation], specifically the last picture in the 'Text creation' section.\n{{Identical|Join}}
Blockly.Msg.TEXT_CREATE_JOIN_TITLE_JOIN = 'join';
/** @type {string} */
/// tooltip - See [https://github.com/google/blockly/wiki/Text#text-creation https://github.com/google/blockly/wiki/Text#text-creation], specifically the last picture in the 'Text creation' section.
Blockly.Msg.TEXT_CREATE_JOIN_TOOLTIP = 'Add, remove, or reorder sections to reconfigure this text block.';
/** @type {string} */
Blockly.Msg.TEXT_CREATE_JOIN_ITEM_TITLE_ITEM = Blockly.Msg.VARIABLES_DEFAULT_NAME;
/** @type {string} */
/// block text - See [https://github.com/google/blockly/wiki/Text#text-creation https://github.com/google/blockly/wiki/Text#text-creation], specifically the last picture in the 'Text creation' section.
Blockly.Msg.TEXT_CREATE_JOIN_ITEM_TOOLTIP = 'Add an item to the text.';

/** @type {string} */
/// {{Optional}} url - This and the other text-related URLs are going to be hard to translate.  As always, it is okay to leave untranslated or paste in the English-language URL.  For these URLs, you might also consider a general URL about how computers represent text (such as the translation of [https://en.wikipedia.org/wiki/String_(computer_science) this Wikipedia page]).
Blockly.Msg.TEXT_APPEND_HELPURL = 'https://github.com/google/blockly/wiki/Text#text-modification';
/** @type {string} */
>>>>>>> 1a2fb6dd
/// block input text - Message that the variable name at %1 will have the item at %2 appended to it.
/// [[File:blockly-append-text.png]]
Blockly.Msg.TEXT_APPEND_TITLE = 'to %1 append text %2';
/** @type {string} */
Blockly.Msg.TEXT_APPEND_VARIABLE = Blockly.Msg.VARIABLES_DEFAULT_NAME;
<<<<<<< HEAD
/**
 * @const
 */
/// tooltip - See [https://github.com/google/blockly/wiki/Text#text-modification https://github.com/google/blockly/wiki/Text#text-modification] for more information.\n\nParameters:\n* %1 - the name of the variable to which text should be appended
Blockly.Msg.TEXT_APPEND_TOOLTIP = 'Append some text to variable "%1".';

/**
 * @const
 */
/// {{Optional}} url - Information about text on computers (usually referred to as 'strings').
Blockly.Msg.TEXT_LENGTH_HELPURL = 'https://github.com/google/blockly/wiki/Text#text-modification';
/**
 * @const
 */
/// block text - See [https://github.com/google/blockly/wiki/Text#text-length https://github.com/google/blockly/wiki/Text#text-length].
/// \n\nParameters:\n* %1 - the piece of text to take the length of
Blockly.Msg.TEXT_LENGTH_TITLE = 'length of %1';
/**
 * @const
 */
/// tooltip - See [https://github.com/google/blockly/wiki/Text#text-length https://github.com/google/blockly/wiki/Text#text-length].
Blockly.Msg.TEXT_LENGTH_TOOLTIP = 'Returns the number of letters (including spaces) in the provided text.';

/**
 * @const
 */
/// {{Optional}} url - Information about empty pieces of text on computers (usually referred to as 'empty strings').
Blockly.Msg.TEXT_ISEMPTY_HELPURL = 'https://github.com/google/blockly/wiki/Text#checking-for-empty-text';
/**
 * @const
 */
/// block text - See [https://github.com/google/blockly/wiki/Text#checking-for-empty-text https://github.com/google/blockly/wiki/Text#checking-for-empty-text].
/// \n\nParameters:\n* %1 - the piece of text to test for emptiness
Blockly.Msg.TEXT_ISEMPTY_TITLE = '%1 is empty';
/**
 * @const
 */
/// tooltip - See [https://github.com/google/blockly/wiki/Text#checking-for-empty-text https://github.com/google/blockly/wiki/Text#checking-for-empty-text].
Blockly.Msg.TEXT_ISEMPTY_TOOLTIP = 'Returns true if the provided text is empty.';

/**
 * @const
 */
/// {{Optional}} url - Information about finding a character in a piece of text.
Blockly.Msg.TEXT_INDEXOF_HELPURL = 'https://github.com/google/blockly/wiki/Text#finding-text';
/**
 * @const
 */
/// tooltip - %1 will be replaced by either the number 0 or -1 depending on the indexing mode. See [https://github.com/google/blockly/wiki/Text#finding-text https://github.com/google/blockly/wiki/Text#finding-text].
Blockly.Msg.TEXT_INDEXOF_TOOLTIP = 'Returns the index of the first/last occurrence of the first text in the second text. Returns %1 if text is not found.';
/**
 * @const
 */
=======
/** @type {string} */
/// tooltip - See [https://github.com/google/blockly/wiki/Text#text-modification https://github.com/google/blockly/wiki/Text#text-modification] for more information.\n\nParameters:\n* %1 - the name of the variable to which text should be appended
Blockly.Msg.TEXT_APPEND_TOOLTIP = 'Append some text to variable "%1".';

/** @type {string} */
/// {{Optional}} url - Information about text on computers (usually referred to as 'strings').
Blockly.Msg.TEXT_LENGTH_HELPURL = 'https://github.com/google/blockly/wiki/Text#text-modification';
/** @type {string} */
/// block text - See [https://github.com/google/blockly/wiki/Text#text-length https://github.com/google/blockly/wiki/Text#text-length].
/// \n\nParameters:\n* %1 - the piece of text to take the length of
Blockly.Msg.TEXT_LENGTH_TITLE = 'length of %1';
/** @type {string} */
/// tooltip - See [https://github.com/google/blockly/wiki/Text#text-length https://github.com/google/blockly/wiki/Text#text-length].
Blockly.Msg.TEXT_LENGTH_TOOLTIP = 'Returns the number of letters (including spaces) in the provided text.';

/** @type {string} */
/// {{Optional}} url - Information about empty pieces of text on computers (usually referred to as 'empty strings').
Blockly.Msg.TEXT_ISEMPTY_HELPURL = 'https://github.com/google/blockly/wiki/Text#checking-for-empty-text';
/** @type {string} */
/// block text - See [https://github.com/google/blockly/wiki/Text#checking-for-empty-text https://github.com/google/blockly/wiki/Text#checking-for-empty-text].
/// \n\nParameters:\n* %1 - the piece of text to test for emptiness
Blockly.Msg.TEXT_ISEMPTY_TITLE = '%1 is empty';
/** @type {string} */
/// tooltip - See [https://github.com/google/blockly/wiki/Text#checking-for-empty-text https://github.com/google/blockly/wiki/Text#checking-for-empty-text].
Blockly.Msg.TEXT_ISEMPTY_TOOLTIP = 'Returns true if the provided text is empty.';

/** @type {string} */
/// {{Optional}} url - Information about finding a character in a piece of text.
Blockly.Msg.TEXT_INDEXOF_HELPURL = 'https://github.com/google/blockly/wiki/Text#finding-text';
/** @type {string} */
/// tooltip - %1 will be replaced by either the number 0 or -1 depending on the indexing mode. See [https://github.com/google/blockly/wiki/Text#finding-text https://github.com/google/blockly/wiki/Text#finding-text].
Blockly.Msg.TEXT_INDEXOF_TOOLTIP = 'Returns the index of the first/last occurrence of the first text in the second text. Returns %1 if text is not found.';
/** @type {string} */
>>>>>>> 1a2fb6dd
/// block text - Title of blocks allowing users to find text.  See
/// [https://github.com/google/blockly/wiki/Text#finding-text
/// https://github.com/google/blockly/wiki/Text#finding-text].
/// [[File:Blockly-find-text.png]].
/// In English the expanded message is "in text %1 find (first|last) occurance of text %3"
/// where %1 and %3 are added by the user. See TEXT_INDEXOF_OPERATOR_FIRST and
/// TEXT_INDEXOF_OPERATOR_LAST for the dropdown text that replaces %2.
Blockly.Msg.TEXT_INDEXOF_TITLE = 'in text %1 %2 %3';
<<<<<<< HEAD
/**
 * @const
 */
=======
/** @type {string} */
>>>>>>> 1a2fb6dd
/// dropdown - See [https://github.com/google/blockly/wiki/Text#finding-text
/// https://github.com/google/blockly/wiki/Text#finding-text].
/// [[File:Blockly-find-text.png]].
Blockly.Msg.TEXT_INDEXOF_OPERATOR_FIRST = 'find first occurrence of text';
<<<<<<< HEAD
/**
 * @const
 */
=======
/** @type {string} */
>>>>>>> 1a2fb6dd
/// dropdown - See [https://github.com/google/blockly/wiki/Text#finding-text
/// https://github.com/google/blockly/wiki/Text#finding-text].  This would
/// replace "find first occurrence of text" below.  (For more information on
/// how common text is factored out of dropdown menus, see
/// [https://translatewiki.net/wiki/Translating:Blockly#Drop-Down_Menus
/// https://translatewiki.net/wiki/Translating:Blockly#Drop-Down_Menus)].)
/// [[File:Blockly-find-text.png]].
Blockly.Msg.TEXT_INDEXOF_OPERATOR_LAST = 'find last occurrence of text';
/** @type {string} */

/**
 * @const
 */
/// {{Optional}} url - Information about extracting characters (letters, number, symbols, etc.) from text.
Blockly.Msg.TEXT_CHARAT_HELPURL = 'https://github.com/google/blockly/wiki/Text#extracting-text';
<<<<<<< HEAD
/**
 * @const
 */
=======
/** @type {string} */
>>>>>>> 1a2fb6dd
/// block text - Text for a block to extract a letter (or number,
/// punctuation character, etc.) from a string, as shown below. %1 is added by
/// the user and %2 is replaced by a dropdown of options, possibly followed by
/// another user supplied string. TEXT_CHARAT_TAIL is then added to the end.  See
/// [https://github.com/google/blockly/wiki/Text#extracting-a-single-character
/// https://github.com/google/blockly/wiki/Text#extracting-a-single-character].
/// [[File:Blockly-text-get.png]]
<<<<<<< HEAD
Blockly.Msg.TEXT_CHARAT_TITLE = 'in text %1 %2'
/**
 * @const
 */
=======
Blockly.Msg.TEXT_CHARAT_TITLE = 'in text %1 %2';
/** @type {string} */
>>>>>>> 1a2fb6dd
/// dropdown - Indicates that the letter (or number, punctuation character, etc.) with the
/// specified index should be obtained from the preceding piece of text.  See
/// [https://github.com/google/blockly/wiki/Text#extracting-a-single-character
/// https://github.com/google/blockly/wiki/Text#extracting-a-single-character].
/// [[File:Blockly-text-get.png]]
Blockly.Msg.TEXT_CHARAT_FROM_START = 'get letter #';
<<<<<<< HEAD
/**
 * @const
 */
=======
/** @type {string} */
>>>>>>> 1a2fb6dd
/// block text - Indicates that the letter (or number, punctuation character, etc.) with the
/// specified index from the end of a given piece of text should be obtained. See
/// [https://github.com/google/blockly/wiki/Text#extracting-a-single-character
/// https://github.com/google/blockly/wiki/Text#extracting-a-single-character].
/// [[File:Blockly-text-get.png]]
Blockly.Msg.TEXT_CHARAT_FROM_END = 'get letter # from end';
<<<<<<< HEAD
/**
 * @const
 */
=======
/** @type {string} */
>>>>>>> 1a2fb6dd
/// block text - Indicates that the first letter of the following piece of text should be
/// retrieved.  See [https://github.com/google/blockly/wiki/Text#extracting-a-single-character
/// https://github.com/google/blockly/wiki/Text#extracting-a-single-character].
/// [[File:Blockly-text-get.png]]
Blockly.Msg.TEXT_CHARAT_FIRST = 'get first letter';
<<<<<<< HEAD
/**
 * @const
 */
=======
/** @type {string} */
>>>>>>> 1a2fb6dd
/// block text - Indicates that the last letter (or number, punctuation mark, etc.) of the
/// following piece of text should be retrieved.  See
/// [https://github.com/google/blockly/wiki/Text#extracting-a-single-character
/// https://github.com/google/blockly/wiki/Text#extracting-a-single-character].
/// [[File:Blockly-text-get.png]]
Blockly.Msg.TEXT_CHARAT_LAST = 'get last letter';
<<<<<<< HEAD
/**
 * @const
 */
=======
/** @type {string} */
>>>>>>> 1a2fb6dd
/// block text - Indicates that any letter (or number, punctuation mark, etc.) in the
/// following piece of text should be randomly selected.  See
/// [https://github.com/google/blockly/wiki/Text#extracting-a-single-character
/// https://github.com/google/blockly/wiki/Text#extracting-a-single-character].
/// [[File:Blockly-text-get.png]]
Blockly.Msg.TEXT_CHARAT_RANDOM = 'get random letter';
<<<<<<< HEAD
/**
 * @const
 */
=======
/** @type {string} */
>>>>>>> 1a2fb6dd
/// block text - Text that goes after the rightmost block/dropdown when getting a single letter from
/// a piece of text, as in [https://blockly-demo.appspot.com/static/apps/code/index.html#3m23km these
/// blocks] or shown below.  For most languages, this will be blank.
/// [[File:Blockly-text-get.png]]
Blockly.Msg.TEXT_CHARAT_TAIL = '';
<<<<<<< HEAD
/**
 * @const
 */
=======
/** @type {string} */
>>>>>>> 1a2fb6dd
/// tooltip - See [https://github.com/google/blockly/wiki/Text#extracting-a-single-character
/// https://github.com/google/blockly/wiki/Text#extracting-a-single-character].
/// [[File:Blockly-text-get.png]]
Blockly.Msg.TEXT_CHARAT_TOOLTIP = 'Returns the letter at the specified position.';

<<<<<<< HEAD
/**
 * @const
 */
/// See [https://github.com/google/blockly/wiki/Text#extracting-a-region-of-text
/// https://github.com/google/blockly/wiki/Text#extracting-a-region-of-text].
Blockly.Msg.TEXT_GET_SUBSTRING_TOOLTIP = 'Returns a specified portion of the text.';
/**
 * @const
 */
/// {{Optional}} url - Information about extracting characters from text.  Reminder: urls are the
/// lowest priority translations.  Feel free to skip.
Blockly.Msg.TEXT_GET_SUBSTRING_HELPURL = 'https://github.com/google/blockly/wiki/Text#extracting-a-region-of-text';
/**
 * @const
 */
/// block text - Precedes a piece of text from which a portion should be extracted.
/// [[File:Blockly-get-substring.png]]
Blockly.Msg.TEXT_GET_SUBSTRING_INPUT_IN_TEXT = 'in text';
/**
 * @const
 */
=======
/** @type {string} */
/// See [https://github.com/google/blockly/wiki/Text#extracting-a-region-of-text
/// https://github.com/google/blockly/wiki/Text#extracting-a-region-of-text].
Blockly.Msg.TEXT_GET_SUBSTRING_TOOLTIP = 'Returns a specified portion of the text.';
/** @type {string} */
/// {{Optional}} url - Information about extracting characters from text.  Reminder: urls are the
/// lowest priority translations.  Feel free to skip.
Blockly.Msg.TEXT_GET_SUBSTRING_HELPURL = 'https://github.com/google/blockly/wiki/Text#extracting-a-region-of-text';
/** @type {string} */
/// block text - Precedes a piece of text from which a portion should be extracted.
/// [[File:Blockly-get-substring.png]]
Blockly.Msg.TEXT_GET_SUBSTRING_INPUT_IN_TEXT = 'in text';
/** @type {string} */
>>>>>>> 1a2fb6dd
/// dropdown - Indicates that the following number specifies the position (relative to the start
/// position) of the beginning of the region of text that should be obtained from the preceding
/// piece of text.  See [https://github.com/google/blockly/wiki/Text#extracting-a-region-of-text
/// https://github.com/google/blockly/wiki/Text#extracting-a-region-of-text].
/// [[File:Blockly-get-substring.png]]
Blockly.Msg.TEXT_GET_SUBSTRING_START_FROM_START = 'get substring from letter #';
<<<<<<< HEAD
/**
 * @const
 */
=======
/** @type {string} */
>>>>>>> 1a2fb6dd
/// dropdown - Indicates that the following number specifies the position (relative to the end
/// position) of the beginning of the region of text that should be obtained from the preceding
/// piece of text.  See [https://github.com/google/blockly/wiki/Text#extracting-a-region-of-text
/// https://github.com/google/blockly/wiki/Text#extracting-a-region-of-text].
/// Note: If {{msg-blockly|ORDINAL_NUMBER_SUFFIX}} is defined, it will
/// automatically appear ''after'' this and any other
/// [https://translatewiki.net/wiki/Translating:Blockly#Ordinal_numbers ordinal numbers]
/// on this block.
/// [[File:Blockly-get-substring.png]]
Blockly.Msg.TEXT_GET_SUBSTRING_START_FROM_END = 'get substring from letter # from end';
<<<<<<< HEAD
/**
 * @const
 */
=======
/** @type {string} */
>>>>>>> 1a2fb6dd
/// block text - Indicates that a region starting with the first letter of the preceding piece
/// of text should be extracted.  See
/// [https://github.com/google/blockly/wiki/Text#extracting-a-region-of-text
/// https://github.com/google/blockly/wiki/Text#extracting-a-region-of-text].
/// [[File:Blockly-get-substring.png]]
Blockly.Msg.TEXT_GET_SUBSTRING_START_FIRST = 'get substring from first letter';
<<<<<<< HEAD
/**
 * @const
 */
=======
/** @type {string} */
>>>>>>> 1a2fb6dd
/// dropdown - Indicates that the following number specifies the position (relative to
/// the start position) of the end of the region of text that should be obtained from the
/// preceding piece of text.  See
/// [https://github.com/google/blockly/wiki/Text#extracting-a-region-of-text
/// https://github.com/google/blockly/wiki/Text#extracting-a-region-of-text].
/// [[File:Blockly-get-substring.png]]
Blockly.Msg.TEXT_GET_SUBSTRING_END_FROM_START = 'to letter #';
<<<<<<< HEAD
/**
 * @const
 */
=======
/** @type {string} */
>>>>>>> 1a2fb6dd
/// dropdown - Indicates that the following number specifies the position (relative to the
/// end position) of the end of the region of text that should be obtained from the preceding
/// piece of text.  See
/// [https://github.com/google/blockly/wiki/Text#extracting-a-region-of-text
/// https://github.com/google/blockly/wiki/Text#extracting-a-region-of-text].
/// [[File:Blockly-get-substring.png]]
Blockly.Msg.TEXT_GET_SUBSTRING_END_FROM_END = 'to letter # from end';
<<<<<<< HEAD
/**
 * @const
 */
=======
/** @type {string} */
>>>>>>> 1a2fb6dd
/// block text - Indicates that a region ending with the last letter of the preceding piece
/// of text should be extracted.  See
/// [https://github.com/google/blockly/wiki/Text#extracting-a-region-of-text
/// https://github.com/google/blockly/wiki/Text#extracting-a-region-of-text].
/// [[File:Blockly-get-substring.png]]
Blockly.Msg.TEXT_GET_SUBSTRING_END_LAST = 'to last letter';
<<<<<<< HEAD
/**
 * @const
 */
=======
/** @type {string} */
>>>>>>> 1a2fb6dd
/// block text - Text that should go after the rightmost block/dropdown when
/// [https://github.com/google/blockly/wiki/Text#extracting-a-region-of-text
/// extracting a region of text].  In most languages, this will be the empty string.
/// [[File:Blockly-get-substring.png]]
Blockly.Msg.TEXT_GET_SUBSTRING_TAIL = '';

<<<<<<< HEAD
/**
 * @const
 */
/// {{Optional}} url - Information about the case of letters (upper-case and lower-case).
Blockly.Msg.TEXT_CHANGECASE_HELPURL = 'https://github.com/google/blockly/wiki/Text#adjusting-text-case';
/**
 * @const
 */
=======
/** @type {string} */
/// {{Optional}} url - Information about the case of letters (upper-case and lower-case).
Blockly.Msg.TEXT_CHANGECASE_HELPURL = 'https://github.com/google/blockly/wiki/Text#adjusting-text-case';
/** @type {string} */
>>>>>>> 1a2fb6dd
/// tooltip - Describes a block to adjust the case of letters.  For more information on this block,
/// see [https://github.com/google/blockly/wiki/Text#adjusting-text-case
/// https://github.com/google/blockly/wiki/Text#adjusting-text-case].
Blockly.Msg.TEXT_CHANGECASE_TOOLTIP = 'Return a copy of the text in a different case.';
<<<<<<< HEAD
/**
 * @const
 */
=======
/** @type {string} */
>>>>>>> 1a2fb6dd
/// block text - Indicates that all of the letters in the following piece of text should be
/**
 * @const
 */
/// capitalized.  If your language does not use case, you may indicate that this is not
/// applicable to your language.  For more information on this block, see
/// [https://github.com/google/blockly/wiki/Text#adjusting-text-case
/// https://github.com/google/blockly/wiki/Text#adjusting-text-case].
Blockly.Msg.TEXT_CHANGECASE_OPERATOR_UPPERCASE = 'to UPPER CASE';
<<<<<<< HEAD
/**
 * @const
 */
/// block text - Indicates that all of the letters in the following piece of text should be converted to lower-case.  If your language does not use case, you may indicate that this is not applicable to your language.  For more information on this block, see [https://github.com/google/blockly/wiki/Text#adjusting-text-case https://github.com/google/blockly/wiki/Text#adjusting-text-case].
Blockly.Msg.TEXT_CHANGECASE_OPERATOR_LOWERCASE = 'to lower case';
/**
 * @const
 */
/// block text - Indicates that the first letter of each of the following words should be capitalized and the rest converted to lower-case.  If your language does not use case, you may indicate that this is not applicable to your language.  For more information on this block, see [https://github.com/google/blockly/wiki/Text#adjusting-text-case https://github.com/google/blockly/wiki/Text#adjusting-text-case].
Blockly.Msg.TEXT_CHANGECASE_OPERATOR_TITLECASE = 'to Title Case';

/**
 * @const
 */
/// {{Optional}} url - Information about trimming (removing) text off the beginning and ends of pieces of text.
Blockly.Msg.TEXT_TRIM_HELPURL = 'https://github.com/google/blockly/wiki/Text#trimming-removing-spaces';
/**
 * @const
 */
/// tooltip - See [https://github.com/google/blockly/wiki/Text#trimming-removing-spaces
/// https://github.com/google/blockly/wiki/Text#trimming-removing-spaces].
Blockly.Msg.TEXT_TRIM_TOOLTIP = 'Return a copy of the text with spaces removed from one or both ends.';
/**
 * @const
 */
=======
/** @type {string} */
/// block text - Indicates that all of the letters in the following piece of text should be converted to lower-case.  If your language does not use case, you may indicate that this is not applicable to your language.  For more information on this block, see [https://github.com/google/blockly/wiki/Text#adjusting-text-case https://github.com/google/blockly/wiki/Text#adjusting-text-case].
Blockly.Msg.TEXT_CHANGECASE_OPERATOR_LOWERCASE = 'to lower case';
/** @type {string} */
/// block text - Indicates that the first letter of each of the following words should be capitalized and the rest converted to lower-case.  If your language does not use case, you may indicate that this is not applicable to your language.  For more information on this block, see [https://github.com/google/blockly/wiki/Text#adjusting-text-case https://github.com/google/blockly/wiki/Text#adjusting-text-case].
Blockly.Msg.TEXT_CHANGECASE_OPERATOR_TITLECASE = 'to Title Case';

/** @type {string} */
/// {{Optional}} url - Information about trimming (removing) text off the beginning and ends of pieces of text.
Blockly.Msg.TEXT_TRIM_HELPURL = 'https://github.com/google/blockly/wiki/Text#trimming-removing-spaces';
/** @type {string} */
/// tooltip - See [https://github.com/google/blockly/wiki/Text#trimming-removing-spaces
/// https://github.com/google/blockly/wiki/Text#trimming-removing-spaces].
Blockly.Msg.TEXT_TRIM_TOOLTIP = 'Return a copy of the text with spaces removed from one or both ends.';
/** @type {string} */
>>>>>>> 1a2fb6dd
/// dropdown - Removes spaces from the beginning and end of a piece of text.  See
/// [https://github.com/google/blockly/wiki/Text#trimming-removing-spaces
/// https://github.com/google/blockly/wiki/Text#trimming-removing-spaces].  Note that neither
/// this nor the other options modify the original piece of text (that follows);
/// the block just returns a version of the text without the specified spaces.
Blockly.Msg.TEXT_TRIM_OPERATOR_BOTH = 'trim spaces from both sides of';
<<<<<<< HEAD
/**
 * @const
 */
=======
/** @type {string} */
>>>>>>> 1a2fb6dd
/// dropdown - Removes spaces from the beginning of a piece of text.  See
/// [https://github.com/google/blockly/wiki/Text#trimming-removing-spaces
/// https://github.com/google/blockly/wiki/Text#trimming-removing-spaces].
/// Note that in right-to-left scripts, this will remove spaces from the right side.
Blockly.Msg.TEXT_TRIM_OPERATOR_LEFT = 'trim spaces from left side of';
<<<<<<< HEAD
/**
 * @const
 */
=======
/** @type {string} */
>>>>>>> 1a2fb6dd
/// dropdown - Removes spaces from the end of a piece of text.  See
/// [https://github.com/google/blockly/wiki/Text#trimming-removing-spaces
/// https://github.com/google/blockly/wiki/Text#trimming-removing-spaces].
/// Note that in right-to-left scripts, this will remove spaces from the left side.
Blockly.Msg.TEXT_TRIM_OPERATOR_RIGHT = 'trim spaces from right side of';

<<<<<<< HEAD
/**
 * @const
 */
/// {{Optional}} url - Information about displaying text on computers.
Blockly.Msg.TEXT_PRINT_HELPURL = 'https://github.com/google/blockly/wiki/Text#printing-text';
/**
 * @const
 */
=======
/** @type {string} */
/// {{Optional}} url - Information about displaying text on computers.
Blockly.Msg.TEXT_PRINT_HELPURL = 'https://github.com/google/blockly/wiki/Text#printing-text';
/** @type {string} */
>>>>>>> 1a2fb6dd
/// block text - Display the input on the screen.  See
/// [https://github.com/google/blockly/wiki/Text#printing-text
/// https://github.com/google/blockly/wiki/Text#printing-text].
/// \n\nParameters:\n* %1 - the value to print
Blockly.Msg.TEXT_PRINT_TITLE = 'print %1';
<<<<<<< HEAD
/**
 * @const
 */
/// tooltip - See [https://github.com/google/blockly/wiki/Text#printing-text
/// https://github.com/google/blockly/wiki/Text#printing-text].
Blockly.Msg.TEXT_PRINT_TOOLTIP = 'Print the specified text, number or other value.';
/**
 * @const
 */
/// {{Optional}} url - Information about getting text from users.
Blockly.Msg.TEXT_PROMPT_HELPURL = 'https://github.com/google/blockly/wiki/Text#getting-input-from-the-user';
/**
 * @const
 */
=======
/** @type {string} */
/// tooltip - See [https://github.com/google/blockly/wiki/Text#printing-text
/// https://github.com/google/blockly/wiki/Text#printing-text].
Blockly.Msg.TEXT_PRINT_TOOLTIP = 'Print the specified text, number or other value.';
/** @type {string} */
/// {{Optional}} url - Information about getting text from users.
Blockly.Msg.TEXT_PROMPT_HELPURL = 'https://github.com/google/blockly/wiki/Text#getting-input-from-the-user';
/** @type {string} */
>>>>>>> 1a2fb6dd
/// dropdown - Specifies that a piece of text should be requested from the user with
/// the following message.  See [https://github.com/google/blockly/wiki/Text#printing-text
/// https://github.com/google/blockly/wiki/Text#printing-text].
Blockly.Msg.TEXT_PROMPT_TYPE_TEXT = 'prompt for text with message';
<<<<<<< HEAD
/**
 * @const
 */
=======
/** @type {string} */
>>>>>>> 1a2fb6dd
/// dropdown - Specifies that a number should be requested from the user with the
/// following message.  See [https://github.com/google/blockly/wiki/Text#printing-text
/// https://github.com/google/blockly/wiki/Text#printing-text].
Blockly.Msg.TEXT_PROMPT_TYPE_NUMBER = 'prompt for number with message';
<<<<<<< HEAD
/**
 * @const
 */
=======
/** @type {string} */
>>>>>>> 1a2fb6dd
/// dropdown - Precedes the message with which the user should be prompted for
/// a number.  See [https://github.com/google/blockly/wiki/Text#printing-text
/// https://github.com/google/blockly/wiki/Text#printing-text].
Blockly.Msg.TEXT_PROMPT_TOOLTIP_NUMBER = 'Prompt for user for a number.';
<<<<<<< HEAD
/**
 * @const
 */
=======
/** @type {string} */
>>>>>>> 1a2fb6dd
/// dropdown - Precedes the message with which the user should be prompted for some text.
/// See [https://github.com/google/blockly/wiki/Text#printing-text
/// https://github.com/google/blockly/wiki/Text#printing-text].
Blockly.Msg.TEXT_PROMPT_TOOLTIP_TEXT = 'Prompt for user for some text.';

<<<<<<< HEAD
/**
 * @const
 */
/// block text - Title of a block that counts the number of instances of
/// a smaller pattern (%1) inside a longer string (%2).
Blockly.Msg.TEXT_COUNT_MESSAGE0 = 'count %1 in %2';
/**
 * @const
 */
/// {{Optional}} url - Information about counting how many times a string appears in another string.
Blockly.Msg.TEXT_COUNT_HELPURL = 'https://github.com/google/blockly/wiki/Text#counting-substrings';
/**
 * @const
 */
/// tooltip - Short description of a block that counts how many times some text occurs within some other text.
Blockly.Msg.TEXT_COUNT_TOOLTIP = 'Count how many times some text occurs within some other text.';

/**
 * @const
 */
/// block text - Title of a block that returns a copy of text (%3) with all
/// instances of some smaller text (%1) replaced with other text (%2).
Blockly.Msg.TEXT_REPLACE_MESSAGE0 = 'replace %1 with %2 in %3';
/**
 * @const
 */
/// {{Optional}} url - Information about replacing each copy text (or string, in computer lingo) with other text.
Blockly.Msg.TEXT_REPLACE_HELPURL = 'https://github.com/google/blockly/wiki/Text#replacing-substrings';
/**
 * @const
 */
/// tooltip - Short description of a block that replaces copies of text in a large text with other text.
Blockly.Msg.TEXT_REPLACE_TOOLTIP = 'Replace all occurances of some text within some other text.';

/**
 * @const
 */
/// block text - Title of block that returns a copy of text (%1) with the order
/// of letters and characters reversed.
Blockly.Msg.TEXT_REVERSE_MESSAGE0 = 'reverse %1';
/**
 * @const
 */
/// {{Optional}} url - Information about reversing a letters/characters in text.
Blockly.Msg.TEXT_REVERSE_HELPURL = 'https://github.com/google/blockly/wiki/Text#reversing-text';
/**
 * @const
 */
=======
/** @type {string} */
/// block text - Title of a block that counts the number of instances of
/// a smaller pattern (%1) inside a longer string (%2).
Blockly.Msg.TEXT_COUNT_MESSAGE0 = 'count %1 in %2';
/** @type {string} */
/// {{Optional}} url - Information about counting how many times a string appears in another string.
Blockly.Msg.TEXT_COUNT_HELPURL = 'https://github.com/google/blockly/wiki/Text#counting-substrings';
/** @type {string} */
/// tooltip - Short description of a block that counts how many times some text occurs within some other text.
Blockly.Msg.TEXT_COUNT_TOOLTIP = 'Count how many times some text occurs within some other text.';

/** @type {string} */
/// block text - Title of a block that returns a copy of text (%3) with all
/// instances of some smaller text (%1) replaced with other text (%2).
Blockly.Msg.TEXT_REPLACE_MESSAGE0 = 'replace %1 with %2 in %3';
/** @type {string} */
/// {{Optional}} url - Information about replacing each copy text (or string, in computer lingo) with other text.
Blockly.Msg.TEXT_REPLACE_HELPURL = 'https://github.com/google/blockly/wiki/Text#replacing-substrings';
/** @type {string} */
/// tooltip - Short description of a block that replaces copies of text in a large text with other text.
Blockly.Msg.TEXT_REPLACE_TOOLTIP = 'Replace all occurances of some text within some other text.';

/** @type {string} */
/// block text - Title of block that returns a copy of text (%1) with the order
/// of letters and characters reversed.
Blockly.Msg.TEXT_REVERSE_MESSAGE0 = 'reverse %1';
/** @type {string} */
/// {{Optional}} url - Information about reversing a letters/characters in text.
Blockly.Msg.TEXT_REVERSE_HELPURL = 'https://github.com/google/blockly/wiki/Text#reversing-text';
/** @type {string} */
>>>>>>> 1a2fb6dd
/// tooltip - See [https://github.com/google/blockly/wiki/Text].
Blockly.Msg.TEXT_REVERSE_TOOLTIP = 'Reverses the order of the characters in the text.';

// Lists Blocks.
<<<<<<< HEAD
/**
 * @const
 */
/// {{Optional}} url - Information on empty lists.
Blockly.Msg.LISTS_CREATE_EMPTY_HELPURL = 'https://github.com/google/blockly/wiki/Lists#create-empty-list';
/**
 * @const
 */
/// block text - See [https://github.com/google/blockly/wiki/Lists#create-empty-list https://github.com/google/blockly/wiki/Lists#create-empty-list].
Blockly.Msg.LISTS_CREATE_EMPTY_TITLE = 'create empty list';
/**
 * @const
 */
/// block text - See [https://github.com/google/blockly/wiki/Lists#create-empty-list https://github.com/google/blockly/wiki/Lists#create-empty-list].
Blockly.Msg.LISTS_CREATE_EMPTY_TOOLTIP = 'Returns a list, of length 0, containing no data records';

/**
 * @const
 */
/// {{Optional}} url - Information on building lists.
Blockly.Msg.LISTS_CREATE_WITH_HELPURL = 'https://github.com/google/blockly/wiki/Lists#create-list-with';
/**
 * @const
 */
/// tooltip - See [https://github.com/google/blockly/wiki/Lists#create-list-with https://github.com/google/blockly/wiki/Lists#create-list-with].
Blockly.Msg.LISTS_CREATE_WITH_TOOLTIP = 'Create a list with any number of items.';
/**
 * @const
 */
/// block text - See [https://github.com/google/blockly/wiki/Lists#create-list-with https://github.com/google/blockly/wiki/Lists#create-list-with].
Blockly.Msg.LISTS_CREATE_WITH_INPUT_WITH = 'create list with';
/**
 * @const
 */
/// block text - This appears in a sub-block when [https://github.com/google/blockly/wiki/Lists#changing-number-of-inputs changing the number of inputs in a ''''create list with'''' block].\n{{Identical|List}}
Blockly.Msg.LISTS_CREATE_WITH_CONTAINER_TITLE_ADD = 'list';
/**
 * @const
 */
/// tooltip - See [https://github.com/google/blockly/wiki/Lists#changing-number-of-inputs https://github.com/google/blockly/wiki/Lists#changing-number-of-inputs].
Blockly.Msg.LISTS_CREATE_WITH_CONTAINER_TOOLTIP = 'Add, remove, or reorder sections to reconfigure this list block.';
/**
 * @const
 */
Blockly.Msg.LISTS_CREATE_WITH_ITEM_TITLE = Blockly.Msg.VARIABLES_DEFAULT_NAME;
/**
 * @const
 */
/// tooltip - See [https://github.com/google/blockly/wiki/Lists#changing-number-of-inputs https://github.com/google/blockly/wiki/Lists#changing-number-of-inputs].
Blockly.Msg.LISTS_CREATE_WITH_ITEM_TOOLTIP = 'Add an item to the list.';

/**
 * @const
 */
/// {{Optional}} url - Information about [https://github.com/google/blockly/wiki/Lists#create-list-with creating a list with multiple copies of a single item].
Blockly.Msg.LISTS_REPEAT_HELPURL = 'https://github.com/google/blockly/wiki/Lists#create-list-with';
/**
 * @const
 */
/// {{Optional}} url - See [https://github.com/google/blockly/wiki/Lists#create-list-with creating a list with multiple copies of a single item].
Blockly.Msg.LISTS_REPEAT_TOOLTIP = 'Creates a list consisting of the given value repeated the specified number of times.';
/**
 * @const
 */
=======
/** @type {string} */
/// {{Optional}} url - Information on empty lists.
Blockly.Msg.LISTS_CREATE_EMPTY_HELPURL = 'https://github.com/google/blockly/wiki/Lists#create-empty-list';
/** @type {string} */
/// block text - See [https://github.com/google/blockly/wiki/Lists#create-empty-list https://github.com/google/blockly/wiki/Lists#create-empty-list].
Blockly.Msg.LISTS_CREATE_EMPTY_TITLE = 'create empty list';
/** @type {string} */
/// block text - See [https://github.com/google/blockly/wiki/Lists#create-empty-list https://github.com/google/blockly/wiki/Lists#create-empty-list].
Blockly.Msg.LISTS_CREATE_EMPTY_TOOLTIP = 'Returns a list, of length 0, containing no data records';

/** @type {string} */
/// {{Optional}} url - Information on building lists.
Blockly.Msg.LISTS_CREATE_WITH_HELPURL = 'https://github.com/google/blockly/wiki/Lists#create-list-with';
/** @type {string} */
/// tooltip - See [https://github.com/google/blockly/wiki/Lists#create-list-with https://github.com/google/blockly/wiki/Lists#create-list-with].
Blockly.Msg.LISTS_CREATE_WITH_TOOLTIP = 'Create a list with any number of items.';
/** @type {string} */
/// block text - See [https://github.com/google/blockly/wiki/Lists#create-list-with https://github.com/google/blockly/wiki/Lists#create-list-with].
Blockly.Msg.LISTS_CREATE_WITH_INPUT_WITH = 'create list with';
/** @type {string} */
/// block text - This appears in a sub-block when [https://github.com/google/blockly/wiki/Lists#changing-number-of-inputs changing the number of inputs in a ''''create list with'''' block].\n{{Identical|List}}
Blockly.Msg.LISTS_CREATE_WITH_CONTAINER_TITLE_ADD = 'list';
/** @type {string} */
/// tooltip - See [https://github.com/google/blockly/wiki/Lists#changing-number-of-inputs https://github.com/google/blockly/wiki/Lists#changing-number-of-inputs].
Blockly.Msg.LISTS_CREATE_WITH_CONTAINER_TOOLTIP = 'Add, remove, or reorder sections to reconfigure this list block.';
/** @type {string} */
Blockly.Msg.LISTS_CREATE_WITH_ITEM_TITLE = Blockly.Msg.VARIABLES_DEFAULT_NAME;
/** @type {string} */
/// tooltip - See [https://github.com/google/blockly/wiki/Lists#changing-number-of-inputs https://github.com/google/blockly/wiki/Lists#changing-number-of-inputs].
Blockly.Msg.LISTS_CREATE_WITH_ITEM_TOOLTIP = 'Add an item to the list.';

/** @type {string} */
/// {{Optional}} url - Information about [https://github.com/google/blockly/wiki/Lists#create-list-with creating a list with multiple copies of a single item].
Blockly.Msg.LISTS_REPEAT_HELPURL = 'https://github.com/google/blockly/wiki/Lists#create-list-with';
/** @type {string} */
/// {{Optional}} url - See [https://github.com/google/blockly/wiki/Lists#create-list-with creating a list with multiple copies of a single item].
Blockly.Msg.LISTS_REPEAT_TOOLTIP = 'Creates a list consisting of the given value repeated the specified number of times.';
/** @type {string} */
>>>>>>> 1a2fb6dd
/// block text - See [https://github.com/google/blockly/wiki/Lists#create-list-with
/// https://github.com/google/blockly/wiki/Lists#create-list-with].
///\n\nParameters:\n* %1 - the item (text) to be repeated\n* %2 - the number of times to repeat it
Blockly.Msg.LISTS_REPEAT_TITLE = 'create list with item %1 repeated %2 times';

<<<<<<< HEAD
/**
 * @const
 */
/// {{Optional}} url - Information about how the length of a list is computed (i.e., by the total number of elements, not the number of different elements).
Blockly.Msg.LISTS_LENGTH_HELPURL = 'https://github.com/google/blockly/wiki/Lists#length-of';
/**
 * @const
 */
/// block text - See [https://github.com/google/blockly/wiki/Lists#length-of https://github.com/google/blockly/wiki/Lists#length-of].
/// \n\nParameters:\n* %1 - the list whose length is desired
Blockly.Msg.LISTS_LENGTH_TITLE = 'length of %1';
/**
 * @const
 */
/// tooltip - See [https://github.com/google/blockly/wiki/Lists#length-of https://github.com/google/blockly/wiki/Lists#length-of Blockly:Lists:length of].
Blockly.Msg.LISTS_LENGTH_TOOLTIP = 'Returns the length of a list.';

/**
 * @const
 */
/// {{Optional}} url - See [https://github.com/google/blockly/wiki/Lists#is-empty https://github.com/google/blockly/wiki/Lists#is-empty].
Blockly.Msg.LISTS_ISEMPTY_HELPURL = 'https://github.com/google/blockly/wiki/Lists#is-empty';
/**
 * @const
 */
=======
/** @type {string} */
/// {{Optional}} url - Information about how the length of a list is computed (i.e., by the total number of elements, not the number of different elements).
Blockly.Msg.LISTS_LENGTH_HELPURL = 'https://github.com/google/blockly/wiki/Lists#length-of';
/** @type {string} */
/// block text - See [https://github.com/google/blockly/wiki/Lists#length-of https://github.com/google/blockly/wiki/Lists#length-of].
/// \n\nParameters:\n* %1 - the list whose length is desired
Blockly.Msg.LISTS_LENGTH_TITLE = 'length of %1';
/** @type {string} */
/// tooltip - See [https://github.com/google/blockly/wiki/Lists#length-of https://github.com/google/blockly/wiki/Lists#length-of Blockly:Lists:length of].
Blockly.Msg.LISTS_LENGTH_TOOLTIP = 'Returns the length of a list.';

/** @type {string} */
/// {{Optional}} url - See [https://github.com/google/blockly/wiki/Lists#is-empty https://github.com/google/blockly/wiki/Lists#is-empty].
Blockly.Msg.LISTS_ISEMPTY_HELPURL = 'https://github.com/google/blockly/wiki/Lists#is-empty';
/** @type {string} */
>>>>>>> 1a2fb6dd
/// block text - See [https://github.com/google/blockly/wiki/Lists#is-empty
/// https://github.com/google/blockly/wiki/Lists#is-empty].
/// \n\nParameters:\n* %1 - the list to test
Blockly.Msg.LISTS_ISEMPTY_TITLE = '%1 is empty';
<<<<<<< HEAD
/**
 * @const
 */
=======
/** @type {string} */
>>>>>>> 1a2fb6dd
/// block tooltip - See [https://github.com/google/blockly/wiki/Lists#is-empty
/// https://github.com/google/blockly/wiki/Lists#is-empty].
Blockly.Msg.LISTS_ISEMPTY_TOOLTIP = 'Returns true if the list is empty.';

<<<<<<< HEAD
/**
 * @const
 */
/// block text - Title of blocks operating on [https://github.com/google/blockly/wiki/Lists lists].
Blockly.Msg.LISTS_INLIST = 'in list';

/**
 * @const
 */
=======
/** @type {string} */
/// block text - Title of blocks operating on [https://github.com/google/blockly/wiki/Lists lists].
Blockly.Msg.LISTS_INLIST = 'in list';

/** @type {string} */
>>>>>>> 1a2fb6dd
/// {{Optional}} url - See [https://github.com/google/blockly/wiki/Lists#getting-items-from-a-list
/// https://github.com/google/blockly/wiki/Lists#getting-items-from-a-list].
Blockly.Msg.LISTS_INDEX_OF_HELPURL = 'https://github.com/google/blockly/wiki/Lists#getting-items-from-a-list';
/** @type {string} */
Blockly.Msg.LISTS_INDEX_OF_INPUT_IN_LIST = Blockly.Msg.LISTS_INLIST;
<<<<<<< HEAD
/**
 * @const
 */
=======
/** @type {string} */
>>>>>>> 1a2fb6dd
/// dropdown - See [https://github.com/google/blockly/wiki/Lists#finding-items-in-a-list
/// Lists#finding-items-in-a-list].
/// [[File:Blockly-list-find.png]]
Blockly.Msg.LISTS_INDEX_OF_FIRST = 'find first occurrence of item';
<<<<<<< HEAD
/**
 * @const
 */
=======
/** @type {string} */
>>>>>>> 1a2fb6dd
/// dropdown - See [https://github.com/google/blockly/wiki/Lists#finding-items-in-a-list
/// https://github.com/google/blockly/wiki/Lists#finding-items-in-a-list].
/// [[File:Blockly-list-find.png]]
Blockly.Msg.LISTS_INDEX_OF_LAST = 'find last occurrence of item';
<<<<<<< HEAD
/**
 * @const
 */
=======
/** @type {string} */
>>>>>>> 1a2fb6dd
/// tooltip - %1 will be replaced by either the number 0 or -1 depending on the indexing mode.  See [https://github.com/google/blockly/wiki/Lists#finding-items-in-a-list
/// https://github.com/google/blockly/wiki/Lists#finding-items-in-a-list].
/// [[File:Blockly-list-find.png]]
Blockly.Msg.LISTS_INDEX_OF_TOOLTIP = 'Returns the index of the first/last occurrence of the item in the list. Returns %1 if item is not found.';

/** @type {string} */
Blockly.Msg.LISTS_GET_INDEX_HELPURL = Blockly.Msg.LISTS_INDEX_OF_HELPURL;
<<<<<<< HEAD
/**
 * @const
 */
=======
/** @type {string} */
>>>>>>> 1a2fb6dd
/// dropdown - Indicates that the user wishes to
/// [https://github.com/google/blockly/wiki/Lists#getting-a-single-item
/// get an item from a list] without removing it from the list.
Blockly.Msg.LISTS_GET_INDEX_GET = 'get';
<<<<<<< HEAD
/**
 * @const
 */
=======
/** @type {string} */
>>>>>>> 1a2fb6dd
/// dropdown - Indicates that the user wishes to
/// [https://github.com/google/blockly/wiki/Lists#getting-a-single-item
/// get and remove an item from a list], as opposed to merely getting
/// it without modifying the list.
Blockly.Msg.LISTS_GET_INDEX_GET_REMOVE = 'get and remove';
<<<<<<< HEAD
/**
 * @const
 */
=======
/** @type {string} */
>>>>>>> 1a2fb6dd
/// dropdown - Indicates that the user wishes to
/// [https://github.com/google/blockly/wiki/Lists#removing-an-item
/// remove an item from a list].\n{{Identical|Remove}}
Blockly.Msg.LISTS_GET_INDEX_REMOVE = 'remove';
<<<<<<< HEAD
/**
 * @const
 */
=======
/** @type {string} */
>>>>>>> 1a2fb6dd
/// dropdown - Indicates that an index relative to the front of the list should be used to
/// [https://github.com/google/blockly/wiki/Lists#getting-a-single-item get and/or remove
/// an item from a list].  Note: If {{msg-blockly|ORDINAL_NUMBER_SUFFIX}} is defined, it will
/// automatically appear ''after'' this number (and any other ordinal numbers on this block).
/// See [[Translating:Blockly#Ordinal_numbers]] for more information on ordinal numbers in Blockly.
/// [[File:Blockly-list-get-item.png]]
Blockly.Msg.LISTS_GET_INDEX_FROM_START = '#';
<<<<<<< HEAD
/**
 * @const
 */
=======
/** @type {string} */
>>>>>>> 1a2fb6dd
/// dropdown - Indicates that an index relative to the end of the list should be used
/// to [https://github.com/google/blockly/wiki/Lists#getting-a-single-item access an item in a list].
/// [[File:Blockly-list-get-item.png]]
Blockly.Msg.LISTS_GET_INDEX_FROM_END = '# from end';
<<<<<<< HEAD
/**
 * @const
 */
=======
/** @type {string} */
>>>>>>> 1a2fb6dd
/// dropdown - Indicates that the '''first''' item should be
/// [https://github.com/google/blockly/wiki/Lists#getting-a-single-item accessed in a list].
/// [[File:Blockly-list-get-item.png]]
Blockly.Msg.LISTS_GET_INDEX_FIRST = 'first';
<<<<<<< HEAD
/**
 * @const
 */
=======
/** @type {string} */
>>>>>>> 1a2fb6dd
/// dropdown - Indicates that the '''last''' item should be
/// [https://github.com/google/blockly/wiki/Lists#getting-a-single-item accessed in a list].
/// [[File:Blockly-list-get-item.png]]
Blockly.Msg.LISTS_GET_INDEX_LAST = 'last';
<<<<<<< HEAD
/**
 * @const
 */
=======
/** @type {string} */
>>>>>>> 1a2fb6dd
/// dropdown - Indicates that a '''random''' item should be
/// [https://github.com/google/blockly/wiki/Lists#getting-a-single-item accessed in a list].
/// [[File:Blockly-list-get-item.png]]
Blockly.Msg.LISTS_GET_INDEX_RANDOM = 'random';
<<<<<<< HEAD
/**
 * @const
 */
=======
/** @type {string} */
>>>>>>> 1a2fb6dd
/// block text - Text that should go after the rightmost block/dropdown when
/// [https://github.com/google/blockly/wiki/Lists#getting-a-single-item
/// accessing an item from a list].  In most languages, this will be the empty string.
/// [[File:Blockly-list-get-item.png]]
Blockly.Msg.LISTS_GET_INDEX_TAIL = '';
<<<<<<< HEAD
/**
 * @const
 */
Blockly.Msg.LISTS_GET_INDEX_INPUT_IN_LIST = Blockly.Msg.LISTS_INLIST;
/**
 * @const
 */
/// tooltip - Indicates the ordinal number that the first item in a list is referenced by.  %1 will be replaced by either "#0" or "#1" depending on the indexing mode.
Blockly.Msg.LISTS_INDEX_FROM_START_TOOLTIP = '%1 is the first item.';
/**
 * @const
 */
/// tooltip - Indicates the ordinal number that the last item in a list is referenced by.  %1 will be replaced by either "#0" or "#1" depending on the indexing mode.
Blockly.Msg.LISTS_INDEX_FROM_END_TOOLTIP = '%1 is the last item.';
/**
 * @const
 */
/// tooltip - See [https://github.com/google/blockly/wiki/Lists#getting-a-single-item https://github.com/google/blockly/wiki/Lists#getting-a-single-item] for more information.
Blockly.Msg.LISTS_GET_INDEX_TOOLTIP_GET_FROM = 'Returns the item at the specified position in a list.';
/**
 * @const
 */
/// tooltip - See [https://github.com/google/blockly/wiki/Lists#getting-a-single-item https://github.com/google/blockly/wiki/Lists#getting-a-single-item] for more information.
Blockly.Msg.LISTS_GET_INDEX_TOOLTIP_GET_FIRST = 'Returns the first item in a list.';
/**
 * @const
 */
/// tooltip - See [https://github.com/google/blockly/wiki/Lists#getting-a-single-item https://github.com/google/blockly/wiki/Lists#getting-a-single-item] for more information.
Blockly.Msg.LISTS_GET_INDEX_TOOLTIP_GET_LAST = 'Returns the last item in a list.';
/**
 * @const
 */
/// tooltip - See [https://github.com/google/blockly/wiki/Lists#getting-a-single-item https://github.com/google/blockly/wiki/Lists#getting-a-single-item] for more information.
Blockly.Msg.LISTS_GET_INDEX_TOOLTIP_GET_RANDOM = 'Returns a random item in a list.';
/**
 * @const
 */
/// tooltip - See [https://github.com/google/blockly/wiki/Lists#getting-and-removing-an-item] (for remove and return) and [https://github.com/google/blockly/wiki/Lists#getting-a-single-item] for '#' or '# from end'.
Blockly.Msg.LISTS_GET_INDEX_TOOLTIP_GET_REMOVE_FROM = 'Removes and returns the item at the specified position in a list.';
/**
 * @const
 */
/// tooltip - See [https://github.com/google/blockly/wiki/Lists#getting-and-removing-an-item] (for remove and return) and [https://github.com/google/blockly/wiki/Lists#getting-a-single-item] for 'first'.
Blockly.Msg.LISTS_GET_INDEX_TOOLTIP_GET_REMOVE_FIRST = 'Removes and returns the first item in a list.';
/**
 * @const
 */
/// tooltip - See [https://github.com/google/blockly/wiki/Lists#getting-and-removing-an-item] (for remove and return) and [https://github.com/google/blockly/wiki/Lists#getting-a-single-item] for 'last'.
Blockly.Msg.LISTS_GET_INDEX_TOOLTIP_GET_REMOVE_LAST = 'Removes and returns the last item in a list.';
/**
 * @const
 */
/// tooltip - See [https://github.com/google/blockly/wiki/Lists#getting-and-removing-an-item] (for remove and return) and [https://github.com/google/blockly/wiki/Lists#getting-a-single-item] for 'random'.
Blockly.Msg.LISTS_GET_INDEX_TOOLTIP_GET_REMOVE_RANDOM = 'Removes and returns a random item in a list.';
/**
 * @const
 */
/// tooltip - See [https://github.com/google/blockly/wiki/Lists#getting-and-removing-an-item] (for remove and return) and [https://github.com/google/blockly/wiki/Lists#getting-a-single-item] for '#' or '# from end'.
Blockly.Msg.LISTS_GET_INDEX_TOOLTIP_REMOVE_FROM = 'Removes the item at the specified position in a list.';
/**
 * @const
 */
/// tooltip - See [https://github.com/google/blockly/wiki/Lists#getting-and-removing-an-item] (for remove and return) and [https://github.com/google/blockly/wiki/Lists#getting-a-single-item] for 'first'.
Blockly.Msg.LISTS_GET_INDEX_TOOLTIP_REMOVE_FIRST = 'Removes the first item in a list.';
/**
 * @const
 */
/// tooltip - See [https://github.com/google/blockly/wiki/Lists#getting-and-removing-an-item] (for remove and return) and [https://github.com/google/blockly/wiki/Lists#getting-a-single-item] for 'last'.
Blockly.Msg.LISTS_GET_INDEX_TOOLTIP_REMOVE_LAST = 'Removes the last item in a list.';
/**
 * @const
 */
/// tooltip - See [https://github.com/google/blockly/wiki/Lists#getting-and-removing-an-item] (for remove and return) and [https://github.com/google/blockly/wiki/Lists#getting-a-single-item] for 'random'.
Blockly.Msg.LISTS_GET_INDEX_TOOLTIP_REMOVE_RANDOM = 'Removes a random item in a list.';
/**
 * @const
 */
=======
/** @type {string} */
Blockly.Msg.LISTS_GET_INDEX_INPUT_IN_LIST = Blockly.Msg.LISTS_INLIST;
/** @type {string} */
/// tooltip - Indicates the ordinal number that the first item in a list is referenced by.  %1 will be replaced by either "#0" or "#1" depending on the indexing mode.
Blockly.Msg.LISTS_INDEX_FROM_START_TOOLTIP = '%1 is the first item.';
/** @type {string} */
/// tooltip - Indicates the ordinal number that the last item in a list is referenced by.  %1 will be replaced by either "#0" or "#1" depending on the indexing mode.
Blockly.Msg.LISTS_INDEX_FROM_END_TOOLTIP = '%1 is the last item.';
/** @type {string} */
/// tooltip - See [https://github.com/google/blockly/wiki/Lists#getting-a-single-item https://github.com/google/blockly/wiki/Lists#getting-a-single-item] for more information.
Blockly.Msg.LISTS_GET_INDEX_TOOLTIP_GET_FROM = 'Returns the item at the specified position in a list.';
/** @type {string} */
/// tooltip - See [https://github.com/google/blockly/wiki/Lists#getting-a-single-item https://github.com/google/blockly/wiki/Lists#getting-a-single-item] for more information.
Blockly.Msg.LISTS_GET_INDEX_TOOLTIP_GET_FIRST = 'Returns the first item in a list.';
/** @type {string} */
/// tooltip - See [https://github.com/google/blockly/wiki/Lists#getting-a-single-item https://github.com/google/blockly/wiki/Lists#getting-a-single-item] for more information.
Blockly.Msg.LISTS_GET_INDEX_TOOLTIP_GET_LAST = 'Returns the last item in a list.';
/** @type {string} */
/// tooltip - See [https://github.com/google/blockly/wiki/Lists#getting-a-single-item https://github.com/google/blockly/wiki/Lists#getting-a-single-item] for more information.
Blockly.Msg.LISTS_GET_INDEX_TOOLTIP_GET_RANDOM = 'Returns a random item in a list.';
/** @type {string} */
/// tooltip - See [https://github.com/google/blockly/wiki/Lists#getting-and-removing-an-item] (for remove and return) and [https://github.com/google/blockly/wiki/Lists#getting-a-single-item] for '#' or '# from end'.
Blockly.Msg.LISTS_GET_INDEX_TOOLTIP_GET_REMOVE_FROM = 'Removes and returns the item at the specified position in a list.';
/** @type {string} */
/// tooltip - See [https://github.com/google/blockly/wiki/Lists#getting-and-removing-an-item] (for remove and return) and [https://github.com/google/blockly/wiki/Lists#getting-a-single-item] for 'first'.
Blockly.Msg.LISTS_GET_INDEX_TOOLTIP_GET_REMOVE_FIRST = 'Removes and returns the first item in a list.';
/** @type {string} */
/// tooltip - See [https://github.com/google/blockly/wiki/Lists#getting-and-removing-an-item] (for remove and return) and [https://github.com/google/blockly/wiki/Lists#getting-a-single-item] for 'last'.
Blockly.Msg.LISTS_GET_INDEX_TOOLTIP_GET_REMOVE_LAST = 'Removes and returns the last item in a list.';
/** @type {string} */
/// tooltip - See [https://github.com/google/blockly/wiki/Lists#getting-and-removing-an-item] (for remove and return) and [https://github.com/google/blockly/wiki/Lists#getting-a-single-item] for 'random'.
Blockly.Msg.LISTS_GET_INDEX_TOOLTIP_GET_REMOVE_RANDOM = 'Removes and returns a random item in a list.';
/** @type {string} */
/// tooltip - See [https://github.com/google/blockly/wiki/Lists#getting-and-removing-an-item] (for remove and return) and [https://github.com/google/blockly/wiki/Lists#getting-a-single-item] for '#' or '# from end'.
Blockly.Msg.LISTS_GET_INDEX_TOOLTIP_REMOVE_FROM = 'Removes the item at the specified position in a list.';
/** @type {string} */
/// tooltip - See [https://github.com/google/blockly/wiki/Lists#getting-and-removing-an-item] (for remove and return) and [https://github.com/google/blockly/wiki/Lists#getting-a-single-item] for 'first'.
Blockly.Msg.LISTS_GET_INDEX_TOOLTIP_REMOVE_FIRST = 'Removes the first item in a list.';
/** @type {string} */
/// tooltip - See [https://github.com/google/blockly/wiki/Lists#getting-and-removing-an-item] (for remove and return) and [https://github.com/google/blockly/wiki/Lists#getting-a-single-item] for 'last'.
Blockly.Msg.LISTS_GET_INDEX_TOOLTIP_REMOVE_LAST = 'Removes the last item in a list.';
/** @type {string} */
/// tooltip - See [https://github.com/google/blockly/wiki/Lists#getting-and-removing-an-item] (for remove and return) and [https://github.com/google/blockly/wiki/Lists#getting-a-single-item] for 'random'.
Blockly.Msg.LISTS_GET_INDEX_TOOLTIP_REMOVE_RANDOM = 'Removes a random item in a list.';
/** @type {string} */
>>>>>>> 1a2fb6dd
/// {{Optional}} url - Information about putting items in lists.
Blockly.Msg.LISTS_SET_INDEX_HELPURL = 'https://github.com/google/blockly/wiki/Lists#in-list--set';
/** @type {string} */
Blockly.Msg.LISTS_SET_INDEX_INPUT_IN_LIST = Blockly.Msg.LISTS_INLIST;
<<<<<<< HEAD
/**
 * @const
 */
=======
/** @type {string} */
>>>>>>> 1a2fb6dd
/// block text - [https://github.com/google/blockly/wiki/Lists#in-list--set
/// Replaces an item in a list].
/// [[File:Blockly-in-list-set-insert.png]]
Blockly.Msg.LISTS_SET_INDEX_SET = 'set';
<<<<<<< HEAD
/**
 * @const
 */
=======
/** @type {string} */
>>>>>>> 1a2fb6dd
/// block text - [https://github.com/google/blockly/wiki/Lists#in-list--insert-at
/// Inserts an item into a list].
/// [[File:Blockly-in-list-set-insert.png]]
Blockly.Msg.LISTS_SET_INDEX_INSERT = 'insert at';
<<<<<<< HEAD
/**
 * @const
 */
/// block text - The word(s) after the position in the list and before the item to be set/inserted.
/// [[File:Blockly-in-list-set-insert.png]]
Blockly.Msg.LISTS_SET_INDEX_INPUT_TO = 'as';
/**
 * @const
 */
/// tooltip - See [https://github.com/google/blockly/wiki/Lists#getting-a-single-item} (even though the page describes the "get" block, the idea is the same for the "set" block).
Blockly.Msg.LISTS_SET_INDEX_TOOLTIP_SET_FROM = 'Sets the item at the specified position in a list.';
/**
 * @const
 */
/// tooltip - See [https://github.com/google/blockly/wiki/Lists#getting-a-single-item} (even though the page describes the "get" block, the idea is the same for the "set" block).
Blockly.Msg.LISTS_SET_INDEX_TOOLTIP_SET_FIRST = 'Sets the first item in a list.';
/**
 * @const
 */
/// tooltip - See [https://github.com/google/blockly/wiki/Lists#getting-a-single-item} (even though the page describes the "get" block, the idea is the same for the "set" block).
Blockly.Msg.LISTS_SET_INDEX_TOOLTIP_SET_LAST = 'Sets the last item in a list.';
/**
 * @const
 */
/// tooltip - See [https://github.com/google/blockly/wiki/Lists#getting-a-single-item} (even though the page describes the "get" block, the idea is the same for the "set" block).
Blockly.Msg.LISTS_SET_INDEX_TOOLTIP_SET_RANDOM = 'Sets a random item in a list.';
/**
 * @const
 */
/// tooltip - See [https://github.com/google/blockly/wiki/Lists#getting-a-single-item} (even though the page describes the "get" block, the idea is the same for the "insert" block).
Blockly.Msg.LISTS_SET_INDEX_TOOLTIP_INSERT_FROM = 'Inserts the item at the specified position in a list.';
/**
 * @const
 */
/// tooltip - See [https://github.com/google/blockly/wiki/Lists#getting-a-single-item} (even though the page describes the "get" block, the idea is the same for the "insert" block).
Blockly.Msg.LISTS_SET_INDEX_TOOLTIP_INSERT_FIRST = 'Inserts the item at the start of a list.';
/**
 * @const
 */
/// tooltip - See [https://github.com/google/blockly/wiki/Lists#getting-a-single-item} (even though the page describes the "get" block, the idea is the same for the "insert" block).
Blockly.Msg.LISTS_SET_INDEX_TOOLTIP_INSERT_LAST = 'Append the item to the end of a list.';
/**
 * @const
 */
/// tooltip - See [https://github.com/google/blockly/wiki/Lists#getting-a-single-item} (even though the page describes the "get" block, the idea is the same for the "insert" block).
Blockly.Msg.LISTS_SET_INDEX_TOOLTIP_INSERT_RANDOM = 'Inserts the item randomly in a list.';

/**
 * @const
 */
=======
/** @type {string} */
/// block text - The word(s) after the position in the list and before the item to be set/inserted.
/// [[File:Blockly-in-list-set-insert.png]]
Blockly.Msg.LISTS_SET_INDEX_INPUT_TO = 'as';
/** @type {string} */
/// tooltip - See [https://github.com/google/blockly/wiki/Lists#getting-a-single-item} (even though the page describes the "get" block, the idea is the same for the "set" block).
Blockly.Msg.LISTS_SET_INDEX_TOOLTIP_SET_FROM = 'Sets the item at the specified position in a list.';
/** @type {string} */
/// tooltip - See [https://github.com/google/blockly/wiki/Lists#getting-a-single-item} (even though the page describes the "get" block, the idea is the same for the "set" block).
Blockly.Msg.LISTS_SET_INDEX_TOOLTIP_SET_FIRST = 'Sets the first item in a list.';
/** @type {string} */
/// tooltip - See [https://github.com/google/blockly/wiki/Lists#getting-a-single-item} (even though the page describes the "get" block, the idea is the same for the "set" block).
Blockly.Msg.LISTS_SET_INDEX_TOOLTIP_SET_LAST = 'Sets the last item in a list.';
/** @type {string} */
/// tooltip - See [https://github.com/google/blockly/wiki/Lists#getting-a-single-item} (even though the page describes the "get" block, the idea is the same for the "set" block).
Blockly.Msg.LISTS_SET_INDEX_TOOLTIP_SET_RANDOM = 'Sets a random item in a list.';
/** @type {string} */
/// tooltip - See [https://github.com/google/blockly/wiki/Lists#getting-a-single-item} (even though the page describes the "get" block, the idea is the same for the "insert" block).
Blockly.Msg.LISTS_SET_INDEX_TOOLTIP_INSERT_FROM = 'Inserts the item at the specified position in a list.';
/** @type {string} */
/// tooltip - See [https://github.com/google/blockly/wiki/Lists#getting-a-single-item} (even though the page describes the "get" block, the idea is the same for the "insert" block).
Blockly.Msg.LISTS_SET_INDEX_TOOLTIP_INSERT_FIRST = 'Inserts the item at the start of a list.';
/** @type {string} */
/// tooltip - See [https://github.com/google/blockly/wiki/Lists#getting-a-single-item} (even though the page describes the "get" block, the idea is the same for the "insert" block).
Blockly.Msg.LISTS_SET_INDEX_TOOLTIP_INSERT_LAST = 'Append the item to the end of a list.';
/** @type {string} */
/// tooltip - See [https://github.com/google/blockly/wiki/Lists#getting-a-single-item} (even though the page describes the "get" block, the idea is the same for the "insert" block).
Blockly.Msg.LISTS_SET_INDEX_TOOLTIP_INSERT_RANDOM = 'Inserts the item randomly in a list.';

/** @type {string} */
>>>>>>> 1a2fb6dd
/// {{Optional}} url - Information describing extracting a sublist from an existing list.
Blockly.Msg.LISTS_GET_SUBLIST_HELPURL = 'https://github.com/google/blockly/wiki/Lists#getting-a-sublist';
/** @type {string} */
Blockly.Msg.LISTS_GET_SUBLIST_INPUT_IN_LIST = Blockly.Msg.LISTS_INLIST;
<<<<<<< HEAD
/**
 * @const
 */
=======
/** @type {string} */
>>>>>>> 1a2fb6dd
/// dropdown - Indicates that an index relative to the front of the list should be used
/// to specify the beginning of the range from which to
/// [https://github.com/google/blockly/wiki/Lists#getting-a-sublist get a sublist].
/// [[File:Blockly-get-sublist.png]]
/// Note: If {{msg-blockly|ORDINAL_NUMBER_SUFFIX}} is defined, it will
/// automatically appear ''after'' this number (and any other ordinal numbers on this block).
/// See [[Translating:Blockly#Ordinal_numbers]] for more information on ordinal numbers in Blockly.
Blockly.Msg.LISTS_GET_SUBLIST_START_FROM_START = 'get sub-list from #';
<<<<<<< HEAD
/**
 * @const
 */
=======
/** @type {string} */
>>>>>>> 1a2fb6dd
/// dropdown - Indicates that an index relative to the end of the list should be used
/// to specify the beginning of the range from which to
/// [https://github.com/google/blockly/wiki/Lists#getting-a-sublist get a sublist].
Blockly.Msg.LISTS_GET_SUBLIST_START_FROM_END = 'get sub-list from # from end';
<<<<<<< HEAD
/**
 * @const
 */
=======
/** @type {string} */
>>>>>>> 1a2fb6dd
/// dropdown - Indicates that the
/// [https://github.com/google/blockly/wiki/Lists#getting-a-sublist sublist to extract]
/// should begin with the list's first item.
Blockly.Msg.LISTS_GET_SUBLIST_START_FIRST = 'get sub-list from first';
<<<<<<< HEAD
/**
 * @const
 */
=======
/** @type {string} */
>>>>>>> 1a2fb6dd
/// dropdown - Indicates that an index relative to the front of the list should be
/// used to specify the end of the range from which to
/// [https://github.com/google/blockly/wiki/Lists#getting-a-sublist get a sublist].
/// [[File:Blockly-get-sublist.png]]
Blockly.Msg.LISTS_GET_SUBLIST_END_FROM_START = 'to #';
<<<<<<< HEAD
/**
 * @const
 */
=======
/** @type {string} */
>>>>>>> 1a2fb6dd
/// dropdown - Indicates that an index relative to the end of the list should be
/// used to specify the end of the range from which to
/// [https://github.com/google/blockly/wiki/Lists#getting-a-sublist get a sublist].
/// [[File:Blockly-get-sublist.png]]
Blockly.Msg.LISTS_GET_SUBLIST_END_FROM_END = 'to # from end';
<<<<<<< HEAD
/**
 * @const
 */
=======
/** @type {string} */
>>>>>>> 1a2fb6dd
/// dropdown - Indicates that the '''last''' item in the given list should be
/// [https://github.com/google/blockly/wiki/Lists#getting-a-sublist the end
/// of the selected sublist].
/// [[File:Blockly-get-sublist.png]]
Blockly.Msg.LISTS_GET_SUBLIST_END_LAST = 'to last';
<<<<<<< HEAD
/**
 * @const
 */
=======
/** @type {string} */
>>>>>>> 1a2fb6dd
/// block text - This appears in the rightmost position ("tail") of the
/// sublist block, as described at
/// [https://github.com/google/blockly/wiki/Lists#getting-a-sublist
/// https://github.com/google/blockly/wiki/Lists#getting-a-sublist].
/// In English and most other languages, this is the empty string.
/// [[File:Blockly-get-sublist.png]]
Blockly.Msg.LISTS_GET_SUBLIST_TAIL = '';
<<<<<<< HEAD
/**
 * @const
 */
=======
/** @type {string} */
>>>>>>> 1a2fb6dd
/// tooltip - See [https://github.com/google/blockly/wiki/Lists#getting-a-sublist
/// https://github.com/google/blockly/wiki/Lists#getting-a-sublist] for more information.
/// [[File:Blockly-get-sublist.png]]
Blockly.Msg.LISTS_GET_SUBLIST_TOOLTIP = 'Creates a copy of the specified portion of a list.';

<<<<<<< HEAD
/**
 * @const
 */
/// {{Optional}} url - Information describing sorting a list.
Blockly.Msg.LISTS_SORT_HELPURL = 'https://github.com/google/blockly/wiki/Lists#sorting-a-list';
/**
 * @const
 */
/// Sort as type %1 (numeric or alphabetic) in order %2 (ascending or descending) a list of items %3.\n{{Identical|Sort}}
Blockly.Msg.LISTS_SORT_TITLE = 'sort %1 %2 %3';
/**
 * @const
 */
/// tooltip - See [https://github.com/google/blockly/wiki/Lists#sorting-a-list].
Blockly.Msg.LISTS_SORT_TOOLTIP = 'Sort a copy of a list.';
/**
 * @const
 */
/// sorting order or direction from low to high value for numeric, or A-Z for alphabetic.\n{{Identical|Ascending}}
Blockly.Msg.LISTS_SORT_ORDER_ASCENDING = 'ascending';
/**
 * @const
 */
/// sorting order or direction from high to low value for numeric, or Z-A for alphabetic.\n{{Identical|Descending}}
Blockly.Msg.LISTS_SORT_ORDER_DESCENDING = 'descending';
/**
 * @const
 */
/// sort by treating each item as a number.
Blockly.Msg.LISTS_SORT_TYPE_NUMERIC = 'numeric';
/**
 * @const
 */
/// sort by treating each item alphabetically, case-sensitive.
Blockly.Msg.LISTS_SORT_TYPE_TEXT = 'alphabetic';
/**
 * @const
 */
/// sort by treating each item alphabetically, ignoring differences in case.
Blockly.Msg.LISTS_SORT_TYPE_IGNORECASE = 'alphabetic, ignore case';

/**
 * @const
 */
/// {{Optional}} url - Information describing splitting text into a list, or joining a list into text.
Blockly.Msg.LISTS_SPLIT_HELPURL = 'https://github.com/google/blockly/wiki/Lists#splitting-strings-and-joining-lists';
/**
 * @const
 */
/// dropdown - Indicates that text will be split up into a list (e.g. "a-b-c" -> ["a", "b", "c"]).
Blockly.Msg.LISTS_SPLIT_LIST_FROM_TEXT = 'make list from text';
/**
 * @const
 */
/// dropdown - Indicates that a list will be joined together to form text (e.g. ["a", "b", "c"] -> "a-b-c").
Blockly.Msg.LISTS_SPLIT_TEXT_FROM_LIST = 'make text from list';
/**
 * @const
 */
/// block text - Prompts for a letter to be used as a separator when splitting or joining text.
Blockly.Msg.LISTS_SPLIT_WITH_DELIMITER = 'with delimiter';
/**
 * @const
 */
/// tooltip - See [https://github.com/google/blockly/wiki/Lists#make-list-from-text
/// https://github.com/google/blockly/wiki/Lists#make-list-from-text] for more information.
Blockly.Msg.LISTS_SPLIT_TOOLTIP_SPLIT = 'Split text into a list of texts, breaking at each delimiter.';
/**
 * @const
 */
=======
/** @type {string} */
/// {{Optional}} url - Information describing sorting a list.
Blockly.Msg.LISTS_SORT_HELPURL = 'https://github.com/google/blockly/wiki/Lists#sorting-a-list';
/** @type {string} */
/// Sort as type %1 (numeric or alphabetic) in order %2 (ascending or descending) a list of items %3.\n{{Identical|Sort}}
Blockly.Msg.LISTS_SORT_TITLE = 'sort %1 %2 %3';
/** @type {string} */
/// tooltip - See [https://github.com/google/blockly/wiki/Lists#sorting-a-list].
Blockly.Msg.LISTS_SORT_TOOLTIP = 'Sort a copy of a list.';
/** @type {string} */
/// sorting order or direction from low to high value for numeric, or A-Z for alphabetic.\n{{Identical|Ascending}}
Blockly.Msg.LISTS_SORT_ORDER_ASCENDING = 'ascending';
/** @type {string} */
/// sorting order or direction from high to low value for numeric, or Z-A for alphabetic.\n{{Identical|Descending}}
Blockly.Msg.LISTS_SORT_ORDER_DESCENDING = 'descending';
/** @type {string} */
/// sort by treating each item as a number.
Blockly.Msg.LISTS_SORT_TYPE_NUMERIC = 'numeric';
/** @type {string} */
/// sort by treating each item alphabetically, case-sensitive.
Blockly.Msg.LISTS_SORT_TYPE_TEXT = 'alphabetic';
/** @type {string} */
/// sort by treating each item alphabetically, ignoring differences in case.
Blockly.Msg.LISTS_SORT_TYPE_IGNORECASE = 'alphabetic, ignore case';

/** @type {string} */
/// {{Optional}} url - Information describing splitting text into a list, or joining a list into text.
Blockly.Msg.LISTS_SPLIT_HELPURL = 'https://github.com/google/blockly/wiki/Lists#splitting-strings-and-joining-lists';
/** @type {string} */
/// dropdown - Indicates that text will be split up into a list (e.g. "a-b-c" -> ["a", "b", "c"]).
Blockly.Msg.LISTS_SPLIT_LIST_FROM_TEXT = 'make list from text';
/** @type {string} */
/// dropdown - Indicates that a list will be joined together to form text (e.g. ["a", "b", "c"] -> "a-b-c").
Blockly.Msg.LISTS_SPLIT_TEXT_FROM_LIST = 'make text from list';
/** @type {string} */
/// block text - Prompts for a letter to be used as a separator when splitting or joining text.
Blockly.Msg.LISTS_SPLIT_WITH_DELIMITER = 'with delimiter';
/** @type {string} */
/// tooltip - See [https://github.com/google/blockly/wiki/Lists#make-list-from-text
/// https://github.com/google/blockly/wiki/Lists#make-list-from-text] for more information.
Blockly.Msg.LISTS_SPLIT_TOOLTIP_SPLIT = 'Split text into a list of texts, breaking at each delimiter.';
/** @type {string} */
>>>>>>> 1a2fb6dd
/// tooltip - See [https://github.com/google/blockly/wiki/Lists#make-text-from-list
/// https://github.com/google/blockly/wiki/Lists#make-text-from-list] for more information.
Blockly.Msg.LISTS_SPLIT_TOOLTIP_JOIN = 'Join a list of texts into one text, separated by a delimiter.';

<<<<<<< HEAD
/**
 * @const
 */
/// {{Optional}} url - Information describing reversing a list.
Blockly.Msg.LISTS_REVERSE_HELPURL = 'https://github.com/google/blockly/wiki/Lists#reversing-a-list';
/**
 * @const
 */
/// block text - Title of block that returns a copy of a list (%1) with the order of items reversed.
Blockly.Msg.LISTS_REVERSE_MESSAGE0 = 'reverse %1';
/**
 * @const
 */
/// tooltip - Short description for a block that reverses a copy of a list.
Blockly.Msg.LISTS_REVERSE_TOOLTIP = 'Reverse a copy of a list.';

/**
 * @const
 */
=======
/** @type {string} */
/// {{Optional}} url - Information describing reversing a list.
Blockly.Msg.LISTS_REVERSE_HELPURL = 'https://github.com/google/blockly/wiki/Lists#reversing-a-list';
/** @type {string} */
/// block text - Title of block that returns a copy of a list (%1) with the order of items reversed.
Blockly.Msg.LISTS_REVERSE_MESSAGE0 = 'reverse %1';
/** @type {string} */
/// tooltip - Short description for a block that reverses a copy of a list.
Blockly.Msg.LISTS_REVERSE_TOOLTIP = 'Reverse a copy of a list.';

/** @type {string} */
>>>>>>> 1a2fb6dd
/// grammar - Text that follows an ordinal number (a number that indicates
/// position relative to other numbers).  In most languages, such text appears
/// before the number, so this should be blank.  An exception is Hungarian.
/// See [[Translating:Blockly#Ordinal_numbers]] for more information.
Blockly.Msg.ORDINAL_NUMBER_SUFFIX = '';

// Variables Blocks.
<<<<<<< HEAD
/**
 * @const
 */
/// {{Optional}} url - Information about ''variables'' in computer programming.  Consider using your language's translation of [https://en.wikipedia.org/wiki/Variable_(computer_science) https://en.wikipedia.org/wiki/Variable_(computer_science)], if it exists.
Blockly.Msg.VARIABLES_GET_HELPURL = 'https://github.com/google/blockly/wiki/Variables#get';
/**
 * @const
 */
/// tooltip - This gets the value of the named variable without modifying it.
Blockly.Msg.VARIABLES_GET_TOOLTIP = 'Returns the value of this variable.';
/**
 * @const
 */
=======
/** @type {string} */
/// {{Optional}} url - Information about ''variables'' in computer programming.  Consider using your language's translation of [https://en.wikipedia.org/wiki/Variable_(computer_science) https://en.wikipedia.org/wiki/Variable_(computer_science)], if it exists.
Blockly.Msg.VARIABLES_GET_HELPURL = 'https://github.com/google/blockly/wiki/Variables#get';
/** @type {string} */
/// tooltip - This gets the value of the named variable without modifying it.
Blockly.Msg.VARIABLES_GET_TOOLTIP = 'Returns the value of this variable.';
/** @type {string} */
>>>>>>> 1a2fb6dd
/// context menu - Selecting this creates a block to set (change) the value of this variable.
/**
 * @const
 */
/// \n\nParameters:\n* %1 - the name of the variable.
Blockly.Msg.VARIABLES_GET_CREATE_SET = 'Create "set %1"';

<<<<<<< HEAD
/**
 * @const
 */
/// {{Optional}} url - Information about ''variables'' in computer programming.  Consider using your language's translation of [https://en.wikipedia.org/wiki/Variable_(computer_science) https://en.wikipedia.org/wiki/Variable_(computer_science)], if it exists.
Blockly.Msg.VARIABLES_SET_HELPURL = 'https://github.com/google/blockly/wiki/Variables#set';
/**
 * @const
 */
/// block text - Change the value of a mathematical variable: '''set [the value of] x to 7'''.\n\nParameters:\n* %1 - the name of the variable.\n* %2 - the value to be assigned.
Blockly.Msg.VARIABLES_SET = 'set %1 to %2';
/**
 * @const
 */
/// tooltip - This initializes or changes the value of the named variable.
Blockly.Msg.VARIABLES_SET_TOOLTIP = 'Sets this variable to be equal to the input.';
/**
 * @const
 */
=======
/** @type {string} */
/// {{Optional}} url - Information about ''variables'' in computer programming.  Consider using your language's translation of [https://en.wikipedia.org/wiki/Variable_(computer_science) https://en.wikipedia.org/wiki/Variable_(computer_science)], if it exists.
Blockly.Msg.VARIABLES_SET_HELPURL = 'https://github.com/google/blockly/wiki/Variables#set';
/** @type {string} */
/// block text - Change the value of a mathematical variable: '''set [the value of] x to 7'''.\n\nParameters:\n* %1 - the name of the variable.\n* %2 - the value to be assigned.
Blockly.Msg.VARIABLES_SET = 'set %1 to %2';
/** @type {string} */
/// tooltip - This initializes or changes the value of the named variable.
Blockly.Msg.VARIABLES_SET_TOOLTIP = 'Sets this variable to be equal to the input.';
/** @type {string} */
>>>>>>> 1a2fb6dd
/// context menu - Selecting this creates a block to get (change) the value of
/// this variable.\n\nParameters:\n* %1 - the name of the variable.
Blockly.Msg.VARIABLES_SET_CREATE_GET = 'Create "get %1"';

// Procedures Blocks.
<<<<<<< HEAD
/**
 * @const
 */
/// {{Optional}} url - Information about defining [https://en.wikipedia.org/wiki/Subroutine functions] that do not have return values.
Blockly.Msg.PROCEDURES_DEFNORETURN_HELPURL = 'https://en.wikipedia.org/wiki/Subroutine';
/**
 * @const
 */
=======
/** @type {string} */
/// {{Optional}} url - Information about defining [https://en.wikipedia.org/wiki/Subroutine functions] that do not have return values.
Blockly.Msg.PROCEDURES_DEFNORETURN_HELPURL = 'https://en.wikipedia.org/wiki/Subroutine';
/** @type {string} */
>>>>>>> 1a2fb6dd
/// block text - This precedes the name of the function when defining it.  See
/// [https://blockly-demo.appspot.com/static/apps/code/index.html?lang=en#c84aoc this sample
/// function definition].
Blockly.Msg.PROCEDURES_DEFNORETURN_TITLE = 'to';
<<<<<<< HEAD
/**
 * @const
 */
=======
/** @type {string} */
>>>>>>> 1a2fb6dd
/// default name - This acts as a placeholder for the name of a function on a
/// function definition block, as shown on
/// [https://blockly-demo.appspot.com/static/apps/code/index.html?lang=en#w7cfju this block].
/// The user will replace it with the function's name.
Blockly.Msg.PROCEDURES_DEFNORETURN_PROCEDURE = 'do something';
<<<<<<< HEAD
/**
 * @const
 */
=======
/** @type {string} */
>>>>>>> 1a2fb6dd
/// block text - This precedes the list of parameters on a function's definition block.  See
/// [https://blockly-demo.appspot.com/static/apps/code/index.html?lang=en#voztpd this sample
/// function with parameters].
Blockly.Msg.PROCEDURES_BEFORE_PARAMS = 'with:';
<<<<<<< HEAD
/**
 * @const
 */
=======
/** @type {string} */
>>>>>>> 1a2fb6dd
/// block text - This precedes the list of parameters on a function's caller block.  See
/// [https://blockly-demo.appspot.com/static/apps/code/index.html?lang=en#voztpd this sample
/// function with parameters].
Blockly.Msg.PROCEDURES_CALL_BEFORE_PARAMS = 'with:';
<<<<<<< HEAD
/**
 * @const
 */
=======
/** @type {string} */
>>>>>>> 1a2fb6dd
/// block text - This appears next to the function's "body", the blocks that should be
/// run when the function is called, as shown in
/// [https://blockly-demo.appspot.com/static/apps/code/index.html?lang=en#voztpd this sample
/// function definition].
Blockly.Msg.PROCEDURES_DEFNORETURN_DO = '';
<<<<<<< HEAD
/**
 * @const
 */
/// tooltip
Blockly.Msg.PROCEDURES_DEFNORETURN_TOOLTIP = 'Creates a function with no output.';
/**
 * @const
 */
/// Placeholder text that the user is encouraged to replace with a description of what their function does.
Blockly.Msg.PROCEDURES_DEFNORETURN_COMMENT = 'Describe this function...';
/**
 * @const
 */
/// {{Optional}} url - Information about defining [https://en.wikipedia.org/wiki/Subroutine functions] that have return values.
Blockly.Msg.PROCEDURES_DEFRETURN_HELPURL = 'https://en.wikipedia.org/wiki/Subroutine';
/**
 * @const
 */
Blockly.Msg.PROCEDURES_DEFRETURN_TITLE = Blockly.Msg.PROCEDURES_DEFNORETURN_TITLE;
/**
 * @const
 */
Blockly.Msg.PROCEDURES_DEFRETURN_PROCEDURE = Blockly.Msg.PROCEDURES_DEFNORETURN_PROCEDURE;
/**
 * @const
 */
Blockly.Msg.PROCEDURES_DEFRETURN_DO = Blockly.Msg.PROCEDURES_DEFNORETURN_DO;
/**
 * @const
 */
Blockly.Msg.PROCEDURES_DEFRETURN_COMMENT = Blockly.Msg.PROCEDURES_DEFNORETURN_COMMENT;
/**
 * @const
 */
=======
/** @type {string} */
/// tooltip
Blockly.Msg.PROCEDURES_DEFNORETURN_TOOLTIP = 'Creates a function with no output.';
/** @type {string} */
/// Placeholder text that the user is encouraged to replace with a description of what their function does.
Blockly.Msg.PROCEDURES_DEFNORETURN_COMMENT = 'Describe this function...';
/** @type {string} */
/// {{Optional}} url - Information about defining [https://en.wikipedia.org/wiki/Subroutine functions] that have return values.
Blockly.Msg.PROCEDURES_DEFRETURN_HELPURL = 'https://en.wikipedia.org/wiki/Subroutine';
/** @type {string} */
Blockly.Msg.PROCEDURES_DEFRETURN_TITLE = Blockly.Msg.PROCEDURES_DEFNORETURN_TITLE;
/** @type {string} */
Blockly.Msg.PROCEDURES_DEFRETURN_PROCEDURE = Blockly.Msg.PROCEDURES_DEFNORETURN_PROCEDURE;
/** @type {string} */
Blockly.Msg.PROCEDURES_DEFRETURN_DO = Blockly.Msg.PROCEDURES_DEFNORETURN_DO;
/** @type {string} */
Blockly.Msg.PROCEDURES_DEFRETURN_COMMENT = Blockly.Msg.PROCEDURES_DEFNORETURN_COMMENT;
/** @type {string} */
>>>>>>> 1a2fb6dd
/// block text - This imperative or infinite verb precedes the value that is used as the return value
/// (output) of this function.  See
/// [https://blockly-demo.appspot.com/static/apps/code/index.html?lang=en#6ot5y5 this sample
/// function that returns a value].
Blockly.Msg.PROCEDURES_DEFRETURN_RETURN = 'return';
<<<<<<< HEAD
/**
 * @const
 */
/// tooltip
Blockly.Msg.PROCEDURES_DEFRETURN_TOOLTIP = 'Creates a function with an output.';
/**
 * @const
 */
/// Label for a checkbox that controls if statements are allowed in a function.
Blockly.Msg.PROCEDURES_ALLOW_STATEMENTS = 'allow statements';

/**
 * @const
 */
/// alert - The user has created a function with two parameters that have the same name.  Every parameter must have a different name.
Blockly.Msg.PROCEDURES_DEF_DUPLICATE_WARNING = 'Warning: This function has duplicate parameters.';

/**
 * @const
 */
/// {{Optional}} url - Information about calling [https://en.wikipedia.org/wiki/Subroutine functions] that do not return values.
Blockly.Msg.PROCEDURES_CALLNORETURN_HELPURL = 'https://en.wikipedia.org/wiki/Subroutine';
/**
 * @const
 */
/// tooltip - This block causes the body (blocks inside) of the named function definition to be run.
Blockly.Msg.PROCEDURES_CALLNORETURN_TOOLTIP = 'Run the user-defined function "%1".';

/**
 * @const
 */
/// {{Optional}} url - Information about calling [https://en.wikipedia.org/wiki/Subroutine functions] that return values.
Blockly.Msg.PROCEDURES_CALLRETURN_HELPURL = 'https://en.wikipedia.org/wiki/Subroutine';
/**
 * @const
 */
/// tooltip - This block causes the body (blocks inside) of the named function definition to be run.\n\nParameters:\n* %1 - the name of the function.
Blockly.Msg.PROCEDURES_CALLRETURN_TOOLTIP = 'Run the user-defined function "%1" and use its output.';

/**
 * @const
 */
=======
/** @type {string} */
/// tooltip
Blockly.Msg.PROCEDURES_DEFRETURN_TOOLTIP = 'Creates a function with an output.';
/** @type {string} */
/// Label for a checkbox that controls if statements are allowed in a function.
Blockly.Msg.PROCEDURES_ALLOW_STATEMENTS = 'allow statements';

/** @type {string} */
/// alert - The user has created a function with two parameters that have the same name.  Every parameter must have a different name.
Blockly.Msg.PROCEDURES_DEF_DUPLICATE_WARNING = 'Warning: This function has duplicate parameters.';

/** @type {string} */
/// {{Optional}} url - Information about calling [https://en.wikipedia.org/wiki/Subroutine functions] that do not return values.
Blockly.Msg.PROCEDURES_CALLNORETURN_HELPURL = 'https://en.wikipedia.org/wiki/Subroutine';
/** @type {string} */
/// tooltip - This block causes the body (blocks inside) of the named function definition to be run.
Blockly.Msg.PROCEDURES_CALLNORETURN_TOOLTIP = 'Run the user-defined function "%1".';

/** @type {string} */
/// {{Optional}} url - Information about calling [https://en.wikipedia.org/wiki/Subroutine functions] that return values.
Blockly.Msg.PROCEDURES_CALLRETURN_HELPURL = 'https://en.wikipedia.org/wiki/Subroutine';
/** @type {string} */
/// tooltip - This block causes the body (blocks inside) of the named function definition to be run.\n\nParameters:\n* %1 - the name of the function.
Blockly.Msg.PROCEDURES_CALLRETURN_TOOLTIP = 'Run the user-defined function "%1" and use its output.';

/** @type {string} */
>>>>>>> 1a2fb6dd
/// block text - This text appears on a block in a window that appears when the user clicks
/// on the plus sign or star on a function definition block.  It refers to the set of parameters
/// (referred to by the simpler term "inputs") to the function.  See
/// [[Translating:Blockly#function_definitions]].\n{{Identical|Input}}
Blockly.Msg.PROCEDURES_MUTATORCONTAINER_TITLE = 'inputs';
<<<<<<< HEAD
/**
 * @const
 */
/// tooltip
Blockly.Msg.PROCEDURES_MUTATORCONTAINER_TOOLTIP = 'Add, remove, or reorder inputs to this function.';
/**
 * @const
 */
=======
/** @type {string} */
/// tooltip
Blockly.Msg.PROCEDURES_MUTATORCONTAINER_TOOLTIP = 'Add, remove, or reorder inputs to this function.';
/** @type {string} */
>>>>>>> 1a2fb6dd
/// block text - This text appears on a block in a window that appears when the user clicks
/// on the plus sign or star on a function definition block].  It appears on the block for
/// adding an individual parameter (referred to by the simpler term "inputs") to the function.
/// See [[Translating:Blockly#function_definitions]].
Blockly.Msg.PROCEDURES_MUTATORARG_TITLE = 'input name:';
<<<<<<< HEAD
/**
 * @const
 */
/// tooltip
Blockly.Msg.PROCEDURES_MUTATORARG_TOOLTIP = 'Add an input to the function.';

/**
 * @const
 */
=======
/** @type {string} */
/// tooltip
Blockly.Msg.PROCEDURES_MUTATORARG_TOOLTIP = 'Add an input to the function.';

/** @type {string} */
>>>>>>> 1a2fb6dd
/// context menu - This appears on the context menu for function calls.  Selecting
/// it causes the corresponding function definition to be highlighted (as shown at
/// [[Translating:Blockly#context_menus]].
Blockly.Msg.PROCEDURES_HIGHLIGHT_DEF = 'Highlight function definition';
<<<<<<< HEAD
/**
 * @const
 */
=======
/** @type {string} */
>>>>>>> 1a2fb6dd
/// context menu - This appears on the context menu for function definitions.
/// Selecting it creates a block to call the function.\n\nParameters:\n* %1 - the name of the function.\n{{Identical|Create}}
Blockly.Msg.PROCEDURES_CREATE_DO = 'Create "%1"';

<<<<<<< HEAD
/**
 * @const
 */
/// pxt-blockly: Context menu option to edit functions
Blockly.Msg.FUNCTIONS_EDIT_OPTION = 'Edit';

/**
 * @const
 */
/// pxt-blockly: Label on function_call blocks that appears before the name of the function to call
Blockly.Msg.FUNCTIONS_CALL_TITLE = 'call'

/**
 * @const
 */
/// pxt-blockly: Label on the "Create Function" button in the flyout.
Blockly.Msg.FUNCTION_CREATE_NEW = 'Create a Function'

/**
 * @const
 */
/// pxt-blockly: Tooltip for function calls.
Blockly.Msg.FUNCTION_CALL_TOOLTIP = 'Call a function that was previously defined.'

/**
 * @const
 */
/// pxt-blockly: Warning for duplicate argument names on a function definition.
Blockly.Msg.FUNCTION_WARNING_DUPLICATE_ARG = 'Functions cannot use the same argument name more than once.'

/**
 * @const
 */
/// pxt-blockly: Warning for duplicate argument names on a function definition.
Blockly.Msg.FUNCTION_WARNING_EMPTY_NAME = 'Function and argument names cannot be empty.'

/**
 * @const
 */
/// pxt-blockly: Warning for argument names being the same as the function name.
Blockly.Msg.FUNCTION_WARNING_ARG_NAME_IS_FUNCTION_NAME = 'Argument names must not be the same as the function name.'

/**
 * @const
 */
/// pxt-blockly: Default function name
Blockly.Msg.FUNCTIONS_DEFAULT_FUNCTION_NAME = 'do_something'

/**
 * @const
 */
/// pxt-blockly: Default name for a boolean arg on a function declaration
Blockly.Msg.FUNCTIONS_DEFAULT_BOOLEAN_ARG_NAME = 'bool'

/**
 * @const
 */
/// pxt-blockly: Default name for a string arg on a function declaration
Blockly.Msg.FUNCTIONS_DEFAULT_STRING_ARG_NAME = 'text'

/**
 * @const
 */
/// pxt-blockly: Default name for a number arg on a function declaration
Blockly.Msg.FUNCTIONS_DEFAULT_NUMBER_ARG_NAME = 'num'

/**
 * @const
 */
/// pxt-blockly: Default name for a non-literal arg on a function declaration
Blockly.Msg.FUNCTIONS_DEFAULT_CUSTOM_ARG_NAME = 'arg'

/**
 * @const
 */
=======
/** @type {string} */
>>>>>>> 1a2fb6dd
/// tooltip - If the first value is true, this causes the second value to be returned
/**
 * @const
 */
/// immediately from the enclosing function.
Blockly.Msg.PROCEDURES_IFRETURN_TOOLTIP = 'If a value is true, then return a second value.';
<<<<<<< HEAD
/**
 * @const
 */
/// {{Optional}} url - Information about guard clauses.
Blockly.Msg.PROCEDURES_IFRETURN_HELPURL = 'http://c2.com/cgi/wiki?GuardClause';
/**
 * @const
 */
/// warning - This appears if the user tries to use this block outside of a function definition.
Blockly.Msg.PROCEDURES_IFRETURN_WARNING = 'Warning: This block may be used only within a function definition.';
/**
 * @const
 */
/// comment text - This text appears in a new workspace comment, to hint that
/// the user can type here.
Blockly.Msg.WORKSPACE_COMMENT_DEFAULT_TEXT = 'Say something...';
/**
 * @const
 */
=======
/** @type {string} */
/// {{Optional}} url - Information about guard clauses.
Blockly.Msg.PROCEDURES_IFRETURN_HELPURL = 'http://c2.com/cgi/wiki?GuardClause';
/** @type {string} */
/// warning - This appears if the user tries to use this block outside of a function definition.
Blockly.Msg.PROCEDURES_IFRETURN_WARNING = 'Warning: This block may be used only within a function definition.';

/** @type {string} */
/// comment text - This text appears in a new workspace comment, to hint that
/// the user can type here.
Blockly.Msg.WORKSPACE_COMMENT_DEFAULT_TEXT = 'Say something...';

/** @type {string} */
/// workspace - This text is read out when a user navigates to the workspace while
/// using a screen reader.
Blockly.Msg.WORKSPACE_ARIA_LABEL = 'Blockly Workspace';

/** @type {string} */
>>>>>>> 1a2fb6dd
/// warning - This appears if the user collapses a block, and blocks inside
/// that block have warnings attached to them. It should inform the user that the
/// block they collapsed contains blocks that have warnings.
Blockly.Msg.COLLAPSED_WARNINGS_WARNING = 'Collapsed blocks contain warnings.';<|MERGE_RESOLUTION|>--- conflicted
+++ resolved
@@ -41,441 +41,167 @@
  * them to msg/json/qqq.json, and they show up in the translation console.
  */
 
-<<<<<<< HEAD
-/**
- * @const
- */
+/** @type {string} */
 /// {{Notranslate}} Hue value for all logic blocks.
 Blockly.Msg.LOGIC_HUE = '210';
-/**
- * @const
- */
+/** @type {string} */
 /// {{Notranslate}} Hue value for all loop blocks.
 Blockly.Msg.LOOPS_HUE = '120';
-/**
- * @const
- */
+/** @type {string} */
 /// {{Notranslate}} Hue value for all math blocks.
 Blockly.Msg.MATH_HUE = '230';
-/**
- * @const
- */
+/** @type {string} */
 /// {{Notranslate}} Hue value for all text blocks.
 Blockly.Msg.TEXTS_HUE = '160';
-/**
- * @const
- */
+/** @type {string} */
 /// {{Notranslate}} Hue value for all list blocks.
 Blockly.Msg.LISTS_HUE = '260';
-/**
- * @const
- */
+/** @type {string} */
 /// {{Notranslate}} Hue value for all colour blocks.
 Blockly.Msg.COLOUR_HUE = '20';
-/**
- * @const
- */
+/** @type {string} */
 /// {{Notranslate}} Hue value for all variable blocks.
 Blockly.Msg.VARIABLES_HUE = '330';
-/**
- * @const
- */
+/** @type {string} */
 /// {{Notranslate}} Hue value for all variable dynamic blocks.
 Blockly.Msg.VARIABLES_DYNAMIC_HUE = '310';
-/**
- * @const
- */
-=======
-/** @type {string} */
-/// {{Notranslate}} Hue value for all logic blocks.
-Blockly.Msg.LOGIC_HUE = '210';
-/** @type {string} */
-/// {{Notranslate}} Hue value for all loop blocks.
-Blockly.Msg.LOOPS_HUE = '120';
-/** @type {string} */
-/// {{Notranslate}} Hue value for all math blocks.
-Blockly.Msg.MATH_HUE = '230';
-/** @type {string} */
-/// {{Notranslate}} Hue value for all text blocks.
-Blockly.Msg.TEXTS_HUE = '160';
-/** @type {string} */
-/// {{Notranslate}} Hue value for all list blocks.
-Blockly.Msg.LISTS_HUE = '260';
-/** @type {string} */
-/// {{Notranslate}} Hue value for all colour blocks.
-Blockly.Msg.COLOUR_HUE = '20';
-/** @type {string} */
-/// {{Notranslate}} Hue value for all variable blocks.
-Blockly.Msg.VARIABLES_HUE = '330';
-/** @type {string} */
-/// {{Notranslate}} Hue value for all variable dynamic blocks.
-Blockly.Msg.VARIABLES_DYNAMIC_HUE = '310';
-/** @type {string} */
->>>>>>> 1a2fb6dd
+/** @type {string} */
 /// {{Notranslate}} Hue value for all procedure blocks.
 Blockly.Msg.PROCEDURES_HUE = '290';
-/**
- * @const
- */
-/// {{Notranslate}} Hue value for local reporter blocks.
-Blockly.Msg.REPORTERS_HUE = '290';
-
-<<<<<<< HEAD
-/**
- * @const
- */
-=======
-/** @type {string} */
->>>>>>> 1a2fb6dd
+
+/** @type {string} */
 /// default name - A simple, general default name for a variable, preferably short.
-/**
- * @const
- */
 /// For more context, see
-/**
- * @const
- */
 /// [[Translating:Blockly#infrequent_message_types]].\n{{Identical|Item}}
 Blockly.Msg.VARIABLES_DEFAULT_NAME = 'item';
-<<<<<<< HEAD
-/**
- * @const
- */
-=======
 /** @type {string} */
 /// default name - A simple, default name for an unnamed function or variable. Preferably indicates that the item is unnamed.
 Blockly.Msg.UNNAMED_KEY = 'unnamed';
 /** @type {string} */
->>>>>>> 1a2fb6dd
 /// button text - Button that sets a calendar to today's date.\n{{Identical|Today}}
 Blockly.Msg.TODAY = 'Today';
 
 // Context menus.
-<<<<<<< HEAD
-/**
- * @const
- */
+/** @type {string} */
 /// context menu - Make a copy of the selected block (and any blocks it contains).\n{{Identical|Duplicate}}
 Blockly.Msg.DUPLICATE_BLOCK = 'Duplicate';
-/**
- * @const
- */
+/** @type {string} */
 /// context menu - Add a descriptive comment to the selected block.
 Blockly.Msg.ADD_COMMENT = 'Add Comment';
-/**
- * @const
- */
+/** @type {string} */
 /// context menu - Remove the descriptive comment from the selected block.
 Blockly.Msg.REMOVE_COMMENT = 'Remove Comment';
-/**
- * @const
- */
+/** @type {string} */
 /// context menu - Make a copy of the selected workspace comment.\n{{Identical|Duplicate}}
 Blockly.Msg.DUPLICATE_COMMENT = 'Duplicate Comment';
-/**
- * @const
- */
+/** @type {string} */
 /// context menu - Change from 'external' to 'inline' mode for displaying blocks used as inputs to the selected block.  See [[Translating:Blockly#context_menus]].
 Blockly.Msg.EXTERNAL_INPUTS = 'External Inputs';
-/**
- * @const
- */
+/** @type {string} */
 /// context menu - Change from 'internal' to 'external' mode for displaying blocks used as inputs to the selected block.  See [[Translating:Blockly#context_menus]].
 Blockly.Msg.INLINE_INPUTS = 'Inline Inputs';
-/**
- * @const
- */
+/** @type {string} */
 /// context menu - Permanently delete the selected block.
 Blockly.Msg.DELETE_BLOCK = 'Delete Block';
-/**
- * @const
- */
+/** @type {string} */
 /// context menu - Permanently delete the %1 selected blocks.\n\nParameters:\n* %1 - an integer greater than 1.
 Blockly.Msg.DELETE_X_BLOCKS = 'Delete %1 Blocks';
-/**
- * @const
- */
+/** @type {string} */
 /// confirmation prompt - Question the user if they really wanted to permanently delete all %1 blocks.\n\nParameters:\n* %1 - an integer greater than 1.
 Blockly.Msg.DELETE_ALL_BLOCKS = 'Delete all %1 blocks?';
-/**
- * @const
- */
+/** @type {string} */
 /// context menu - Reposition all the blocks so that they form a neat line.
 Blockly.Msg.CLEAN_UP = 'Clean up Blocks';
-/**
- * @const
- */
+/** @type {string} */
 /// context menu - Make the appearance of the selected block smaller by hiding some information about it.
 Blockly.Msg.COLLAPSE_BLOCK = 'Collapse Block';
-/**
- * @const
- */
+/** @type {string} */
 /// context menu - Make the appearance of all blocks smaller by hiding some information about it.  Use the same terminology as in the previous message.
 Blockly.Msg.COLLAPSE_ALL = 'Collapse Blocks';
-/**
- * @const
- */
+/** @type {string} */
 /// context menu - Restore the appearance of the selected block by showing information about it that was hidden (collapsed) earlier.
 Blockly.Msg.EXPAND_BLOCK = 'Expand Block';
-/**
- * @const
- */
+/** @type {string} */
 /// context menu - Restore the appearance of all blocks by showing information about it that was hidden (collapsed) earlier.  Use the same terminology as in the previous message.
 Blockly.Msg.EXPAND_ALL = 'Expand Blocks';
-/**
- * @const
- */
+/** @type {string} */
 /// context menu - Make the selected block have no effect (unless reenabled).
 Blockly.Msg.DISABLE_BLOCK = 'Disable Block';
-/**
- * @const
- */
+/** @type {string} */
 /// context menu - Make the selected block have effect (after having been disabled earlier).
 Blockly.Msg.ENABLE_BLOCK = 'Enable Block';
-/**
- * @const
- */
+/** @type {string} */
 /// context menu - Provide helpful information about the selected block.\n{{Identical|Help}}
 Blockly.Msg.HELP = 'Help';
-/**
- * @const
- */
+/** @type {string} */
 /// context menu - Undo the previous action.\n{{Identical|Undo}}
 Blockly.Msg.UNDO = 'Undo';
-/**
- * @const
- */
-=======
-/** @type {string} */
-/// context menu - Make a copy of the selected block (and any blocks it contains).\n{{Identical|Duplicate}}
-Blockly.Msg.DUPLICATE_BLOCK = 'Duplicate';
-/** @type {string} */
-/// context menu - Add a descriptive comment to the selected block.
-Blockly.Msg.ADD_COMMENT = 'Add Comment';
-/** @type {string} */
-/// context menu - Remove the descriptive comment from the selected block.
-Blockly.Msg.REMOVE_COMMENT = 'Remove Comment';
-/** @type {string} */
-/// context menu - Make a copy of the selected workspace comment.\n{{Identical|Duplicate}}
-Blockly.Msg.DUPLICATE_COMMENT = 'Duplicate Comment';
-/** @type {string} */
-/// context menu - Change from 'external' to 'inline' mode for displaying blocks used as inputs to the selected block.  See [[Translating:Blockly#context_menus]].
-Blockly.Msg.EXTERNAL_INPUTS = 'External Inputs';
-/** @type {string} */
-/// context menu - Change from 'internal' to 'external' mode for displaying blocks used as inputs to the selected block.  See [[Translating:Blockly#context_menus]].
-Blockly.Msg.INLINE_INPUTS = 'Inline Inputs';
-/** @type {string} */
-/// context menu - Permanently delete the selected block.
-Blockly.Msg.DELETE_BLOCK = 'Delete Block';
-/** @type {string} */
-/// context menu - Permanently delete the %1 selected blocks.\n\nParameters:\n* %1 - an integer greater than 1.
-Blockly.Msg.DELETE_X_BLOCKS = 'Delete %1 Blocks';
-/** @type {string} */
-/// confirmation prompt - Question the user if they really wanted to permanently delete all %1 blocks.\n\nParameters:\n* %1 - an integer greater than 1.
-Blockly.Msg.DELETE_ALL_BLOCKS = 'Delete all %1 blocks?';
-/** @type {string} */
-/// context menu - Reposition all the blocks so that they form a neat line.
-Blockly.Msg.CLEAN_UP = 'Clean up Blocks';
-/** @type {string} */
-/// context menu - Make the appearance of the selected block smaller by hiding some information about it.
-Blockly.Msg.COLLAPSE_BLOCK = 'Collapse Block';
-/** @type {string} */
-/// context menu - Make the appearance of all blocks smaller by hiding some information about it.  Use the same terminology as in the previous message.
-Blockly.Msg.COLLAPSE_ALL = 'Collapse Blocks';
-/** @type {string} */
-/// context menu - Restore the appearance of the selected block by showing information about it that was hidden (collapsed) earlier.
-Blockly.Msg.EXPAND_BLOCK = 'Expand Block';
-/** @type {string} */
-/// context menu - Restore the appearance of all blocks by showing information about it that was hidden (collapsed) earlier.  Use the same terminology as in the previous message.
-Blockly.Msg.EXPAND_ALL = 'Expand Blocks';
-/** @type {string} */
-/// context menu - Make the selected block have no effect (unless reenabled).
-Blockly.Msg.DISABLE_BLOCK = 'Disable Block';
-/** @type {string} */
-/// context menu - Make the selected block have effect (after having been disabled earlier).
-Blockly.Msg.ENABLE_BLOCK = 'Enable Block';
-/** @type {string} */
-/// context menu - Provide helpful information about the selected block.\n{{Identical|Help}}
-Blockly.Msg.HELP = 'Help';
-/** @type {string} */
-/// context menu - Undo the previous action.\n{{Identical|Undo}}
-Blockly.Msg.UNDO = 'Undo';
-/** @type {string} */
->>>>>>> 1a2fb6dd
+/** @type {string} */
 /// context menu - Undo the previous undo action.\n{{Identical|Redo}}
 Blockly.Msg.REDO = 'Redo';
 
 // Variable renaming.
-<<<<<<< HEAD
-/**
- * @const
- */
+/** @type {string} */
 /// prompt - This message is only seen in the Opera browser.  With most browsers, users can edit numeric values in blocks by just clicking and typing.  Opera does not allows this, so we have to open a new window and prompt users with this message to chanage a value.
 Blockly.Msg.CHANGE_VALUE_TITLE = 'Change value:';
-/**
- * @const
- */
+/** @type {string} */
 /// dropdown choice - When the user clicks on a variable block, this is one of the dropdown menu choices.  It is used to rename the current variable.  See [https://github.com/google/blockly/wiki/Variables#dropdown-menu https://github.com/google/blockly/wiki/Variables#dropdown-menu].
 Blockly.Msg.RENAME_VARIABLE = 'Rename variable...';
-/**
- * @const
- */
-=======
-/** @type {string} */
-/// prompt - This message is only seen in the Opera browser.  With most browsers, users can edit numeric values in blocks by just clicking and typing.  Opera does not allows this, so we have to open a new window and prompt users with this message to chanage a value.
-Blockly.Msg.CHANGE_VALUE_TITLE = 'Change value:';
-/** @type {string} */
-/// dropdown choice - When the user clicks on a variable block, this is one of the dropdown menu choices.  It is used to rename the current variable.  See [https://github.com/google/blockly/wiki/Variables#dropdown-menu https://github.com/google/blockly/wiki/Variables#dropdown-menu].
-Blockly.Msg.RENAME_VARIABLE = 'Rename variable...';
-/** @type {string} */
->>>>>>> 1a2fb6dd
+/** @type {string} */
 /// prompt - Prompts the user to enter the new name for the selected variable.  See [https://github.com/google/blockly/wiki/Variables#dropdown-menu https://github.com/google/blockly/wiki/Variables#dropdown-menu].\n\nParameters:\n* %1 - the name of the variable to be renamed.
 Blockly.Msg.RENAME_VARIABLE_TITLE = 'Rename all "%1" variables to:';
 
 // Variable creation
-<<<<<<< HEAD
-/**
- * @const
- */
+/** @type {string} */
 /// button text - Text on the button used to launch the variable creation dialogue.
 Blockly.Msg.NEW_VARIABLE = 'Create variable...';
-/**
- * @const
- */
+/** @type {string} */
 /// button text - Text on the button used to launch the variable creation dialogue.
 Blockly.Msg.NEW_STRING_VARIABLE = 'Create string variable...';
-/**
- * @const
- */
+/** @type {string} */
 /// button text - Text on the button used to launch the variable creation dialogue.
 Blockly.Msg.NEW_NUMBER_VARIABLE = 'Create number variable...';
-/**
- * @const
- */
+/** @type {string} */
 /// button text - Text on the button used to launch the variable creation dialogue.
 Blockly.Msg.NEW_COLOUR_VARIABLE = 'Create colour variable...';
-/**
- * @const
- */
-/// dropdown choice - When the user clicks on a variable block, this is one of the dropdown menu choices.  It is used to create a new variable with no type.
-Blockly.Msg.NEW_VARIABLE_DROPDOWN = 'New variable...';
-/**
- * @const
- */
-/// dropdown choice - When the user clicks on a variable block, this is one of the dropdown menu choices.  It is used to create a new variable of the same type.
-Blockly.Msg.NEW_VARIABLE_TYPE_DROPDOWN = 'New %1 variable...';
-/**
- * @const
- */
+/** @type {string} */
 /// prompt - Prompts the user to enter the type for a variable.
 Blockly.Msg.NEW_VARIABLE_TYPE_TITLE = 'New variable type:';
-/**
- * @const
- */
+/** @type {string} */
 /// prompt - Prompts the user to enter the name for a new variable.  See [https://github.com/google/blockly/wiki/Variables#dropdown-menu https://github.com/google/blockly/wiki/Variables#dropdown-menu].
 Blockly.Msg.NEW_VARIABLE_TITLE = 'New variable name:';
-/**
- * @const
- */
-/// alert - Tells the user that the name they entered is already in use. pxt-blockly: also mention that functions can be the source of the name conflict.
-Blockly.Msg.VARIABLE_ALREADY_EXISTS = 'A variable or function named "%1" already exists.';
-/**
- * @const
- */
-=======
-/** @type {string} */
-/// button text - Text on the button used to launch the variable creation dialogue.
-Blockly.Msg.NEW_VARIABLE = 'Create variable...';
-/** @type {string} */
-/// button text - Text on the button used to launch the variable creation dialogue.
-Blockly.Msg.NEW_STRING_VARIABLE = 'Create string variable...';
-/** @type {string} */
-/// button text - Text on the button used to launch the variable creation dialogue.
-Blockly.Msg.NEW_NUMBER_VARIABLE = 'Create number variable...';
-/** @type {string} */
-/// button text - Text on the button used to launch the variable creation dialogue.
-Blockly.Msg.NEW_COLOUR_VARIABLE = 'Create colour variable...';
-/** @type {string} */
-/// prompt - Prompts the user to enter the type for a variable.
-Blockly.Msg.NEW_VARIABLE_TYPE_TITLE = 'New variable type:';
-/** @type {string} */
-/// prompt - Prompts the user to enter the name for a new variable.  See [https://github.com/google/blockly/wiki/Variables#dropdown-menu https://github.com/google/blockly/wiki/Variables#dropdown-menu].
-Blockly.Msg.NEW_VARIABLE_TITLE = 'New variable name:';
 /** @type {string} */
 /// alert - Tells the user that the name they entered is already in use.
 Blockly.Msg.VARIABLE_ALREADY_EXISTS = 'A variable named "%1" already exists.';
 /** @type {string} */
->>>>>>> 1a2fb6dd
 /// alert - Tells the user that the name they entered is already in use for another type.
 Blockly.Msg.VARIABLE_ALREADY_EXISTS_FOR_ANOTHER_TYPE = 'A variable named "%1" already exists for another type: "%2".';
 
 // Variable deletion.
-<<<<<<< HEAD
-/**
- * @const
- */
+/** @type {string} */
 /// confirm -  Ask the user to confirm their deletion of multiple uses of a variable.
 Blockly.Msg.DELETE_VARIABLE_CONFIRMATION = 'Delete %1 uses of the "%2" variable?';
-/**
- * @const
- */
+/** @type {string} */
 /// alert - Tell the user that they can't delete a variable because it's part of the definition of a function.
 Blockly.Msg.CANNOT_DELETE_VARIABLE_PROCEDURE = 'Can\'t delete the variable "%1" because it\'s part of the definition of the function "%2"';
-/**
- * @const
- */
-=======
-/** @type {string} */
-/// confirm -  Ask the user to confirm their deletion of multiple uses of a variable.
-Blockly.Msg.DELETE_VARIABLE_CONFIRMATION = 'Delete %1 uses of the "%2" variable?';
-/** @type {string} */
-/// alert - Tell the user that they can't delete a variable because it's part of the definition of a function.
-Blockly.Msg.CANNOT_DELETE_VARIABLE_PROCEDURE = 'Can\'t delete the variable "%1" because it\'s part of the definition of the function "%2"';
-/** @type {string} */
->>>>>>> 1a2fb6dd
+/** @type {string} */
 /// dropdown choice - Delete the currently selected variable.
 Blockly.Msg.DELETE_VARIABLE = 'Delete the "%1" variable';
 
 // Colour Blocks.
-<<<<<<< HEAD
-/**
- * @const
- */
+/** @type {string} */
 /// {{Optional}} url - Information about colour.
 Blockly.Msg.COLOUR_PICKER_HELPURL = 'https://en.wikipedia.org/wiki/Color';
-/**
- * @const
- */
+/** @type {string} */
 /// tooltip - See [https://github.com/google/blockly/wiki/Colour#picking-a-colour-from-a-palette https://github.com/google/blockly/wiki/Colour#picking-a-colour-from-a-palette].
 Blockly.Msg.COLOUR_PICKER_TOOLTIP = 'Choose a colour from the palette.';
-/**
- * @const
- */
+/** @type {string} */
 /// {{Optional}} url - A link that displays a random colour each time you visit it.
 Blockly.Msg.COLOUR_RANDOM_HELPURL = 'http://randomcolour.com';
-/**
- * @const
- */
+/** @type {string} */
 /// block text - Title of block that generates a colour at random.
 Blockly.Msg.COLOUR_RANDOM_TITLE = 'random colour';
-/**
- * @const
- */
-=======
-/** @type {string} */
-/// {{Optional}} url - Information about colour.
-Blockly.Msg.COLOUR_PICKER_HELPURL = 'https://en.wikipedia.org/wiki/Color';
-/** @type {string} */
-/// tooltip - See [https://github.com/google/blockly/wiki/Colour#picking-a-colour-from-a-palette https://github.com/google/blockly/wiki/Colour#picking-a-colour-from-a-palette].
-Blockly.Msg.COLOUR_PICKER_TOOLTIP = 'Choose a colour from the palette.';
-/** @type {string} */
-/// {{Optional}} url - A link that displays a random colour each time you visit it.
-Blockly.Msg.COLOUR_RANDOM_HELPURL = 'http://randomcolour.com';
-/** @type {string} */
-/// block text - Title of block that generates a colour at random.
-Blockly.Msg.COLOUR_RANDOM_TITLE = 'random colour';
-/** @type {string} */
->>>>>>> 1a2fb6dd
+/** @type {string} */
 /// tooltip - See [https://github.com/google/blockly/wiki/Colour#generating-a-random-colour https://github.com/google/blockly/wiki/Colour#generating-a-random-colour].
 Blockly.Msg.COLOUR_RANDOM_TOOLTIP = 'Choose a colour at random.';
 /** @type {string} */
@@ -484,37 +210,16 @@
 /** @type {string} */
 /// block text - Title of block for [https://github.com/google/blockly/wiki/Colour#creating-a-colour-from-red-green-and-blue-components https://github.com/google/blockly/wiki/Colour#creating-a-colour-from-red-green-and-blue-components].
 Blockly.Msg.COLOUR_RGB_TITLE = 'colour with';
-<<<<<<< HEAD
-/**
- * @const
- */
+/** @type {string} */
 /// block input text - The amount of red (from 0 to 100) to use when [https://github.com/google/blockly/wiki/Colour#creating-a-colour-from-red-green-and-blue-components https://github.com/google/blockly/wiki/Colour#creating-a-colour-from-red-green-and-blue-components].\n{{Identical|Red}}
 Blockly.Msg.COLOUR_RGB_RED = 'red';
-/**
- * @const
- */
+/** @type {string} */
 /// block input text - The amount of green (from 0 to 100) to use when [https://github.com/google/blockly/wiki/Colour#creating-a-colour-from-red-green-and-blue-components https://github.com/google/blockly/wiki/Colour#creating-a-colour-from-red-green-and-blue-components].
 Blockly.Msg.COLOUR_RGB_GREEN = 'green';
-/**
- * @const
- */
+/** @type {string} */
 /// block input text - The amount of blue (from 0 to 100) to use when [https://github.com/google/blockly/wiki/Colour#creating-a-colour-from-red-green-and-blue-components https://github.com/google/blockly/wiki/Colour#creating-a-colour-from-red-green-and-blue-components].\n{{Identical|Blue}}
 Blockly.Msg.COLOUR_RGB_BLUE = 'blue';
-/**
- * @const
- */
-=======
-/** @type {string} */
-/// block input text - The amount of red (from 0 to 100) to use when [https://github.com/google/blockly/wiki/Colour#creating-a-colour-from-red-green-and-blue-components https://github.com/google/blockly/wiki/Colour#creating-a-colour-from-red-green-and-blue-components].\n{{Identical|Red}}
-Blockly.Msg.COLOUR_RGB_RED = 'red';
-/** @type {string} */
-/// block input text - The amount of green (from 0 to 100) to use when [https://github.com/google/blockly/wiki/Colour#creating-a-colour-from-red-green-and-blue-components https://github.com/google/blockly/wiki/Colour#creating-a-colour-from-red-green-and-blue-components].
-Blockly.Msg.COLOUR_RGB_GREEN = 'green';
-/** @type {string} */
-/// block input text - The amount of blue (from 0 to 100) to use when [https://github.com/google/blockly/wiki/Colour#creating-a-colour-from-red-green-and-blue-components https://github.com/google/blockly/wiki/Colour#creating-a-colour-from-red-green-and-blue-components].\n{{Identical|Blue}}
-Blockly.Msg.COLOUR_RGB_BLUE = 'blue';
-/** @type {string} */
->>>>>>> 1a2fb6dd
+/** @type {string} */
 /// tooltip - See [https://github.com/google/blockly/wiki/Colour#creating-a-colour-from-red-green-and-blue-components https://github.com/google/blockly/wiki/Colour#creating-a-colour-from-red-green-and-blue-components].
 Blockly.Msg.COLOUR_RGB_TOOLTIP = 'Create a colour with the specified amount of red, green, and blue. All values must be between 0 and 100.';
 /** @type {string} */
@@ -523,140 +228,57 @@
 /** @type {string} */
 /// block text - A verb for blending two shades of paint.
 Blockly.Msg.COLOUR_BLEND_TITLE = 'blend';
-<<<<<<< HEAD
-/**
- * @const
- */
+/** @type {string} */
 /// block input text - The first of two colours to [https://github.com/google/blockly/wiki/Colour#blending-colours blend].
 Blockly.Msg.COLOUR_BLEND_COLOUR1 = 'colour 1';
-/**
- * @const
- */
-=======
-/** @type {string} */
-/// block input text - The first of two colours to [https://github.com/google/blockly/wiki/Colour#blending-colours blend].
-Blockly.Msg.COLOUR_BLEND_COLOUR1 = 'colour 1';
-/** @type {string} */
->>>>>>> 1a2fb6dd
+/** @type {string} */
 /// block input text - The second of two colours to [https://github.com/google/blockly/wiki/Colour#blending-colours blend].
 Blockly.Msg.COLOUR_BLEND_COLOUR2 = 'colour 2';
 /** @type {string} */
 /// block input text - The proportion of the [https://github.com/google/blockly/wiki/Colour#blending-colours blend] containing the first colour; the remaining proportion is of the second colour.  For example, if the first colour is red and the second colour blue, a ratio of 1 would yield pure red, a ratio of .5 would yield purple (equal amounts of red and blue), and a ratio of 0 would yield pure blue.\n{{Identical|Ratio}}
 Blockly.Msg.COLOUR_BLEND_RATIO = 'ratio';
-<<<<<<< HEAD
-/**
- * @const
- */
-=======
-/** @type {string} */
->>>>>>> 1a2fb6dd
+/** @type {string} */
 /// tooltip - See [https://github.com/google/blockly/wiki/Colour#blending-colours https://github.com/google/blockly/wiki/Colour#blending-colours].
 Blockly.Msg.COLOUR_BLEND_TOOLTIP = 'Blends two colours together with a given ratio (0.0 - 1.0).';
 
 // Loop Blocks.
-<<<<<<< HEAD
-/**
- * @const
- */
+/** @type {string} */
 /// {{Optional}} url - Describes 'repeat loops' in computer programs; consider using the translation of the page [https://en.wikipedia.org/wiki/Control_flow https://en.wikipedia.org/wiki/Control_flow].
 Blockly.Msg.CONTROLS_REPEAT_HELPURL = 'https://en.wikipedia.org/wiki/For_loop';
-/**
- * @const
- */
+/** @type {string} */
 /// block input text - Title of [https://github.com/google/blockly/wiki/Loops#repeat repeat block].\n\nParameters:\n* %1 - the number of times the body of the loop should be repeated.
 Blockly.Msg.CONTROLS_REPEAT_TITLE = 'repeat %1 times';
-/**
- * @const
- */
+/** @type {string} */
 /// block text - Preceding the blocks in the body of the loop.  See [https://github.com/google/blockly/wiki/Loops https://github.com/google/blockly/wiki/Loops].\n{{Identical|Do}}
 Blockly.Msg.CONTROLS_REPEAT_INPUT_DO = 'do';
-/**
- * @const
- */
+/** @type {string} */
 /// tooltip - See [https://github.com/google/blockly/wiki/Loops#repeat https://github.com/google/blockly/wiki/Loops#repeat].
 Blockly.Msg.CONTROLS_REPEAT_TOOLTIP = 'Do some statements several times.';
-/**
- * @const
- */
+/** @type {string} */
 /// {{Optional}} url - Describes 'while loops' in computer programs; consider using the translation of [https://en.wikipedia.org/wiki/While_loop https://en.wikipedia.org/wiki/While_loop], if present, or [https://en.wikipedia.org/wiki/Control_flow https://en.wikipedia.org/wiki/Control_flow].
 Blockly.Msg.CONTROLS_WHILEUNTIL_HELPURL = 'https://github.com/google/blockly/wiki/Loops#repeat';
-/**
- * @const
- */
+/** @type {string} */
 Blockly.Msg.CONTROLS_WHILEUNTIL_INPUT_DO = Blockly.Msg.CONTROLS_REPEAT_INPUT_DO;
-/**
- * @const
- */
+/** @type {string} */
 /// dropdown - Specifies that a loop should [https://github.com/google/blockly/wiki/Loops#repeat-while repeat while] the following condition is true.
 Blockly.Msg.CONTROLS_WHILEUNTIL_OPERATOR_WHILE = 'repeat while';
-/**
- * @const
- */
+/** @type {string} */
 /// dropdown - Specifies that a loop should [https://github.com/google/blockly/wiki/Loops#repeat-until repeat until] the following condition becomes true.
 Blockly.Msg.CONTROLS_WHILEUNTIL_OPERATOR_UNTIL = 'repeat until';
-/**
- * @const
- */
+/** @type {string} */
 /// tooltip - See [https://github.com/google/blockly/wiki/Loops#repeat-while Loops#repeat-while https://github.com/google/blockly/wiki/Loops#repeat-while Loops#repeat-while].
 Blockly.Msg.CONTROLS_WHILEUNTIL_TOOLTIP_WHILE = 'While a value is true, then do some statements.';
-/**
- * @const
- */
+/** @type {string} */
 /// tooltip - See [https://github.com/google/blockly/wiki/Loops#repeat-until https://github.com/google/blockly/wiki/Loops#repeat-until].
 Blockly.Msg.CONTROLS_WHILEUNTIL_TOOLTIP_UNTIL = 'While a value is false, then do some statements.';
 
-/**
- * @const
- */
+/** @type {string} */
 /// {{Optional}} url - Describes 'for loops' in computer programs.  Consider using your language's translation of [https://en.wikipedia.org/wiki/For_loop https://en.wikipedia.org/wiki/For_loop], if present.
 Blockly.Msg.CONTROLS_FOR_HELPURL = 'https://github.com/google/blockly/wiki/Loops#count-with';
-/**
- * @const
- */
+/** @type {string} */
 /// tooltip - See [https://github.com/google/blockly/wiki/Loops#count-with https://github.com/google/blockly/wiki/Loops#count-with].\n\nParameters:\n* %1 - the name of the loop variable.
 Blockly.Msg.CONTROLS_FOR_TOOLTIP = 'Have the variable "%1" take on the values from the start number to the end number, counting by the specified interval, and do the specified blocks.';
-/**
- * @const
- */
-=======
-/** @type {string} */
-/// {{Optional}} url - Describes 'repeat loops' in computer programs; consider using the translation of the page [https://en.wikipedia.org/wiki/Control_flow https://en.wikipedia.org/wiki/Control_flow].
-Blockly.Msg.CONTROLS_REPEAT_HELPURL = 'https://en.wikipedia.org/wiki/For_loop';
-/** @type {string} */
-/// block input text - Title of [https://github.com/google/blockly/wiki/Loops#repeat repeat block].\n\nParameters:\n* %1 - the number of times the body of the loop should be repeated.
-Blockly.Msg.CONTROLS_REPEAT_TITLE = 'repeat %1 times';
-/** @type {string} */
-/// block text - Preceding the blocks in the body of the loop.  See [https://github.com/google/blockly/wiki/Loops https://github.com/google/blockly/wiki/Loops].\n{{Identical|Do}}
-Blockly.Msg.CONTROLS_REPEAT_INPUT_DO = 'do';
-/** @type {string} */
-/// tooltip - See [https://github.com/google/blockly/wiki/Loops#repeat https://github.com/google/blockly/wiki/Loops#repeat].
-Blockly.Msg.CONTROLS_REPEAT_TOOLTIP = 'Do some statements several times.';
-/** @type {string} */
-/// {{Optional}} url - Describes 'while loops' in computer programs; consider using the translation of [https://en.wikipedia.org/wiki/While_loop https://en.wikipedia.org/wiki/While_loop], if present, or [https://en.wikipedia.org/wiki/Control_flow https://en.wikipedia.org/wiki/Control_flow].
-Blockly.Msg.CONTROLS_WHILEUNTIL_HELPURL = 'https://github.com/google/blockly/wiki/Loops#repeat';
-/** @type {string} */
-Blockly.Msg.CONTROLS_WHILEUNTIL_INPUT_DO = Blockly.Msg.CONTROLS_REPEAT_INPUT_DO;
-/** @type {string} */
-/// dropdown - Specifies that a loop should [https://github.com/google/blockly/wiki/Loops#repeat-while repeat while] the following condition is true.
-Blockly.Msg.CONTROLS_WHILEUNTIL_OPERATOR_WHILE = 'repeat while';
-/** @type {string} */
-/// dropdown - Specifies that a loop should [https://github.com/google/blockly/wiki/Loops#repeat-until repeat until] the following condition becomes true.
-Blockly.Msg.CONTROLS_WHILEUNTIL_OPERATOR_UNTIL = 'repeat until';
-/** @type {string} */
-/// tooltip - See [https://github.com/google/blockly/wiki/Loops#repeat-while Loops#repeat-while https://github.com/google/blockly/wiki/Loops#repeat-while Loops#repeat-while].
-Blockly.Msg.CONTROLS_WHILEUNTIL_TOOLTIP_WHILE = 'While a value is true, then do some statements.';
-/** @type {string} */
-/// tooltip - See [https://github.com/google/blockly/wiki/Loops#repeat-until https://github.com/google/blockly/wiki/Loops#repeat-until].
-Blockly.Msg.CONTROLS_WHILEUNTIL_TOOLTIP_UNTIL = 'While a value is false, then do some statements.';
-
-/** @type {string} */
-/// {{Optional}} url - Describes 'for loops' in computer programs.  Consider using your language's translation of [https://en.wikipedia.org/wiki/For_loop https://en.wikipedia.org/wiki/For_loop], if present.
-Blockly.Msg.CONTROLS_FOR_HELPURL = 'https://github.com/google/blockly/wiki/Loops#count-with';
-/** @type {string} */
-/// tooltip - See [https://github.com/google/blockly/wiki/Loops#count-with https://github.com/google/blockly/wiki/Loops#count-with].\n\nParameters:\n* %1 - the name of the loop variable.
-Blockly.Msg.CONTROLS_FOR_TOOLTIP = 'Have the variable "%1" take on the values from the start number to the end number, counting by the specified interval, and do the specified blocks.';
-/** @type {string} */
->>>>>>> 1a2fb6dd
+/** @type {string} */
 /// block text - Repeatedly counts a variable (%1)
 /// starting with a (usually lower) number in a range (%2),
 /// ending with a (usually higher) number in a range (%3), and counting the
@@ -665,1271 +287,493 @@
 /// https://github.com/google/blockly/wiki/Loops#count-with].
 /// [[File:Blockly-count-with.png]]
 Blockly.Msg.CONTROLS_FOR_TITLE = 'count with %1 from %2 to %3 by %4';
-<<<<<<< HEAD
-/**
- * @const
- */
+/** @type {string} */
 Blockly.Msg.CONTROLS_FOR_INPUT_DO = Blockly.Msg.CONTROLS_REPEAT_INPUT_DO;
 
-/**
- * @const
- */
+/** @type {string} */
 /// {{Optional}} url - Describes 'for-each loops' in computer programs.  Consider using your language's translation of [https://en.wikipedia.org/wiki/Foreach https://en.wikipedia.org/wiki/Foreach] if present.
 Blockly.Msg.CONTROLS_FOREACH_HELPURL = 'https://github.com/google/blockly/wiki/Loops#for-each';
-/**
- * @const
- */
+/** @type {string} */
 /// block text - Title of [https://github.com/google/blockly/wiki/Loops#for-each for each block].
 /// Sequentially assigns every item in array %2 to the valiable %1.
 Blockly.Msg.CONTROLS_FOREACH_TITLE = 'for each item %1 in list %2';
-/**
- * @const
- */
+/** @type {string} */
 Blockly.Msg.CONTROLS_FOREACH_INPUT_DO = Blockly.Msg.CONTROLS_REPEAT_INPUT_DO;
-/**
- * @const
- */
+/** @type {string} */
 /// block text - Description of [https://github.com/google/blockly/wiki/Loops#for-each for each blocks].\n\nParameters:\n* %1 - the name of the loop variable.
 Blockly.Msg.CONTROLS_FOREACH_TOOLTIP = 'For each item in a list, set the variable "%1" to the item, and then do some statements.';
 
-/**
- * @const
- */
+/** @type {string} */
 /// {{Optional}} url - Describes control flow in computer programs.  Consider using your language's translation of [https://en.wikipedia.org/wiki/Control_flow https://en.wikipedia.org/wiki/Control_flow], if it exists.
 Blockly.Msg.CONTROLS_FLOW_STATEMENTS_HELPURL = 'https://github.com/google/blockly/wiki/Loops#loop-termination-blocks';
-/**
- * @const
- */
+/** @type {string} */
 /// dropdown - The current loop should be exited.  See [https://github.com/google/blockly/wiki/Loops#break https://github.com/google/blockly/wiki/Loops#break].
 Blockly.Msg.CONTROLS_FLOW_STATEMENTS_OPERATOR_BREAK = 'break out of loop';
-/**
- * @const
- */
+/** @type {string} */
 /// dropdown - The current iteration of the loop should be ended and the next should begin.  See [https://github.com/google/blockly/wiki/Loops#continue-with-next-iteration https://github.com/google/blockly/wiki/Loops#continue-with-next-iteration].
 Blockly.Msg.CONTROLS_FLOW_STATEMENTS_OPERATOR_CONTINUE = 'continue with next iteration of loop';
-/**
- * @const
- */
+/** @type {string} */
 /// tooltip - See [https://github.com/google/blockly/wiki/Loops#break-out-of-loop https://github.com/google/blockly/wiki/Loops#break-out-of-loop].
 Blockly.Msg.CONTROLS_FLOW_STATEMENTS_TOOLTIP_BREAK = 'Break out of the containing loop.';
-/**
- * @const
- */
+/** @type {string} */
 /// tooltip - See [https://github.com/google/blockly/wiki/Loops#continue-with-next-iteration https://github.com/google/blockly/wiki/Loops#continue-with-next-iteration].
 Blockly.Msg.CONTROLS_FLOW_STATEMENTS_TOOLTIP_CONTINUE = 'Skip the rest of this loop, and continue with the next iteration.';
-/**
- * @const
- */
-=======
-/** @type {string} */
-Blockly.Msg.CONTROLS_FOR_INPUT_DO = Blockly.Msg.CONTROLS_REPEAT_INPUT_DO;
-
-/** @type {string} */
-/// {{Optional}} url - Describes 'for-each loops' in computer programs.  Consider using your language's translation of [https://en.wikipedia.org/wiki/Foreach https://en.wikipedia.org/wiki/Foreach] if present.
-Blockly.Msg.CONTROLS_FOREACH_HELPURL = 'https://github.com/google/blockly/wiki/Loops#for-each';
-/** @type {string} */
-/// block text - Title of [https://github.com/google/blockly/wiki/Loops#for-each for each block].
-/// Sequentially assigns every item in array %2 to the valiable %1.
-Blockly.Msg.CONTROLS_FOREACH_TITLE = 'for each item %1 in list %2';
-/** @type {string} */
-Blockly.Msg.CONTROLS_FOREACH_INPUT_DO = Blockly.Msg.CONTROLS_REPEAT_INPUT_DO;
-/** @type {string} */
-/// block text - Description of [https://github.com/google/blockly/wiki/Loops#for-each for each blocks].\n\nParameters:\n* %1 - the name of the loop variable.
-Blockly.Msg.CONTROLS_FOREACH_TOOLTIP = 'For each item in a list, set the variable "%1" to the item, and then do some statements.';
-
-/** @type {string} */
-/// {{Optional}} url - Describes control flow in computer programs.  Consider using your language's translation of [https://en.wikipedia.org/wiki/Control_flow https://en.wikipedia.org/wiki/Control_flow], if it exists.
-Blockly.Msg.CONTROLS_FLOW_STATEMENTS_HELPURL = 'https://github.com/google/blockly/wiki/Loops#loop-termination-blocks';
-/** @type {string} */
-/// dropdown - The current loop should be exited.  See [https://github.com/google/blockly/wiki/Loops#break https://github.com/google/blockly/wiki/Loops#break].
-Blockly.Msg.CONTROLS_FLOW_STATEMENTS_OPERATOR_BREAK = 'break out of loop';
-/** @type {string} */
-/// dropdown - The current iteration of the loop should be ended and the next should begin.  See [https://github.com/google/blockly/wiki/Loops#continue-with-next-iteration https://github.com/google/blockly/wiki/Loops#continue-with-next-iteration].
-Blockly.Msg.CONTROLS_FLOW_STATEMENTS_OPERATOR_CONTINUE = 'continue with next iteration of loop';
-/** @type {string} */
-/// tooltip - See [https://github.com/google/blockly/wiki/Loops#break-out-of-loop https://github.com/google/blockly/wiki/Loops#break-out-of-loop].
-Blockly.Msg.CONTROLS_FLOW_STATEMENTS_TOOLTIP_BREAK = 'Break out of the containing loop.';
-/** @type {string} */
-/// tooltip - See [https://github.com/google/blockly/wiki/Loops#continue-with-next-iteration https://github.com/google/blockly/wiki/Loops#continue-with-next-iteration].
-Blockly.Msg.CONTROLS_FLOW_STATEMENTS_TOOLTIP_CONTINUE = 'Skip the rest of this loop, and continue with the next iteration.';
-/** @type {string} */
->>>>>>> 1a2fb6dd
+/** @type {string} */
 /// warning - The user has tried placing a block outside of a loop (for each, while, repeat, etc.), but this type of block may only be used within a loop.  See [https://github.com/google/blockly/wiki/Loops#loop-termination-blocks https://github.com/google/blockly/wiki/Loops#loop-termination-blocks].
 Blockly.Msg.CONTROLS_FLOW_STATEMENTS_WARNING = 'Warning: This block may only be used within a loop.';
 
 // Logic Blocks.
-<<<<<<< HEAD
-/**
- * @const
- */
+/** @type {string} */
 /// {{Optional}} url - Describes conditional statements (if-then-else) in computer programs.  Consider using your language's translation of [https://en.wikipedia.org/wiki/If_else https://en.wikipedia.org/wiki/If_else], if present.
 Blockly.Msg.CONTROLS_IF_HELPURL = 'https://github.com/google/blockly/wiki/IfElse';
-/**
- * @const
- */
+/** @type {string} */
 /// tooltip - Describes [https://github.com/google/blockly/wiki/IfElse#if-blocks 'if' blocks].  Consider using your language's translation of [https://en.wikipedia.org/wiki/If_statement https://en.wikipedia.org/wiki/If_statement], if present.
 Blockly.Msg.CONTROLS_IF_TOOLTIP_1 = 'If a value is true, then do some statements.';
-/**
- * @const
- */
+/** @type {string} */
 /// tooltip - Describes [https://github.com/google/blockly/wiki/IfElse#if-else-blocks if-else blocks].  Consider using your language's translation of [https://en.wikipedia.org/wiki/If_statement https://en.wikipedia.org/wiki/If_statement], if present.
 Blockly.Msg.CONTROLS_IF_TOOLTIP_2 = 'If a value is true, then do the first block of statements. Otherwise, do the second block of statements.';
-/**
- * @const
- */
+/** @type {string} */
 /// tooltip - Describes [https://github.com/google/blockly/wiki/IfElse#if-else-if-blocks if-else-if blocks].  Consider using your language's translation of [https://en.wikipedia.org/wiki/If_statement https://en.wikipedia.org/wiki/If_statement], if present.
 Blockly.Msg.CONTROLS_IF_TOOLTIP_3 = 'If the first value is true, then do the first block of statements. Otherwise, if the second value is true, do the second block of statements.';
-/**
- * @const
- */
+/** @type {string} */
 /// tooltip - Describes [https://github.com/google/blockly/wiki/IfElse#if-else-if-else-blocks if-else-if-else blocks].  Consider using your language's translation of [https://en.wikipedia.org/wiki/If_statement https://en.wikipedia.org/wiki/If_statement], if present.
 Blockly.Msg.CONTROLS_IF_TOOLTIP_4 = 'If the first value is true, then do the first block of statements. Otherwise, if the second value is true, do the second block of statements. If none of the values are true, do the last block of statements.';
-/**
- * @const
- */
+/** @type {string} */
 /// block text - See [https://github.com/google/blockly/wiki/IfElse https://github.com/google/blockly/wiki/IfElse].
 /// It is recommended, but not essential, that this have text in common with the translation of 'else if'\n{{Identical|If}}
 Blockly.Msg.CONTROLS_IF_MSG_IF = 'if';
-/**
- * @const
- */
+/** @type {string} */
 /// block text - See [https://github.com/google/blockly/wiki/IfElse https://github.com/google/blockly/wiki/IfElse].  The English words "otherwise if" would probably be clearer than "else if", but the latter is used because it is traditional and shorter.
 Blockly.Msg.CONTROLS_IF_MSG_ELSEIF = 'else if';
-/**
- * @const
- */
+/** @type {string} */
 /// block text - See [https://github.com/google/blockly/wiki/IfElse https://github.com/google/blockly/wiki/IfElse].  The English word "otherwise" would probably be superior to "else", but the latter is used because it is traditional and shorter.
 Blockly.Msg.CONTROLS_IF_MSG_ELSE = 'else';
-/**
- * @const
- */
+/** @type {string} */
 Blockly.Msg.CONTROLS_IF_MSG_THEN = Blockly.Msg.CONTROLS_REPEAT_INPUT_DO;
-/**
- * @const
- */
+/** @type {string} */
 Blockly.Msg.CONTROLS_IF_IF_TITLE_IF = Blockly.Msg.CONTROLS_IF_MSG_IF;
-/**
- * @const
- */
+/** @type {string} */
 /// tooltip - Describes [https://github.com/google/blockly/wiki/IfElse#block-modification if block modification].
 Blockly.Msg.CONTROLS_IF_IF_TOOLTIP = 'Add, remove, or reorder sections to reconfigure this if block.';
-/**
- * @const
- */
+/** @type {string} */
 Blockly.Msg.CONTROLS_IF_ELSEIF_TITLE_ELSEIF = Blockly.Msg.CONTROLS_IF_MSG_ELSEIF;
-/**
- * @const
- */
+/** @type {string} */
 /// tooltip - Describes the 'else if' subblock during [https://github.com/google/blockly/wiki/IfElse#block-modification if block modification].
 Blockly.Msg.CONTROLS_IF_ELSEIF_TOOLTIP = 'Add a condition to the if block.';
-/**
- * @const
- */
+/** @type {string} */
 Blockly.Msg.CONTROLS_IF_ELSE_TITLE_ELSE = Blockly.Msg.CONTROLS_IF_MSG_ELSE;
-/**
- * @const
- */
+/** @type {string} */
 /// tooltip - Describes the 'else' subblock during [https://github.com/google/blockly/wiki/IfElse#block-modification if block modification].
 Blockly.Msg.CONTROLS_IF_ELSE_TOOLTIP = 'Add a final, catch-all condition to the if block.';
 
-/**
- * @const
- */
+/** @type {string} */
 /// button text - Text on a button inside a dialogue window, which will accept or acknowledge the contents of the dialogue when pressed.\n{{Identical|OK}}
 Blockly.Msg.IOS_OK = 'OK';
-/**
- * @const
- */
+/** @type {string} */
 /// button text - Text on a button inside a dialogue window, which will close or cancel the dialogue when pressed.\n{{Identical|Cancel}}
 Blockly.Msg.IOS_CANCEL = 'Cancel';
-/**
- * @const
- */
+/** @type {string} */
 /// alert - Title text for an error dialogue.\n{{Identical|Error}}
 Blockly.Msg.IOS_ERROR = 'Error';
-/**
- * @const
- */
+/** @type {string} */
 /// header text - Title of a section that displays a list of parameters (aka. "inputs") that have been defined for a procedure. This is used inside a dialogue window to configure a procedure.\n{{Identical|Input}}
 Blockly.Msg.IOS_PROCEDURES_INPUTS = 'INPUTS';
-/**
- * @const
- */
+/** @type {string} */
 /// button text - Text on a button which will add a parameter (aka. "input") to a procedure. This is used inside a dialogue window to configure a procedure. NOTE: The "+" should be preserved at the beginning of the text.
 Blockly.Msg.IOS_PROCEDURES_ADD_INPUT = '+ Add Input';
-/**
- * @const
- */
+/** @type {string} */
 /// option text - Text describing an option to allow statements to be added within a procedure. This is used inside a dialogue window to configure a procedure.
 Blockly.Msg.IOS_PROCEDURES_ALLOW_STATEMENTS = 'Allow statements';
-/**
- * @const
- */
+/** @type {string} */
 /// alert - Error message when duplicate parameters (aka. "inputs") have been defined on a procedure. This is used inside a dialogue window to configure procedure parameters.
 Blockly.Msg.IOS_PROCEDURES_DUPLICATE_INPUTS_ERROR = 'This function has duplicate inputs.';
-/**
- * @const
- */
+/** @type {string} */
 /// button text - Text on a button which will open a variable creation dialogue when pressed. NOTE: The "+" should be preserved at the beginning of the text.
 Blockly.Msg.IOS_VARIABLES_ADD_VARIABLE = '+ Add Variable';
-/**
- * @const
- */
+/** @type {string} */
 /// button text - Text on a button inside a variable creation dialogue, which will add a variable when pressed.\n{{Identical|Add}}
 Blockly.Msg.IOS_VARIABLES_ADD_BUTTON = 'Add';
-/**
- * @const
- */
+/** @type {string} */
 /// button text - Text on a button inside a variable rename dialogue, which will rename a variable when pressed.\n{{Identical|Rename}}
 Blockly.Msg.IOS_VARIABLES_RENAME_BUTTON = 'Rename';
-/**
- * @const
- */
+/** @type {string} */
 /// button text - Text on a button inside a variable deletion dialogue, which will delete a variable when pressed.\n{{Identical|Delete}}
 Blockly.Msg.IOS_VARIABLES_DELETE_BUTTON = 'Delete';
-/**
- * @const
- */
+/** @type {string} */
 /// placeholder text - Placeholder text used inside a text input, where a variable name should be entered.
 Blockly.Msg.IOS_VARIABLES_VARIABLE_NAME = 'Variable name';
-/**
- * @const
- */
+/** @type {string} */
 /// alert - Error message that is displayed when the user attempts to create a variable without a name.
 Blockly.Msg.IOS_VARIABLES_EMPTY_NAME_ERROR = 'You can\'t use an empty variable name.';
 
-/**
- * @const
- */
+/** @type {string} */
 /// {{Optional}} url - Information about comparisons.
 Blockly.Msg.LOGIC_COMPARE_HELPURL = 'https://en.wikipedia.org/wiki/Inequality_(mathematics)';
-/**
- * @const
- */
+/** @type {string} */
 /// tooltip - Describes the equals (=) block.
 Blockly.Msg.LOGIC_COMPARE_TOOLTIP_EQ = 'Return true if both inputs equal each other.';
-/**
- * @const
- */
+/** @type {string} */
 /// tooltip - Describes the not equals (≠) block.
 Blockly.Msg.LOGIC_COMPARE_TOOLTIP_NEQ = 'Return true if both inputs are not equal to each other.';
-/**
- * @const
- */
+/** @type {string} */
 /// tooltip - Describes the less than (<) block.
 Blockly.Msg.LOGIC_COMPARE_TOOLTIP_LT = 'Return true if the first input is smaller than the second input.';
-/**
- * @const
- */
+/** @type {string} */
 /// tooltip - Describes the less than or equals (≤) block.
 Blockly.Msg.LOGIC_COMPARE_TOOLTIP_LTE = 'Return true if the first input is smaller than or equal to the second input.';
-/**
- * @const
- */
+/** @type {string} */
 /// tooltip - Describes the greater than (>) block.
 Blockly.Msg.LOGIC_COMPARE_TOOLTIP_GT = 'Return true if the first input is greater than the second input.';
-/**
- * @const
- */
+/** @type {string} */
 /// tooltip - Describes the greater than or equals (≥) block.
 Blockly.Msg.LOGIC_COMPARE_TOOLTIP_GTE = 'Return true if the first input is greater than or equal to the second input.';
 
-/**
- * @const
- */
+/** @type {string} */
 /// {{Optional}} url - Information about the Boolean conjunction ("and") and disjunction ("or") operators.  Consider using the translation of [https://en.wikipedia.org/wiki/Boolean_logic https://en.wikipedia.org/wiki/Boolean_logic], if it exists in your language.
 Blockly.Msg.LOGIC_OPERATION_HELPURL = 'https://github.com/google/blockly/wiki/Logic#logical-operations';
-/**
- * @const
- */
+/** @type {string} */
 /// tooltip - See [https://en.wikipedia.org/wiki/Logical_conjunction https://en.wikipedia.org/wiki/Logical_conjunction].
 Blockly.Msg.LOGIC_OPERATION_TOOLTIP_AND = 'Return true if both inputs are true.';
-/**
- * @const
- */
+/** @type {string} */
 /// block text - See [https://en.wikipedia.org/wiki/Logical_conjunction https://en.wikipedia.org/wiki/Logical_conjunction].\n{{Identical|And}}
 Blockly.Msg.LOGIC_OPERATION_AND = 'and';
-/**
- * @const
- */
+/** @type {string} */
 /// block text - See [https://en.wikipedia.org/wiki/Disjunction https://en.wikipedia.org/wiki/Disjunction].
 Blockly.Msg.LOGIC_OPERATION_TOOLTIP_OR = 'Return true if at least one of the inputs is true.';
-/**
- * @const
- */
+/** @type {string} */
 /// block text - See [https://en.wikipedia.org/wiki/Disjunction https://en.wikipedia.org/wiki/Disjunction].\n{{Identical|Or}}
 Blockly.Msg.LOGIC_OPERATION_OR = 'or';
 
-/**
- * @const
- */
+/** @type {string} */
 /// {{Optional}} url - Information about logical negation.  The translation of [https://en.wikipedia.org/wiki/Logical_negation https://en.wikipedia.org/wiki/Logical_negation] is recommended if it exists in the target language.
 Blockly.Msg.LOGIC_NEGATE_HELPURL = 'https://github.com/google/blockly/wiki/Logic#not';
-/**
- * @const
- */
+/** @type {string} */
 /// block text - This is a unary operator that returns ''false'' when the input is ''true'', and ''true'' when the input is ''false''.
 /// \n\nParameters:\n* %1 - the input (which should be either the value "true" or "false")
 Blockly.Msg.LOGIC_NEGATE_TITLE = 'not %1';
-/**
- * @const
- */
+/** @type {string} */
 /// tooltip - See [https://en.wikipedia.org/wiki/Logical_negation https://en.wikipedia.org/wiki/Logical_negation].
 Blockly.Msg.LOGIC_NEGATE_TOOLTIP = 'Returns true if the input is false. Returns false if the input is true.';
 
-/**
- * @const
- */
+/** @type {string} */
 /// {{Optional}} url - Information about the logic values ''true'' and ''false''.  Consider using the translation of [https://en.wikipedia.org/wiki/Truth_value https://en.wikipedia.org/wiki/Truth_value] if it exists in your language.
 Blockly.Msg.LOGIC_BOOLEAN_HELPURL = 'https://github.com/google/blockly/wiki/Logic#values';
-/**
- * @const
- */
+/** @type {string} */
 /// block text - The word for the [https://en.wikipedia.org/wiki/Truth_value logical value] ''true''.\n{{Identical|True}}
 Blockly.Msg.LOGIC_BOOLEAN_TRUE = 'true';
-/**
- * @const
- */
+/** @type {string} */
 /// block text - The word for the [https://en.wikipedia.org/wiki/Truth_value logical value] ''false''.\n{{Identical|False}}
 Blockly.Msg.LOGIC_BOOLEAN_FALSE = 'false';
-/**
- * @const
- */
+/** @type {string} */
 /// tooltip - Indicates that the block returns either of the two possible [https://en.wikipedia.org/wiki/Truth_value logical values].
 Blockly.Msg.LOGIC_BOOLEAN_TOOLTIP = 'Returns either true or false.';
 
-/**
- * @const
- */
+/** @type {string} */
 /// {{Optional}} url - Provide a link to the translation of [https://en.wikipedia.org/wiki/Nullable_type https://en.wikipedia.org/wiki/Nullable_type], if it exists in your language; otherwise, do not worry about translating this advanced concept.
 Blockly.Msg.LOGIC_NULL_HELPURL = 'https://en.wikipedia.org/wiki/Nullable_type';
-/**
- * @const
- */
+/** @type {string} */
 /// block text - In computer languages, ''null'' is a special value that indicates that no value has been set.  You may use your language's word for "nothing" or "invalid".\n{{Identical|Null}}
 Blockly.Msg.LOGIC_NULL = 'null';
-/**
- * @const
- */
+/** @type {string} */
 /// tooltip - This should use the word from the previous message.
 Blockly.Msg.LOGIC_NULL_TOOLTIP = 'Returns null.';
 
-/**
- * @const
- */
+/** @type {string} */
 /// {{Optional}} url - Describes the programming language operator known as the ''ternary'' or ''conditional'' operator.  It is recommended that you use the translation of [https://en.wikipedia.org/wiki/%3F: https://en.wikipedia.org/wiki/%3F:] if it exists.
 Blockly.Msg.LOGIC_TERNARY_HELPURL = 'https://en.wikipedia.org/wiki/%3F:';
-/**
- * @const
- */
+/** @type {string} */
 /// block input text - Label for the input whose value determines which of the other two inputs is returned.  In some programming languages, this is called a ''''predicate''''.
 Blockly.Msg.LOGIC_TERNARY_CONDITION = 'test';
-/**
- * @const
- */
+/** @type {string} */
 /// block input text - Indicates that the following input should be returned (used as output) if the test input is true.  Remember to try to keep block text terse (short).
 Blockly.Msg.LOGIC_TERNARY_IF_TRUE = 'if true';
-/**
- * @const
- */
+/** @type {string} */
 /// block input text - Indicates that the following input should be returned (used as output) if the test input is false.
 Blockly.Msg.LOGIC_TERNARY_IF_FALSE = 'if false';
-/**
- * @const
- */
-=======
-/** @type {string} */
-/// {{Optional}} url - Describes conditional statements (if-then-else) in computer programs.  Consider using your language's translation of [https://en.wikipedia.org/wiki/If_else https://en.wikipedia.org/wiki/If_else], if present.
-Blockly.Msg.CONTROLS_IF_HELPURL = 'https://github.com/google/blockly/wiki/IfElse';
-/** @type {string} */
-/// tooltip - Describes [https://github.com/google/blockly/wiki/IfElse#if-blocks 'if' blocks].  Consider using your language's translation of [https://en.wikipedia.org/wiki/If_statement https://en.wikipedia.org/wiki/If_statement], if present.
-Blockly.Msg.CONTROLS_IF_TOOLTIP_1 = 'If a value is true, then do some statements.';
-/** @type {string} */
-/// tooltip - Describes [https://github.com/google/blockly/wiki/IfElse#if-else-blocks if-else blocks].  Consider using your language's translation of [https://en.wikipedia.org/wiki/If_statement https://en.wikipedia.org/wiki/If_statement], if present.
-Blockly.Msg.CONTROLS_IF_TOOLTIP_2 = 'If a value is true, then do the first block of statements. Otherwise, do the second block of statements.';
-/** @type {string} */
-/// tooltip - Describes [https://github.com/google/blockly/wiki/IfElse#if-else-if-blocks if-else-if blocks].  Consider using your language's translation of [https://en.wikipedia.org/wiki/If_statement https://en.wikipedia.org/wiki/If_statement], if present.
-Blockly.Msg.CONTROLS_IF_TOOLTIP_3 = 'If the first value is true, then do the first block of statements. Otherwise, if the second value is true, do the second block of statements.';
-/** @type {string} */
-/// tooltip - Describes [https://github.com/google/blockly/wiki/IfElse#if-else-if-else-blocks if-else-if-else blocks].  Consider using your language's translation of [https://en.wikipedia.org/wiki/If_statement https://en.wikipedia.org/wiki/If_statement], if present.
-Blockly.Msg.CONTROLS_IF_TOOLTIP_4 = 'If the first value is true, then do the first block of statements. Otherwise, if the second value is true, do the second block of statements. If none of the values are true, do the last block of statements.';
-/** @type {string} */
-/// block text - See [https://github.com/google/blockly/wiki/IfElse https://github.com/google/blockly/wiki/IfElse].
-/// It is recommended, but not essential, that this have text in common with the translation of 'else if'\n{{Identical|If}}
-Blockly.Msg.CONTROLS_IF_MSG_IF = 'if';
-/** @type {string} */
-/// block text - See [https://github.com/google/blockly/wiki/IfElse https://github.com/google/blockly/wiki/IfElse].  The English words "otherwise if" would probably be clearer than "else if", but the latter is used because it is traditional and shorter.
-Blockly.Msg.CONTROLS_IF_MSG_ELSEIF = 'else if';
-/** @type {string} */
-/// block text - See [https://github.com/google/blockly/wiki/IfElse https://github.com/google/blockly/wiki/IfElse].  The English word "otherwise" would probably be superior to "else", but the latter is used because it is traditional and shorter.
-Blockly.Msg.CONTROLS_IF_MSG_ELSE = 'else';
-/** @type {string} */
-Blockly.Msg.CONTROLS_IF_MSG_THEN = Blockly.Msg.CONTROLS_REPEAT_INPUT_DO;
-/** @type {string} */
-Blockly.Msg.CONTROLS_IF_IF_TITLE_IF = Blockly.Msg.CONTROLS_IF_MSG_IF;
-/** @type {string} */
-/// tooltip - Describes [https://github.com/google/blockly/wiki/IfElse#block-modification if block modification].
-Blockly.Msg.CONTROLS_IF_IF_TOOLTIP = 'Add, remove, or reorder sections to reconfigure this if block.';
-/** @type {string} */
-Blockly.Msg.CONTROLS_IF_ELSEIF_TITLE_ELSEIF = Blockly.Msg.CONTROLS_IF_MSG_ELSEIF;
-/** @type {string} */
-/// tooltip - Describes the 'else if' subblock during [https://github.com/google/blockly/wiki/IfElse#block-modification if block modification].
-Blockly.Msg.CONTROLS_IF_ELSEIF_TOOLTIP = 'Add a condition to the if block.';
-/** @type {string} */
-Blockly.Msg.CONTROLS_IF_ELSE_TITLE_ELSE = Blockly.Msg.CONTROLS_IF_MSG_ELSE;
-/** @type {string} */
-/// tooltip - Describes the 'else' subblock during [https://github.com/google/blockly/wiki/IfElse#block-modification if block modification].
-Blockly.Msg.CONTROLS_IF_ELSE_TOOLTIP = 'Add a final, catch-all condition to the if block.';
-
-/** @type {string} */
-/// button text - Text on a button inside a dialogue window, which will accept or acknowledge the contents of the dialogue when pressed.\n{{Identical|OK}}
-Blockly.Msg.IOS_OK = 'OK';
-/** @type {string} */
-/// button text - Text on a button inside a dialogue window, which will close or cancel the dialogue when pressed.\n{{Identical|Cancel}}
-Blockly.Msg.IOS_CANCEL = 'Cancel';
-/** @type {string} */
-/// alert - Title text for an error dialogue.\n{{Identical|Error}}
-Blockly.Msg.IOS_ERROR = 'Error';
-/** @type {string} */
-/// header text - Title of a section that displays a list of parameters (aka. "inputs") that have been defined for a procedure. This is used inside a dialogue window to configure a procedure.\n{{Identical|Input}}
-Blockly.Msg.IOS_PROCEDURES_INPUTS = 'INPUTS';
-/** @type {string} */
-/// button text - Text on a button which will add a parameter (aka. "input") to a procedure. This is used inside a dialogue window to configure a procedure. NOTE: The "+" should be preserved at the beginning of the text.
-Blockly.Msg.IOS_PROCEDURES_ADD_INPUT = '+ Add Input';
-/** @type {string} */
-/// option text - Text describing an option to allow statements to be added within a procedure. This is used inside a dialogue window to configure a procedure.
-Blockly.Msg.IOS_PROCEDURES_ALLOW_STATEMENTS = 'Allow statements';
-/** @type {string} */
-/// alert - Error message when duplicate parameters (aka. "inputs") have been defined on a procedure. This is used inside a dialogue window to configure procedure parameters.
-Blockly.Msg.IOS_PROCEDURES_DUPLICATE_INPUTS_ERROR = 'This function has duplicate inputs.';
-/** @type {string} */
-/// button text - Text on a button which will open a variable creation dialogue when pressed. NOTE: The "+" should be preserved at the beginning of the text.
-Blockly.Msg.IOS_VARIABLES_ADD_VARIABLE = '+ Add Variable';
-/** @type {string} */
-/// button text - Text on a button inside a variable creation dialogue, which will add a variable when pressed.\n{{Identical|Add}}
-Blockly.Msg.IOS_VARIABLES_ADD_BUTTON = 'Add';
-/** @type {string} */
-/// button text - Text on a button inside a variable rename dialogue, which will rename a variable when pressed.\n{{Identical|Rename}}
-Blockly.Msg.IOS_VARIABLES_RENAME_BUTTON = 'Rename';
-/** @type {string} */
-/// button text - Text on a button inside a variable deletion dialogue, which will delete a variable when pressed.\n{{Identical|Delete}}
-Blockly.Msg.IOS_VARIABLES_DELETE_BUTTON = 'Delete';
-/** @type {string} */
-/// placeholder text - Placeholder text used inside a text input, where a variable name should be entered.
-Blockly.Msg.IOS_VARIABLES_VARIABLE_NAME = 'Variable name';
-/** @type {string} */
-/// alert - Error message that is displayed when the user attempts to create a variable without a name.
-Blockly.Msg.IOS_VARIABLES_EMPTY_NAME_ERROR = 'You can\'t use an empty variable name.';
-
-/** @type {string} */
-/// {{Optional}} url - Information about comparisons.
-Blockly.Msg.LOGIC_COMPARE_HELPURL = 'https://en.wikipedia.org/wiki/Inequality_(mathematics)';
-/** @type {string} */
-/// tooltip - Describes the equals (=) block.
-Blockly.Msg.LOGIC_COMPARE_TOOLTIP_EQ = 'Return true if both inputs equal each other.';
-/** @type {string} */
-/// tooltip - Describes the not equals (≠) block.
-Blockly.Msg.LOGIC_COMPARE_TOOLTIP_NEQ = 'Return true if both inputs are not equal to each other.';
-/** @type {string} */
-/// tooltip - Describes the less than (<) block.
-Blockly.Msg.LOGIC_COMPARE_TOOLTIP_LT = 'Return true if the first input is smaller than the second input.';
-/** @type {string} */
-/// tooltip - Describes the less than or equals (≤) block.
-Blockly.Msg.LOGIC_COMPARE_TOOLTIP_LTE = 'Return true if the first input is smaller than or equal to the second input.';
-/** @type {string} */
-/// tooltip - Describes the greater than (>) block.
-Blockly.Msg.LOGIC_COMPARE_TOOLTIP_GT = 'Return true if the first input is greater than the second input.';
-/** @type {string} */
-/// tooltip - Describes the greater than or equals (≥) block.
-Blockly.Msg.LOGIC_COMPARE_TOOLTIP_GTE = 'Return true if the first input is greater than or equal to the second input.';
-
-/** @type {string} */
-/// {{Optional}} url - Information about the Boolean conjunction ("and") and disjunction ("or") operators.  Consider using the translation of [https://en.wikipedia.org/wiki/Boolean_logic https://en.wikipedia.org/wiki/Boolean_logic], if it exists in your language.
-Blockly.Msg.LOGIC_OPERATION_HELPURL = 'https://github.com/google/blockly/wiki/Logic#logical-operations';
-/** @type {string} */
-/// tooltip - See [https://en.wikipedia.org/wiki/Logical_conjunction https://en.wikipedia.org/wiki/Logical_conjunction].
-Blockly.Msg.LOGIC_OPERATION_TOOLTIP_AND = 'Return true if both inputs are true.';
-/** @type {string} */
-/// block text - See [https://en.wikipedia.org/wiki/Logical_conjunction https://en.wikipedia.org/wiki/Logical_conjunction].\n{{Identical|And}}
-Blockly.Msg.LOGIC_OPERATION_AND = 'and';
-/** @type {string} */
-/// block text - See [https://en.wikipedia.org/wiki/Disjunction https://en.wikipedia.org/wiki/Disjunction].
-Blockly.Msg.LOGIC_OPERATION_TOOLTIP_OR = 'Return true if at least one of the inputs is true.';
-/** @type {string} */
-/// block text - See [https://en.wikipedia.org/wiki/Disjunction https://en.wikipedia.org/wiki/Disjunction].\n{{Identical|Or}}
-Blockly.Msg.LOGIC_OPERATION_OR = 'or';
-
-/** @type {string} */
-/// {{Optional}} url - Information about logical negation.  The translation of [https://en.wikipedia.org/wiki/Logical_negation https://en.wikipedia.org/wiki/Logical_negation] is recommended if it exists in the target language.
-Blockly.Msg.LOGIC_NEGATE_HELPURL = 'https://github.com/google/blockly/wiki/Logic#not';
-/** @type {string} */
-/// block text - This is a unary operator that returns ''false'' when the input is ''true'', and ''true'' when the input is ''false''.
-/// \n\nParameters:\n* %1 - the input (which should be either the value "true" or "false")
-Blockly.Msg.LOGIC_NEGATE_TITLE = 'not %1';
-/** @type {string} */
-/// tooltip - See [https://en.wikipedia.org/wiki/Logical_negation https://en.wikipedia.org/wiki/Logical_negation].
-Blockly.Msg.LOGIC_NEGATE_TOOLTIP = 'Returns true if the input is false. Returns false if the input is true.';
-
-/** @type {string} */
-/// {{Optional}} url - Information about the logic values ''true'' and ''false''.  Consider using the translation of [https://en.wikipedia.org/wiki/Truth_value https://en.wikipedia.org/wiki/Truth_value] if it exists in your language.
-Blockly.Msg.LOGIC_BOOLEAN_HELPURL = 'https://github.com/google/blockly/wiki/Logic#values';
-/** @type {string} */
-/// block text - The word for the [https://en.wikipedia.org/wiki/Truth_value logical value] ''true''.\n{{Identical|True}}
-Blockly.Msg.LOGIC_BOOLEAN_TRUE = 'true';
-/** @type {string} */
-/// block text - The word for the [https://en.wikipedia.org/wiki/Truth_value logical value] ''false''.\n{{Identical|False}}
-Blockly.Msg.LOGIC_BOOLEAN_FALSE = 'false';
-/** @type {string} */
-/// tooltip - Indicates that the block returns either of the two possible [https://en.wikipedia.org/wiki/Truth_value logical values].
-Blockly.Msg.LOGIC_BOOLEAN_TOOLTIP = 'Returns either true or false.';
-
-/** @type {string} */
-/// {{Optional}} url - Provide a link to the translation of [https://en.wikipedia.org/wiki/Nullable_type https://en.wikipedia.org/wiki/Nullable_type], if it exists in your language; otherwise, do not worry about translating this advanced concept.
-Blockly.Msg.LOGIC_NULL_HELPURL = 'https://en.wikipedia.org/wiki/Nullable_type';
-/** @type {string} */
-/// block text - In computer languages, ''null'' is a special value that indicates that no value has been set.  You may use your language's word for "nothing" or "invalid".\n{{Identical|Null}}
-Blockly.Msg.LOGIC_NULL = 'null';
-/** @type {string} */
-/// tooltip - This should use the word from the previous message.
-Blockly.Msg.LOGIC_NULL_TOOLTIP = 'Returns null.';
-
-/** @type {string} */
-/// {{Optional}} url - Describes the programming language operator known as the ''ternary'' or ''conditional'' operator.  It is recommended that you use the translation of [https://en.wikipedia.org/wiki/%3F: https://en.wikipedia.org/wiki/%3F:] if it exists.
-Blockly.Msg.LOGIC_TERNARY_HELPURL = 'https://en.wikipedia.org/wiki/%3F:';
-/** @type {string} */
-/// block input text - Label for the input whose value determines which of the other two inputs is returned.  In some programming languages, this is called a ''''predicate''''.
-Blockly.Msg.LOGIC_TERNARY_CONDITION = 'test';
-/** @type {string} */
-/// block input text - Indicates that the following input should be returned (used as output) if the test input is true.  Remember to try to keep block text terse (short).
-Blockly.Msg.LOGIC_TERNARY_IF_TRUE = 'if true';
-/** @type {string} */
-/// block input text - Indicates that the following input should be returned (used as output) if the test input is false.
-Blockly.Msg.LOGIC_TERNARY_IF_FALSE = 'if false';
-/** @type {string} */
->>>>>>> 1a2fb6dd
+/** @type {string} */
 /// tooltip - See [https://en.wikipedia.org/wiki/%3F: https://en.wikipedia.org/wiki/%3F:].
 Blockly.Msg.LOGIC_TERNARY_TOOLTIP = 'Check the condition in "test". If the condition is true, returns the "if true" value; otherwise returns the "if false" value.';
 
 // Math Blocks.
-<<<<<<< HEAD
-/**
- * @const
- */
+/** @type {string} */
 /// {{Optional}} url - Information about (real) numbers.
 Blockly.Msg.MATH_NUMBER_HELPURL = 'https://en.wikipedia.org/wiki/Number';
-/**
- * @const
- */
+/** @type {string} */
 /// tooltip - Any positive or negative number, not necessarily an integer.
 Blockly.Msg.MATH_NUMBER_TOOLTIP = 'A number.';
 
-/**
- * @const
- */
+/** @type {string} */
 /// {{Optional}} math - The symbol for the binary operation addition.
 Blockly.Msg.MATH_ADDITION_SYMBOL = '+';
-/**
- * @const
- */
+/** @type {string} */
 /// {{Optional}} math - The symbol for the binary operation indicating that the right operand should be
 /// subtracted from the left operand.
 Blockly.Msg.MATH_SUBTRACTION_SYMBOL = '-';
-/**
- * @const
- */
+/** @type {string} */
 /// {{Optional}} math - The binary operation indicating that the left operand should be divided by
 /// the right operand.
 Blockly.Msg.MATH_DIVISION_SYMBOL = '÷';
-/**
- * @const
- */
+/** @type {string} */
 /// {{Optional}} math - The symbol for the binary operation multiplication.
 Blockly.Msg.MATH_MULTIPLICATION_SYMBOL = '×';
-/**
- * @const
- */
-=======
-/** @type {string} */
-/// {{Optional}} url - Information about (real) numbers.
-Blockly.Msg.MATH_NUMBER_HELPURL = 'https://en.wikipedia.org/wiki/Number';
-/** @type {string} */
-/// tooltip - Any positive or negative number, not necessarily an integer.
-Blockly.Msg.MATH_NUMBER_TOOLTIP = 'A number.';
-
-/** @type {string} */
-/// {{Optional}} math - The symbol for the binary operation addition.
-Blockly.Msg.MATH_ADDITION_SYMBOL = '+';
-/** @type {string} */
-/// {{Optional}} math - The symbol for the binary operation indicating that the right operand should be
-/// subtracted from the left operand.
-Blockly.Msg.MATH_SUBTRACTION_SYMBOL = '-';
-/** @type {string} */
-/// {{Optional}} math - The binary operation indicating that the left operand should be divided by
-/// the right operand.
-Blockly.Msg.MATH_DIVISION_SYMBOL = '÷';
-/** @type {string} */
-/// {{Optional}} math - The symbol for the binary operation multiplication.
-Blockly.Msg.MATH_MULTIPLICATION_SYMBOL = '×';
-/** @type {string} */
->>>>>>> 1a2fb6dd
+/** @type {string} */
 /// {{Optional}} math - The symbol for the binary operation exponentiation.  Specifically, if the
 /// value of the left operand is L and the value of the right operand (the exponent) is
 /// R, multiply L by itself R times.  (Fractional and negative exponents are also legal.)
 Blockly.Msg.MATH_POWER_SYMBOL = '^';
 
-<<<<<<< HEAD
-/**
- * @const
- */
+/** @type {string} */
 /// math - The short name of the trigonometric function
 /// [https://en.wikipedia.org/wiki/Trigonometric_functions#Sine.2C_cosine_and_tangent sine].
 Blockly.Msg.MATH_TRIG_SIN = 'sin';
-/**
- * @const
- */
+/** @type {string} */
 /// math - The short name of the trigonometric function
 /// [https://en.wikipedia.org/wiki/Trigonometric_functions#Sine.2C_cosine_and_tangent cosine].
 Blockly.Msg.MATH_TRIG_COS = 'cos';
-/**
- * @const
- */
+/** @type {string} */
 /// math - The short name of the trigonometric function
 /// [https://en.wikipedia.org/wiki/Trigonometric_functions#Sine.2C_cosine_and_tangent tangent].
 Blockly.Msg.MATH_TRIG_TAN = 'tan';
-/**
- * @const
- */
+/** @type {string} */
 /// math - The short name of the ''inverse of'' the trigonometric function
 /// [https://en.wikipedia.org/wiki/Trigonometric_functions#Sine.2C_cosine_and_tangent sine].
 Blockly.Msg.MATH_TRIG_ASIN = 'asin';
-/**
- * @const
- */
+/** @type {string} */
 /// math - The short name of the ''inverse of'' the trigonometric function
 /// [https://en.wikipedia.org/wiki/Trigonometric_functions#Sine.2C_cosine_and_tangent cosine].
 Blockly.Msg.MATH_TRIG_ACOS = 'acos';
-/**
- * @const
- */
-=======
-/** @type {string} */
-/// math - The short name of the trigonometric function
-/// [https://en.wikipedia.org/wiki/Trigonometric_functions#Sine.2C_cosine_and_tangent sine].
-Blockly.Msg.MATH_TRIG_SIN = 'sin';
-/** @type {string} */
-/// math - The short name of the trigonometric function
-/// [https://en.wikipedia.org/wiki/Trigonometric_functions#Sine.2C_cosine_and_tangent cosine].
-Blockly.Msg.MATH_TRIG_COS = 'cos';
-/** @type {string} */
-/// math - The short name of the trigonometric function
-/// [https://en.wikipedia.org/wiki/Trigonometric_functions#Sine.2C_cosine_and_tangent tangent].
-Blockly.Msg.MATH_TRIG_TAN = 'tan';
-/** @type {string} */
-/// math - The short name of the ''inverse of'' the trigonometric function
-/// [https://en.wikipedia.org/wiki/Trigonometric_functions#Sine.2C_cosine_and_tangent sine].
-Blockly.Msg.MATH_TRIG_ASIN = 'asin';
-/** @type {string} */
-/// math - The short name of the ''inverse of'' the trigonometric function
-/// [https://en.wikipedia.org/wiki/Trigonometric_functions#Sine.2C_cosine_and_tangent cosine].
-Blockly.Msg.MATH_TRIG_ACOS = 'acos';
-/** @type {string} */
->>>>>>> 1a2fb6dd
+/** @type {string} */
 /// math - The short name of the ''inverse of'' the trigonometric function
 /// [https://en.wikipedia.org/wiki/Trigonometric_functions#Sine.2C_cosine_and_tangent tangent].
 Blockly.Msg.MATH_TRIG_ATAN = 'atan';
 
-<<<<<<< HEAD
-/**
- * @const
- */
+/** @type {string} */
 /// {{Optional}} url - Information about addition, subtraction, multiplication, division, and exponentiation.
 Blockly.Msg.MATH_ARITHMETIC_HELPURL = 'https://en.wikipedia.org/wiki/Arithmetic';
-/**
- * @const
- */
+/** @type {string} */
 /// tooltip - See [https://en.wikipedia.org/wiki/Addition https://en.wikipedia.org/wiki/Addition].
 Blockly.Msg.MATH_ARITHMETIC_TOOLTIP_ADD = 'Return the sum of the two numbers.';
-/**
- * @const
- */
+/** @type {string} */
 /// tooltip - See [https://en.wikipedia.org/wiki/Subtraction https://en.wikipedia.org/wiki/Subtraction].
 Blockly.Msg.MATH_ARITHMETIC_TOOLTIP_MINUS = 'Return the difference of the two numbers.';
-/**
- * @const
- */
+/** @type {string} */
 /// tooltip - See [https://en.wikipedia.org/wiki/Multiplication https://en.wikipedia.org/wiki/Multiplication].
 Blockly.Msg.MATH_ARITHMETIC_TOOLTIP_MULTIPLY = 'Return the product of the two numbers.';
-/**
- * @const
- */
+/** @type {string} */
 /// tooltip - See [https://en.wikipedia.org/wiki/Division_(mathematics) https://en.wikipedia.org/wiki/Division_(mathematics)].
 Blockly.Msg.MATH_ARITHMETIC_TOOLTIP_DIVIDE = 'Return the quotient of the two numbers.';
-/**
- * @const
- */
+/** @type {string} */
 /// tooltip - See [https://en.wikipedia.org/wiki/Exponentiation https://en.wikipedia.org/wiki/Exponentiation].
 Blockly.Msg.MATH_ARITHMETIC_TOOLTIP_POWER = 'Return the first number raised to the power of the second number.';
 
-/**
- * @const
- */
+/** @type {string} */
 /// {{Optional}} url - Information about the square root operation.
 Blockly.Msg.MATH_SINGLE_HELPURL = 'https://en.wikipedia.org/wiki/Square_root';
-/**
- * @const
- */
+/** @type {string} */
 /// dropdown - This computes the positive [https://en.wikipedia.org/wiki/Square_root square root] of its input.  For example, the square root of 16 is 4.
 Blockly.Msg.MATH_SINGLE_OP_ROOT = 'square root';
-/**
- * @const
- */
+/** @type {string} */
 /// tooltip - Please use the same term as in the previous message.
 Blockly.Msg.MATH_SINGLE_TOOLTIP_ROOT = 'Return the square root of a number.';
-/**
- * @const
- */
+/** @type {string} */
 /// dropdown - This leaves positive numeric inputs changed and inverts negative inputs.  For example, the absolute value of 5 is 5; the absolute value of -5 is also 5.  For more information, see [https://en.wikipedia.org/wiki/Absolute_value https://en.wikipedia.org/wiki/Absolute_value].
 Blockly.Msg.MATH_SINGLE_OP_ABSOLUTE = 'absolute';
-/**
- * @const
- */
+/** @type {string} */
 /// tooltip - Please use the same term as in the previous message.
 Blockly.Msg.MATH_SINGLE_TOOLTIP_ABS = 'Return the absolute value of a number.';
 
-/**
- * @const
- */
+/** @type {string} */
 /// tooltip - Calculates '''0-n''', where '''n''' is the single numeric input.
 Blockly.Msg.MATH_SINGLE_TOOLTIP_NEG = 'Return the negation of a number.';
-/**
- * @const
- */
+/** @type {string} */
 /// tooltip - Calculates the [https://en.wikipedia.org/wiki/Natural_logarithm|natural logarithm] of its single numeric input.
 Blockly.Msg.MATH_SINGLE_TOOLTIP_LN = 'Return the natural logarithm of a number.';
-/**
- * @const
- */
+/** @type {string} */
 /// tooltip - Calculates the [https://en.wikipedia.org/wiki/Common_logarithm common logarithm] of its single numeric input.
 Blockly.Msg.MATH_SINGLE_TOOLTIP_LOG10 = 'Return the base 10 logarithm of a number.';
-/**
- * @const
- */
+/** @type {string} */
 /// tooltip - Multiplies [https://en.wikipedia.org/wiki/E_(mathematical_constant) e] by itself n times, where n is the single numeric input.
 Blockly.Msg.MATH_SINGLE_TOOLTIP_EXP = 'Return e to the power of a number.';
-/**
- * @const
- */
+/** @type {string} */
 /// tooltip - Multiplies 10 by itself n times, where n is the single numeric input.
 Blockly.Msg.MATH_SINGLE_TOOLTIP_POW10 = 'Return 10 to the power of a number.';
 
-/**
- * @const
- */
+/** @type {string} */
 /// {{Optional}} url - Information about the trigonometric functions sine, cosine, tangent, and their inverses (ideally using degrees, not radians).
 Blockly.Msg.MATH_TRIG_HELPURL = 'https://en.wikipedia.org/wiki/Trigonometric_functions';
-/**
- * @const
- */
+/** @type {string} */
 /// tooltip - Return the [https://en.wikipedia.org/wiki/Trigonometric_functions#Sine.2C_cosine_and_tangent sine] of an [https://en.wikipedia.org/wiki/Degree_(angle) angle in degrees], not radians.
 Blockly.Msg.MATH_TRIG_TOOLTIP_SIN = 'Return the sine of a degree (not radian).';
-/**
- * @const
- */
+/** @type {string} */
 /// tooltip - Return the [https://en.wikipedia.org/wiki/Trigonometric_functions#Sine.2C_cosine_and_tangent cosine] of an [https://en.wikipedia.org/wiki/Degree_(angle) angle in degrees], not radians.
 Blockly.Msg.MATH_TRIG_TOOLTIP_COS = 'Return the cosine of a degree (not radian).';
-/**
- * @const
- */
+/** @type {string} */
 /// tooltip - Return the [https://en.wikipedia.org/wiki/Trigonometric_functions#Sine.2C_cosine_and_tangent tangent] of an [https://en.wikipedia.org/wiki/Degree_(angle) angle in degrees], not radians.
 Blockly.Msg.MATH_TRIG_TOOLTIP_TAN = 'Return the tangent of a degree (not radian).';
-/**
- * @const
- */
+/** @type {string} */
 /// tooltip - The [https://en.wikipedia.org/wiki/Inverse_trigonometric_functions inverse] of the [https://en.wikipedia.org/wiki/Cosine#Sine.2C_cosine_and_tangent sine function], using [https://en.wikipedia.org/wiki/Degree_(angle) degrees], not radians.
 Blockly.Msg.MATH_TRIG_TOOLTIP_ASIN = 'Return the arcsine of a number.';
-/**
- * @const
- */
+/** @type {string} */
 /// tooltip - The [https://en.wikipedia.org/wiki/Inverse_trigonometric_functions inverse] of the [https://en.wikipedia.org/wiki/Cosine#Sine.2C_cosine_and_tangent cosine] function, using [https://en.wikipedia.org/wiki/Degree_(angle) degrees], not radians.
 Blockly.Msg.MATH_TRIG_TOOLTIP_ACOS = 'Return the arccosine of a number.';
-/**
- * @const
- */
+/** @type {string} */
 /// tooltip - The [https://en.wikipedia.org/wiki/Inverse_trigonometric_functions inverse] of the [https://en.wikipedia.org/wiki/Cosine#Sine.2C_cosine_and_tangent tangent] function, using [https://en.wikipedia.org/wiki/Degree_(angle) degrees], not radians.
 Blockly.Msg.MATH_TRIG_TOOLTIP_ATAN = 'Return the arctangent of a number.';
 
-/**
- * @const
- */
+/** @type {string} */
 /// {{Optional}} url - Information about the mathematical constants Pi (π), e, the golden ratio (φ), √ 2, √ 1/2, and infinity (∞).
 Blockly.Msg.MATH_CONSTANT_HELPURL = 'https://en.wikipedia.org/wiki/Mathematical_constant';
-/**
- * @const
- */
+/** @type {string} */
 /// tooltip - Provides the specified [https://en.wikipedia.org/wiki/Mathematical_constant mathematical constant].
 Blockly.Msg.MATH_CONSTANT_TOOLTIP = 'Return one of the common constants: π (3.141…), e (2.718…), φ (1.618…), sqrt(2) (1.414…), sqrt(½) (0.707…), or ∞ (infinity).';
-/**
- * @const
- */
+/** @type {string} */
 /// dropdown - A number is '''even''' if it is a multiple of 2.  For example, 4 is even (yielding true), but 3 is not (false).
 Blockly.Msg.MATH_IS_EVEN = 'is even';
-/**
- * @const
- */
+/** @type {string} */
 /// dropdown - A number is '''odd''' if it is not a multiple of 2.  For example, 3 is odd (yielding true), but 4 is not (false).  The opposite of "odd" is "even".
 Blockly.Msg.MATH_IS_ODD = 'is odd';
-/**
- * @const
- */
+/** @type {string} */
 /// dropdown - A number is [https://en.wikipedia.org/wiki/Prime prime] if it cannot be evenly divided by any positive integers except for 1 and itself.  For example, 5 is prime, but 6 is not because 2 × 3 = 6.
 Blockly.Msg.MATH_IS_PRIME = 'is prime';
-/**
- * @const
- */
+/** @type {string} */
 /// dropdown - A number is '''whole''' if it is an [https://en.wikipedia.org/wiki/Integer integer].  For example, 5 is whole, but 5.1 is not.
 Blockly.Msg.MATH_IS_WHOLE = 'is whole';
-/**
- * @const
- */
+/** @type {string} */
 /// dropdown - A number is '''positive''' if it is greater than 0.  (0 is neither negative nor positive.)
 Blockly.Msg.MATH_IS_POSITIVE = 'is positive';
-/**
- * @const
- */
+/** @type {string} */
 /// dropdown - A number is '''negative''' if it is less than 0.  (0 is neither negative nor positive.)
 Blockly.Msg.MATH_IS_NEGATIVE = 'is negative';
-/**
- * @const
- */
+/** @type {string} */
 /// dropdown - A number x is divisible by y if y goes into x evenly.  For example, 10 is divisible by 5, but 10 is not divisible by 3.
 Blockly.Msg.MATH_IS_DIVISIBLE_BY = 'is divisible by';
-/**
- * @const
- */
+/** @type {string} */
 /// tooltip - This block lets the user specify via a dropdown menu whether to check if the numeric input is even, odd, prime, whole, positive, negative, or divisible by a given value.
 Blockly.Msg.MATH_IS_TOOLTIP = 'Check if a number is an even, odd, prime, whole, positive, negative, or if it is divisible by certain number. Returns true or false.';
 
-/**
- * @const
- */
-=======
-/** @type {string} */
-/// {{Optional}} url - Information about addition, subtraction, multiplication, division, and exponentiation.
-Blockly.Msg.MATH_ARITHMETIC_HELPURL = 'https://en.wikipedia.org/wiki/Arithmetic';
-/** @type {string} */
-/// tooltip - See [https://en.wikipedia.org/wiki/Addition https://en.wikipedia.org/wiki/Addition].
-Blockly.Msg.MATH_ARITHMETIC_TOOLTIP_ADD = 'Return the sum of the two numbers.';
-/** @type {string} */
-/// tooltip - See [https://en.wikipedia.org/wiki/Subtraction https://en.wikipedia.org/wiki/Subtraction].
-Blockly.Msg.MATH_ARITHMETIC_TOOLTIP_MINUS = 'Return the difference of the two numbers.';
-/** @type {string} */
-/// tooltip - See [https://en.wikipedia.org/wiki/Multiplication https://en.wikipedia.org/wiki/Multiplication].
-Blockly.Msg.MATH_ARITHMETIC_TOOLTIP_MULTIPLY = 'Return the product of the two numbers.';
-/** @type {string} */
-/// tooltip - See [https://en.wikipedia.org/wiki/Division_(mathematics) https://en.wikipedia.org/wiki/Division_(mathematics)].
-Blockly.Msg.MATH_ARITHMETIC_TOOLTIP_DIVIDE = 'Return the quotient of the two numbers.';
-/** @type {string} */
-/// tooltip - See [https://en.wikipedia.org/wiki/Exponentiation https://en.wikipedia.org/wiki/Exponentiation].
-Blockly.Msg.MATH_ARITHMETIC_TOOLTIP_POWER = 'Return the first number raised to the power of the second number.';
-
-/** @type {string} */
-/// {{Optional}} url - Information about the square root operation.
-Blockly.Msg.MATH_SINGLE_HELPURL = 'https://en.wikipedia.org/wiki/Square_root';
-/** @type {string} */
-/// dropdown - This computes the positive [https://en.wikipedia.org/wiki/Square_root square root] of its input.  For example, the square root of 16 is 4.
-Blockly.Msg.MATH_SINGLE_OP_ROOT = 'square root';
-/** @type {string} */
-/// tooltip - Please use the same term as in the previous message.
-Blockly.Msg.MATH_SINGLE_TOOLTIP_ROOT = 'Return the square root of a number.';
-/** @type {string} */
-/// dropdown - This leaves positive numeric inputs changed and inverts negative inputs.  For example, the absolute value of 5 is 5; the absolute value of -5 is also 5.  For more information, see [https://en.wikipedia.org/wiki/Absolute_value https://en.wikipedia.org/wiki/Absolute_value].
-Blockly.Msg.MATH_SINGLE_OP_ABSOLUTE = 'absolute';
-/** @type {string} */
-/// tooltip - Please use the same term as in the previous message.
-Blockly.Msg.MATH_SINGLE_TOOLTIP_ABS = 'Return the absolute value of a number.';
-
-/** @type {string} */
-/// tooltip - Calculates '''0-n''', where '''n''' is the single numeric input.
-Blockly.Msg.MATH_SINGLE_TOOLTIP_NEG = 'Return the negation of a number.';
-/** @type {string} */
-/// tooltip - Calculates the [https://en.wikipedia.org/wiki/Natural_logarithm|natural logarithm] of its single numeric input.
-Blockly.Msg.MATH_SINGLE_TOOLTIP_LN = 'Return the natural logarithm of a number.';
-/** @type {string} */
-/// tooltip - Calculates the [https://en.wikipedia.org/wiki/Common_logarithm common logarithm] of its single numeric input.
-Blockly.Msg.MATH_SINGLE_TOOLTIP_LOG10 = 'Return the base 10 logarithm of a number.';
-/** @type {string} */
-/// tooltip - Multiplies [https://en.wikipedia.org/wiki/E_(mathematical_constant) e] by itself n times, where n is the single numeric input.
-Blockly.Msg.MATH_SINGLE_TOOLTIP_EXP = 'Return e to the power of a number.';
-/** @type {string} */
-/// tooltip - Multiplies 10 by itself n times, where n is the single numeric input.
-Blockly.Msg.MATH_SINGLE_TOOLTIP_POW10 = 'Return 10 to the power of a number.';
-
-/** @type {string} */
-/// {{Optional}} url - Information about the trigonometric functions sine, cosine, tangent, and their inverses (ideally using degrees, not radians).
-Blockly.Msg.MATH_TRIG_HELPURL = 'https://en.wikipedia.org/wiki/Trigonometric_functions';
-/** @type {string} */
-/// tooltip - Return the [https://en.wikipedia.org/wiki/Trigonometric_functions#Sine.2C_cosine_and_tangent sine] of an [https://en.wikipedia.org/wiki/Degree_(angle) angle in degrees], not radians.
-Blockly.Msg.MATH_TRIG_TOOLTIP_SIN = 'Return the sine of a degree (not radian).';
-/** @type {string} */
-/// tooltip - Return the [https://en.wikipedia.org/wiki/Trigonometric_functions#Sine.2C_cosine_and_tangent cosine] of an [https://en.wikipedia.org/wiki/Degree_(angle) angle in degrees], not radians.
-Blockly.Msg.MATH_TRIG_TOOLTIP_COS = 'Return the cosine of a degree (not radian).';
-/** @type {string} */
-/// tooltip - Return the [https://en.wikipedia.org/wiki/Trigonometric_functions#Sine.2C_cosine_and_tangent tangent] of an [https://en.wikipedia.org/wiki/Degree_(angle) angle in degrees], not radians.
-Blockly.Msg.MATH_TRIG_TOOLTIP_TAN = 'Return the tangent of a degree (not radian).';
-/** @type {string} */
-/// tooltip - The [https://en.wikipedia.org/wiki/Inverse_trigonometric_functions inverse] of the [https://en.wikipedia.org/wiki/Cosine#Sine.2C_cosine_and_tangent sine function], using [https://en.wikipedia.org/wiki/Degree_(angle) degrees], not radians.
-Blockly.Msg.MATH_TRIG_TOOLTIP_ASIN = 'Return the arcsine of a number.';
-/** @type {string} */
-/// tooltip - The [https://en.wikipedia.org/wiki/Inverse_trigonometric_functions inverse] of the [https://en.wikipedia.org/wiki/Cosine#Sine.2C_cosine_and_tangent cosine] function, using [https://en.wikipedia.org/wiki/Degree_(angle) degrees], not radians.
-Blockly.Msg.MATH_TRIG_TOOLTIP_ACOS = 'Return the arccosine of a number.';
-/** @type {string} */
-/// tooltip - The [https://en.wikipedia.org/wiki/Inverse_trigonometric_functions inverse] of the [https://en.wikipedia.org/wiki/Cosine#Sine.2C_cosine_and_tangent tangent] function, using [https://en.wikipedia.org/wiki/Degree_(angle) degrees], not radians.
-Blockly.Msg.MATH_TRIG_TOOLTIP_ATAN = 'Return the arctangent of a number.';
-
-/** @type {string} */
-/// {{Optional}} url - Information about the mathematical constants Pi (π), e, the golden ratio (φ), √ 2, √ 1/2, and infinity (∞).
-Blockly.Msg.MATH_CONSTANT_HELPURL = 'https://en.wikipedia.org/wiki/Mathematical_constant';
-/** @type {string} */
-/// tooltip - Provides the specified [https://en.wikipedia.org/wiki/Mathematical_constant mathematical constant].
-Blockly.Msg.MATH_CONSTANT_TOOLTIP = 'Return one of the common constants: π (3.141…), e (2.718…), φ (1.618…), sqrt(2) (1.414…), sqrt(½) (0.707…), or ∞ (infinity).';
-/** @type {string} */
-/// dropdown - A number is '''even''' if it is a multiple of 2.  For example, 4 is even (yielding true), but 3 is not (false).
-Blockly.Msg.MATH_IS_EVEN = 'is even';
-/** @type {string} */
-/// dropdown - A number is '''odd''' if it is not a multiple of 2.  For example, 3 is odd (yielding true), but 4 is not (false).  The opposite of "odd" is "even".
-Blockly.Msg.MATH_IS_ODD = 'is odd';
-/** @type {string} */
-/// dropdown - A number is [https://en.wikipedia.org/wiki/Prime prime] if it cannot be evenly divided by any positive integers except for 1 and itself.  For example, 5 is prime, but 6 is not because 2 × 3 = 6.
-Blockly.Msg.MATH_IS_PRIME = 'is prime';
-/** @type {string} */
-/// dropdown - A number is '''whole''' if it is an [https://en.wikipedia.org/wiki/Integer integer].  For example, 5 is whole, but 5.1 is not.
-Blockly.Msg.MATH_IS_WHOLE = 'is whole';
-/** @type {string} */
-/// dropdown - A number is '''positive''' if it is greater than 0.  (0 is neither negative nor positive.)
-Blockly.Msg.MATH_IS_POSITIVE = 'is positive';
-/** @type {string} */
-/// dropdown - A number is '''negative''' if it is less than 0.  (0 is neither negative nor positive.)
-Blockly.Msg.MATH_IS_NEGATIVE = 'is negative';
-/** @type {string} */
-/// dropdown - A number x is divisible by y if y goes into x evenly.  For example, 10 is divisible by 5, but 10 is not divisible by 3.
-Blockly.Msg.MATH_IS_DIVISIBLE_BY = 'is divisible by';
-/** @type {string} */
-/// tooltip - This block lets the user specify via a dropdown menu whether to check if the numeric input is even, odd, prime, whole, positive, negative, or divisible by a given value.
-Blockly.Msg.MATH_IS_TOOLTIP = 'Check if a number is an even, odd, prime, whole, positive, negative, or if it is divisible by certain number. Returns true or false.';
-
-/** @type {string} */
->>>>>>> 1a2fb6dd
+/** @type {string} */
 /// {{Optional}} url - Information about incrementing (increasing the value of) a variable.
 /// For other languages, just use the translation of the Wikipedia page about
 /// addition ([https://en.wikipedia.org/wiki/Addition https://en.wikipedia.org/wiki/Addition]).
 Blockly.Msg.MATH_CHANGE_HELPURL = 'https://en.wikipedia.org/wiki/Programming_idiom#Incrementing_a_counter';
-<<<<<<< HEAD
-/**
- * @const
- */
-=======
-/** @type {string} */
->>>>>>> 1a2fb6dd
+/** @type {string} */
 /// - As in: ''change'' [the value of variable] ''item'' ''by'' 1 (e.g., if the variable named 'item' had the value 5, change it to 6).
 /// %1 is a variable name.
 /// %2 is the amount of change.
 Blockly.Msg.MATH_CHANGE_TITLE = 'change %1 by %2';
 /** @type {string} */
 Blockly.Msg.MATH_CHANGE_TITLE_ITEM = Blockly.Msg.VARIABLES_DEFAULT_NAME;
-<<<<<<< HEAD
-/**
- * @const
- */
+/** @type {string} */
 /// tooltip - This updates the value of the variable by adding to it the following numeric input.\n\nParameters:\n* %1 - the name of the variable whose value should be increased.
 Blockly.Msg.MATH_CHANGE_TOOLTIP = 'Add a number to variable "%1".';
 
-/**
- * @const
- */
+/** @type {string} */
 /// {{Optional}} url - Information about how numbers are rounded to the nearest integer
 Blockly.Msg.MATH_ROUND_HELPURL = 'https://en.wikipedia.org/wiki/Rounding';
-/**
- * @const
- */
+/** @type {string} */
 /// tooltip - See [https://en.wikipedia.org/wiki/Rounding https://en.wikipedia.org/wiki/Rounding].
 Blockly.Msg.MATH_ROUND_TOOLTIP = 'Round a number up or down.';
-/**
- * @const
- */
+/** @type {string} */
 /// dropdown - This rounds its input to the nearest whole number.  For example, 3.4 is rounded to 3.
 Blockly.Msg.MATH_ROUND_OPERATOR_ROUND = 'round';
-/**
- * @const
- */
+/** @type {string} */
 /// dropdown - This rounds its input up to the nearest whole number.  For example, if the input was 2.2, the result would be 3.
 Blockly.Msg.MATH_ROUND_OPERATOR_ROUNDUP = 'round up';
-/**
- * @const
- */
+/** @type {string} */
 /// dropdown - This rounds its input down to the nearest whole number.  For example, if the input was 3.8, the result would be 3.
 Blockly.Msg.MATH_ROUND_OPERATOR_ROUNDDOWN = 'round down';
 
-/**
- * @const
- */
+/** @type {string} */
 /// {{Optional}} url - Information about applying a function to a list of numbers.  (We were unable to find such information in English.  Feel free to skip this and any other URLs that are difficult.)
 Blockly.Msg.MATH_ONLIST_HELPURL = '';
-/**
- * @const
- */
+/** @type {string} */
 /// dropdown - This computes the sum of the numeric elements in the list.  For example, the sum of the list {1, 4} is 5.
 Blockly.Msg.MATH_ONLIST_OPERATOR_SUM = 'sum of list';
-/**
- * @const
- */
+/** @type {string} */
 /// tooltip - Please use the same term for "sum" as in the previous message.
 Blockly.Msg.MATH_ONLIST_TOOLTIP_SUM = 'Return the sum of all the numbers in the list.';
-/**
- * @const
- */
+/** @type {string} */
 /// dropdown - This finds the smallest (minimum) number in a list.  For example, the smallest number in the list [-5, 0, 3] is -5.
 Blockly.Msg.MATH_ONLIST_OPERATOR_MIN = 'min of list';
-/**
- * @const
- */
+/** @type {string} */
 /// tooltip - Please use the same term for "min" or "minimum" as in the previous message.
 Blockly.Msg.MATH_ONLIST_TOOLTIP_MIN = 'Return the smallest number in the list.';
-/**
- * @const
- */
+/** @type {string} */
 /// dropdown - This finds the largest (maximum) number in a list.  For example, the largest number in the list [-5, 0, 3] is 3.
 Blockly.Msg.MATH_ONLIST_OPERATOR_MAX = 'max of list';
-/**
- * @const
- */
+/** @type {string} */
 /// tooltip
 Blockly.Msg.MATH_ONLIST_TOOLTIP_MAX = 'Return the largest number in the list.';
-/**
- * @const
- */
+/** @type {string} */
 /// dropdown - This adds up all of the numbers in a list and divides the sum by the number of elements in the list.  For example, the [https://en.wikipedia.org/wiki/Arithmetic_mean average] of the list [1, 2, 3, 4] is 2.5 (10/4).
 Blockly.Msg.MATH_ONLIST_OPERATOR_AVERAGE = 'average of list';
-/**
- * @const
- */
+/** @type {string} */
 /// tooltip - See [https://en.wikipedia.org/wiki/Arithmetic_mean https://en.wikipedia.org/wiki/Arithmetic_mean] for more informatin.
 Blockly.Msg.MATH_ONLIST_TOOLTIP_AVERAGE = 'Return the average (arithmetic mean) of the numeric values in the list.';
-/**
- * @const
- */
+/** @type {string} */
 /// dropdown - This finds the [https://en.wikipedia.org/wiki/Median median] of the numeric values in a list.  For example, the median of the list {1, 2, 7, 12, 13} is 7.
 Blockly.Msg.MATH_ONLIST_OPERATOR_MEDIAN = 'median of list';
-/**
- * @const
- */
+/** @type {string} */
 /// tooltip - See [https://en.wikipedia.org/wiki/Median median https://en.wikipedia.org/wiki/Median median] for more information.
 Blockly.Msg.MATH_ONLIST_TOOLTIP_MEDIAN = 'Return the median number in the list.';
-/**
- * @const
- */
+/** @type {string} */
 /// dropdown - This finds the most common numbers ([https://en.wikipedia.org/wiki/Mode_(statistics) modes]) in a list.  For example, the modes of the list {1, 3, 9, 3, 9}  are {3, 9}.
 Blockly.Msg.MATH_ONLIST_OPERATOR_MODE = 'modes of list';
-/**
- * @const
- */
+/** @type {string} */
 /// tooltip - See [https://en.wikipedia.org/wiki/Mode_(statistics) https://en.wikipedia.org/wiki/Mode_(statistics)] for more information.
 Blockly.Msg.MATH_ONLIST_TOOLTIP_MODE = 'Return a list of the most common item(s) in the list.';
-/**
- * @const
- */
+/** @type {string} */
 /// dropdown - This finds the [https://en.wikipedia.org/wiki/Standard_deviation standard deviation] of the numeric values in a list.
 Blockly.Msg.MATH_ONLIST_OPERATOR_STD_DEV = 'standard deviation of list';
-/**
- * @const
- */
+/** @type {string} */
 /// tooltip - See [https://en.wikipedia.org/wiki/Standard_deviation https://en.wikipedia.org/wiki/Standard_deviation] for more information.
 Blockly.Msg.MATH_ONLIST_TOOLTIP_STD_DEV = 'Return the standard deviation of the list.';
-/**
- * @const
- */
+/** @type {string} */
 /// dropdown - This choose an element at random from a list.  Each element is chosen with equal probability.
 Blockly.Msg.MATH_ONLIST_OPERATOR_RANDOM = 'random item of list';
-/**
- * @const
- */
+/** @type {string} */
 /// tooltip - Please use same term for 'random' as in previous entry.
 Blockly.Msg.MATH_ONLIST_TOOLTIP_RANDOM = 'Return a random element from the list.';
 
-/**
- * @const
- */
+/** @type {string} */
 /// {{Optional}} url - information about the modulo (remainder) operation.
 Blockly.Msg.MATH_MODULO_HELPURL = 'https://en.wikipedia.org/wiki/Modulo_operation';
-/**
- * @const
- */
+/** @type {string} */
 /// block text - Title of block providing the remainder when dividing the first numerical input by the second.  For example, the remainder of 10 divided by 3 is 1.\n\nParameters:\n* %1 - the dividend (10, in our example)\n* %2 - the divisor (3 in our example).
 Blockly.Msg.MATH_MODULO_TITLE = 'remainder of %1 ÷ %2';
-/**
- * @const
- */
+/** @type {string} */
 /// tooltip - For example, the remainder of 10 divided by 3 is 1.
 Blockly.Msg.MATH_MODULO_TOOLTIP = 'Return the remainder from dividing the two numbers.';
 
-/**
- * @const
- */
+/** @type {string} */
 /// {{Optional}} url - Information about constraining a numeric value to be in a specific range.  (The English URL is not ideal.  Recall that translating URLs is the lowest priority.)
 Blockly.Msg.MATH_CONSTRAIN_HELPURL = 'https://en.wikipedia.org/wiki/Clamping_(graphics)';
-/**
- * @const
- */
-=======
-/** @type {string} */
-/// tooltip - This updates the value of the variable by adding to it the following numeric input.\n\nParameters:\n* %1 - the name of the variable whose value should be increased.
-Blockly.Msg.MATH_CHANGE_TOOLTIP = 'Add a number to variable "%1".';
-
-/** @type {string} */
-/// {{Optional}} url - Information about how numbers are rounded to the nearest integer
-Blockly.Msg.MATH_ROUND_HELPURL = 'https://en.wikipedia.org/wiki/Rounding';
-/** @type {string} */
-/// tooltip - See [https://en.wikipedia.org/wiki/Rounding https://en.wikipedia.org/wiki/Rounding].
-Blockly.Msg.MATH_ROUND_TOOLTIP = 'Round a number up or down.';
-/** @type {string} */
-/// dropdown - This rounds its input to the nearest whole number.  For example, 3.4 is rounded to 3.
-Blockly.Msg.MATH_ROUND_OPERATOR_ROUND = 'round';
-/** @type {string} */
-/// dropdown - This rounds its input up to the nearest whole number.  For example, if the input was 2.2, the result would be 3.
-Blockly.Msg.MATH_ROUND_OPERATOR_ROUNDUP = 'round up';
-/** @type {string} */
-/// dropdown - This rounds its input down to the nearest whole number.  For example, if the input was 3.8, the result would be 3.
-Blockly.Msg.MATH_ROUND_OPERATOR_ROUNDDOWN = 'round down';
-
-/** @type {string} */
-/// {{Optional}} url - Information about applying a function to a list of numbers.  (We were unable to find such information in English.  Feel free to skip this and any other URLs that are difficult.)
-Blockly.Msg.MATH_ONLIST_HELPURL = '';
-/** @type {string} */
-/// dropdown - This computes the sum of the numeric elements in the list.  For example, the sum of the list {1, 4} is 5.
-Blockly.Msg.MATH_ONLIST_OPERATOR_SUM = 'sum of list';
-/** @type {string} */
-/// tooltip - Please use the same term for "sum" as in the previous message.
-Blockly.Msg.MATH_ONLIST_TOOLTIP_SUM = 'Return the sum of all the numbers in the list.';
-/** @type {string} */
-/// dropdown - This finds the smallest (minimum) number in a list.  For example, the smallest number in the list [-5, 0, 3] is -5.
-Blockly.Msg.MATH_ONLIST_OPERATOR_MIN = 'min of list';
-/** @type {string} */
-/// tooltip - Please use the same term for "min" or "minimum" as in the previous message.
-Blockly.Msg.MATH_ONLIST_TOOLTIP_MIN = 'Return the smallest number in the list.';
-/** @type {string} */
-/// dropdown - This finds the largest (maximum) number in a list.  For example, the largest number in the list [-5, 0, 3] is 3.
-Blockly.Msg.MATH_ONLIST_OPERATOR_MAX = 'max of list';
-/** @type {string} */
-/// tooltip
-Blockly.Msg.MATH_ONLIST_TOOLTIP_MAX = 'Return the largest number in the list.';
-/** @type {string} */
-/// dropdown - This adds up all of the numbers in a list and divides the sum by the number of elements in the list.  For example, the [https://en.wikipedia.org/wiki/Arithmetic_mean average] of the list [1, 2, 3, 4] is 2.5 (10/4).
-Blockly.Msg.MATH_ONLIST_OPERATOR_AVERAGE = 'average of list';
-/** @type {string} */
-/// tooltip - See [https://en.wikipedia.org/wiki/Arithmetic_mean https://en.wikipedia.org/wiki/Arithmetic_mean] for more informatin.
-Blockly.Msg.MATH_ONLIST_TOOLTIP_AVERAGE = 'Return the average (arithmetic mean) of the numeric values in the list.';
-/** @type {string} */
-/// dropdown - This finds the [https://en.wikipedia.org/wiki/Median median] of the numeric values in a list.  For example, the median of the list {1, 2, 7, 12, 13} is 7.
-Blockly.Msg.MATH_ONLIST_OPERATOR_MEDIAN = 'median of list';
-/** @type {string} */
-/// tooltip - See [https://en.wikipedia.org/wiki/Median median https://en.wikipedia.org/wiki/Median median] for more information.
-Blockly.Msg.MATH_ONLIST_TOOLTIP_MEDIAN = 'Return the median number in the list.';
-/** @type {string} */
-/// dropdown - This finds the most common numbers ([https://en.wikipedia.org/wiki/Mode_(statistics) modes]) in a list.  For example, the modes of the list {1, 3, 9, 3, 9}  are {3, 9}.
-Blockly.Msg.MATH_ONLIST_OPERATOR_MODE = 'modes of list';
-/** @type {string} */
-/// tooltip - See [https://en.wikipedia.org/wiki/Mode_(statistics) https://en.wikipedia.org/wiki/Mode_(statistics)] for more information.
-Blockly.Msg.MATH_ONLIST_TOOLTIP_MODE = 'Return a list of the most common item(s) in the list.';
-/** @type {string} */
-/// dropdown - This finds the [https://en.wikipedia.org/wiki/Standard_deviation standard deviation] of the numeric values in a list.
-Blockly.Msg.MATH_ONLIST_OPERATOR_STD_DEV = 'standard deviation of list';
-/** @type {string} */
-/// tooltip - See [https://en.wikipedia.org/wiki/Standard_deviation https://en.wikipedia.org/wiki/Standard_deviation] for more information.
-Blockly.Msg.MATH_ONLIST_TOOLTIP_STD_DEV = 'Return the standard deviation of the list.';
-/** @type {string} */
-/// dropdown - This choose an element at random from a list.  Each element is chosen with equal probability.
-Blockly.Msg.MATH_ONLIST_OPERATOR_RANDOM = 'random item of list';
-/** @type {string} */
-/// tooltip - Please use same term for 'random' as in previous entry.
-Blockly.Msg.MATH_ONLIST_TOOLTIP_RANDOM = 'Return a random element from the list.';
-
-/** @type {string} */
-/// {{Optional}} url - information about the modulo (remainder) operation.
-Blockly.Msg.MATH_MODULO_HELPURL = 'https://en.wikipedia.org/wiki/Modulo_operation';
-/** @type {string} */
-/// block text - Title of block providing the remainder when dividing the first numerical input by the second.  For example, the remainder of 10 divided by 3 is 1.\n\nParameters:\n* %1 - the dividend (10, in our example)\n* %2 - the divisor (3 in our example).
-Blockly.Msg.MATH_MODULO_TITLE = 'remainder of %1 ÷ %2';
-/** @type {string} */
-/// tooltip - For example, the remainder of 10 divided by 3 is 1.
-Blockly.Msg.MATH_MODULO_TOOLTIP = 'Return the remainder from dividing the two numbers.';
-
-/** @type {string} */
-/// {{Optional}} url - Information about constraining a numeric value to be in a specific range.  (The English URL is not ideal.  Recall that translating URLs is the lowest priority.)
-Blockly.Msg.MATH_CONSTRAIN_HELPURL = 'https://en.wikipedia.org/wiki/Clamping_(graphics)';
-/** @type {string} */
->>>>>>> 1a2fb6dd
+/** @type {string} */
 /// block text - The title of the block that '''constrain'''s (forces) a number to be in a given range.
 ///For example, if the number 150 is constrained to be between 5 and 100, the result will be 100.
 ///\n\nParameters:\n* %1 - the value to constrain (e.g., 150)\n* %2 - the minimum value (e.g., 5)\n* %3 - the maximum value (e.g., 100).
 Blockly.Msg.MATH_CONSTRAIN_TITLE = 'constrain %1 low %2 high %3';
-<<<<<<< HEAD
-/**
- * @const
- */
+/** @type {string} */
 /// tooltip - This compares a number ''x'' to a low value ''L'' and a high value ''H''.  If ''x'' is less then ''L'', the result is ''L''.  If ''x'' is greater than ''H'', the result is ''H''.  Otherwise, the result is ''x''.
 Blockly.Msg.MATH_CONSTRAIN_TOOLTIP = 'Constrain a number to be between the specified limits (inclusive).';
 
-/**
- * @const
- */
+/** @type {string} */
 /// {{Optional}} url - Information about how computers generate random numbers.
 Blockly.Msg.MATH_RANDOM_INT_HELPURL = 'https://en.wikipedia.org/wiki/Random_number_generation';
-/**
- * @const
- */
+/** @type {string} */
 /// block text - The title of the block that generates a random integer (whole number) in the specified range.  For example, if the range is from 5 to 7, this returns 5, 6, or 7 with equal likelihood. %1 is a placeholder for the lower number, %2 is the placeholder for the larger number.
 Blockly.Msg.MATH_RANDOM_INT_TITLE = 'random integer from %1 to %2';
-/**
- * @const
- */
+/** @type {string} */
 /// tooltip - Return a random integer between two values specified as inputs.  For example, if one input was 7 and another 9, any of the numbers 7, 8, or 9 could be produced.
 Blockly.Msg.MATH_RANDOM_INT_TOOLTIP = 'Return a random integer between the two specified limits, inclusive.';
 
-/**
- * @const
- */
+/** @type {string} */
 /// {{Optional}} url - Information about how computers generate random numbers (specifically, numbers in the range from 0 to just below 1).
 Blockly.Msg.MATH_RANDOM_FLOAT_HELPURL = 'https://en.wikipedia.org/wiki/Random_number_generation';
-/**
- * @const
- */
+/** @type {string} */
 /// block text - The title of the block that generates a random number greater than or equal to 0 and less than 1.
 Blockly.Msg.MATH_RANDOM_FLOAT_TITLE_RANDOM = 'random fraction';
-/**
- * @const
- */
-=======
-/** @type {string} */
-/// tooltip - This compares a number ''x'' to a low value ''L'' and a high value ''H''.  If ''x'' is less then ''L'', the result is ''L''.  If ''x'' is greater than ''H'', the result is ''H''.  Otherwise, the result is ''x''.
-Blockly.Msg.MATH_CONSTRAIN_TOOLTIP = 'Constrain a number to be between the specified limits (inclusive).';
-
-/** @type {string} */
-/// {{Optional}} url - Information about how computers generate random numbers.
-Blockly.Msg.MATH_RANDOM_INT_HELPURL = 'https://en.wikipedia.org/wiki/Random_number_generation';
-/** @type {string} */
-/// block text - The title of the block that generates a random integer (whole number) in the specified range.  For example, if the range is from 5 to 7, this returns 5, 6, or 7 with equal likelihood. %1 is a placeholder for the lower number, %2 is the placeholder for the larger number.
-Blockly.Msg.MATH_RANDOM_INT_TITLE = 'random integer from %1 to %2';
-/** @type {string} */
-/// tooltip - Return a random integer between two values specified as inputs.  For example, if one input was 7 and another 9, any of the numbers 7, 8, or 9 could be produced.
-Blockly.Msg.MATH_RANDOM_INT_TOOLTIP = 'Return a random integer between the two specified limits, inclusive.';
-
-/** @type {string} */
-/// {{Optional}} url - Information about how computers generate random numbers (specifically, numbers in the range from 0 to just below 1).
-Blockly.Msg.MATH_RANDOM_FLOAT_HELPURL = 'https://en.wikipedia.org/wiki/Random_number_generation';
-/** @type {string} */
-/// block text - The title of the block that generates a random number greater than or equal to 0 and less than 1.
-Blockly.Msg.MATH_RANDOM_FLOAT_TITLE_RANDOM = 'random fraction';
-/** @type {string} */
->>>>>>> 1a2fb6dd
+/** @type {string} */
 /// tooltip - Return a random fraction between 0 and 1.  The value may be equal to 0 but must be less than 1.
 Blockly.Msg.MATH_RANDOM_FLOAT_TOOLTIP = 'Return a random fraction between 0.0 (inclusive) and 1.0 (exclusive).';
 
@@ -1944,191 +788,77 @@
 Blockly.Msg.MATH_ATAN2_TOOLTIP = 'Return the arctangent of point (X, Y) in degrees from -180 to 180.';
 
 // Text Blocks.
-<<<<<<< HEAD
-/**
- * @const
- */
+/** @type {string} */
 /// {{Optional}} url - Information about how computers represent text (sometimes referred to as ''string''s).
 Blockly.Msg.TEXT_TEXT_HELPURL = 'https://en.wikipedia.org/wiki/String_(computer_science)';
-/**
- * @const
- */
+/** @type {string} */
 /// tooltip - See [https://github.com/google/blockly/wiki/Text https://github.com/google/blockly/wiki/Text].
 Blockly.Msg.TEXT_TEXT_TOOLTIP = 'A letter, word, or line of text.';
 
-/**
- * @const
- */
+/** @type {string} */
 /// {{Optional}} url - Information on concatenating/appending pieces of text.
 Blockly.Msg.TEXT_JOIN_HELPURL = 'https://github.com/google/blockly/wiki/Text#text-creation';
-/**
- * @const
- */
+/** @type {string} */
 /// block text - See [https://github.com/google/blockly/wiki/Text#text-creation https://github.com/google/blockly/wiki/Text#text-creation].
 Blockly.Msg.TEXT_JOIN_TITLE_CREATEWITH = 'create text with';
-/**
- * @const
- */
+/** @type {string} */
 /// tooltip - See [https://github.com/google/blockly/wiki/Text#text-creation create text with] for more information.
 Blockly.Msg.TEXT_JOIN_TOOLTIP = 'Create a piece of text by joining together any number of items.';
 
-/**
- * @const
- */
+/** @type {string} */
 /// block text - This is shown when the programmer wants to change the number of pieces of text being joined together.  See [https://github.com/google/blockly/wiki/Text#text-creation https://github.com/google/blockly/wiki/Text#text-creation], specifically the last picture in the 'Text creation' section.\n{{Identical|Join}}
 Blockly.Msg.TEXT_CREATE_JOIN_TITLE_JOIN = 'join';
-/**
- * @const
- */
+/** @type {string} */
 /// tooltip - See [https://github.com/google/blockly/wiki/Text#text-creation https://github.com/google/blockly/wiki/Text#text-creation], specifically the last picture in the 'Text creation' section.
 Blockly.Msg.TEXT_CREATE_JOIN_TOOLTIP = 'Add, remove, or reorder sections to reconfigure this text block.';
-/**
- * @const
- */
+/** @type {string} */
 Blockly.Msg.TEXT_CREATE_JOIN_ITEM_TITLE_ITEM = Blockly.Msg.VARIABLES_DEFAULT_NAME;
-/**
- * @const
- */
+/** @type {string} */
 /// block text - See [https://github.com/google/blockly/wiki/Text#text-creation https://github.com/google/blockly/wiki/Text#text-creation], specifically the last picture in the 'Text creation' section.
 Blockly.Msg.TEXT_CREATE_JOIN_ITEM_TOOLTIP = 'Add an item to the text.';
 
-/**
- * @const
- */
+/** @type {string} */
 /// {{Optional}} url - This and the other text-related URLs are going to be hard to translate.  As always, it is okay to leave untranslated or paste in the English-language URL.  For these URLs, you might also consider a general URL about how computers represent text (such as the translation of [https://en.wikipedia.org/wiki/String_(computer_science) this Wikipedia page]).
 Blockly.Msg.TEXT_APPEND_HELPURL = 'https://github.com/google/blockly/wiki/Text#text-modification';
-/**
- * @const
- */
-=======
-/** @type {string} */
-/// {{Optional}} url - Information about how computers represent text (sometimes referred to as ''string''s).
-Blockly.Msg.TEXT_TEXT_HELPURL = 'https://en.wikipedia.org/wiki/String_(computer_science)';
-/** @type {string} */
-/// tooltip - See [https://github.com/google/blockly/wiki/Text https://github.com/google/blockly/wiki/Text].
-Blockly.Msg.TEXT_TEXT_TOOLTIP = 'A letter, word, or line of text.';
-
-/** @type {string} */
-/// {{Optional}} url - Information on concatenating/appending pieces of text.
-Blockly.Msg.TEXT_JOIN_HELPURL = 'https://github.com/google/blockly/wiki/Text#text-creation';
-/** @type {string} */
-/// block text - See [https://github.com/google/blockly/wiki/Text#text-creation https://github.com/google/blockly/wiki/Text#text-creation].
-Blockly.Msg.TEXT_JOIN_TITLE_CREATEWITH = 'create text with';
-/** @type {string} */
-/// tooltip - See [https://github.com/google/blockly/wiki/Text#text-creation create text with] for more information.
-Blockly.Msg.TEXT_JOIN_TOOLTIP = 'Create a piece of text by joining together any number of items.';
-
-/** @type {string} */
-/// block text - This is shown when the programmer wants to change the number of pieces of text being joined together.  See [https://github.com/google/blockly/wiki/Text#text-creation https://github.com/google/blockly/wiki/Text#text-creation], specifically the last picture in the 'Text creation' section.\n{{Identical|Join}}
-Blockly.Msg.TEXT_CREATE_JOIN_TITLE_JOIN = 'join';
-/** @type {string} */
-/// tooltip - See [https://github.com/google/blockly/wiki/Text#text-creation https://github.com/google/blockly/wiki/Text#text-creation], specifically the last picture in the 'Text creation' section.
-Blockly.Msg.TEXT_CREATE_JOIN_TOOLTIP = 'Add, remove, or reorder sections to reconfigure this text block.';
-/** @type {string} */
-Blockly.Msg.TEXT_CREATE_JOIN_ITEM_TITLE_ITEM = Blockly.Msg.VARIABLES_DEFAULT_NAME;
-/** @type {string} */
-/// block text - See [https://github.com/google/blockly/wiki/Text#text-creation https://github.com/google/blockly/wiki/Text#text-creation], specifically the last picture in the 'Text creation' section.
-Blockly.Msg.TEXT_CREATE_JOIN_ITEM_TOOLTIP = 'Add an item to the text.';
-
-/** @type {string} */
-/// {{Optional}} url - This and the other text-related URLs are going to be hard to translate.  As always, it is okay to leave untranslated or paste in the English-language URL.  For these URLs, you might also consider a general URL about how computers represent text (such as the translation of [https://en.wikipedia.org/wiki/String_(computer_science) this Wikipedia page]).
-Blockly.Msg.TEXT_APPEND_HELPURL = 'https://github.com/google/blockly/wiki/Text#text-modification';
-/** @type {string} */
->>>>>>> 1a2fb6dd
+/** @type {string} */
 /// block input text - Message that the variable name at %1 will have the item at %2 appended to it.
 /// [[File:blockly-append-text.png]]
 Blockly.Msg.TEXT_APPEND_TITLE = 'to %1 append text %2';
 /** @type {string} */
 Blockly.Msg.TEXT_APPEND_VARIABLE = Blockly.Msg.VARIABLES_DEFAULT_NAME;
-<<<<<<< HEAD
-/**
- * @const
- */
+/** @type {string} */
 /// tooltip - See [https://github.com/google/blockly/wiki/Text#text-modification https://github.com/google/blockly/wiki/Text#text-modification] for more information.\n\nParameters:\n* %1 - the name of the variable to which text should be appended
 Blockly.Msg.TEXT_APPEND_TOOLTIP = 'Append some text to variable "%1".';
 
-/**
- * @const
- */
+/** @type {string} */
 /// {{Optional}} url - Information about text on computers (usually referred to as 'strings').
 Blockly.Msg.TEXT_LENGTH_HELPURL = 'https://github.com/google/blockly/wiki/Text#text-modification';
-/**
- * @const
- */
+/** @type {string} */
 /// block text - See [https://github.com/google/blockly/wiki/Text#text-length https://github.com/google/blockly/wiki/Text#text-length].
 /// \n\nParameters:\n* %1 - the piece of text to take the length of
 Blockly.Msg.TEXT_LENGTH_TITLE = 'length of %1';
-/**
- * @const
- */
+/** @type {string} */
 /// tooltip - See [https://github.com/google/blockly/wiki/Text#text-length https://github.com/google/blockly/wiki/Text#text-length].
 Blockly.Msg.TEXT_LENGTH_TOOLTIP = 'Returns the number of letters (including spaces) in the provided text.';
 
-/**
- * @const
- */
+/** @type {string} */
 /// {{Optional}} url - Information about empty pieces of text on computers (usually referred to as 'empty strings').
 Blockly.Msg.TEXT_ISEMPTY_HELPURL = 'https://github.com/google/blockly/wiki/Text#checking-for-empty-text';
-/**
- * @const
- */
+/** @type {string} */
 /// block text - See [https://github.com/google/blockly/wiki/Text#checking-for-empty-text https://github.com/google/blockly/wiki/Text#checking-for-empty-text].
 /// \n\nParameters:\n* %1 - the piece of text to test for emptiness
 Blockly.Msg.TEXT_ISEMPTY_TITLE = '%1 is empty';
-/**
- * @const
- */
+/** @type {string} */
 /// tooltip - See [https://github.com/google/blockly/wiki/Text#checking-for-empty-text https://github.com/google/blockly/wiki/Text#checking-for-empty-text].
 Blockly.Msg.TEXT_ISEMPTY_TOOLTIP = 'Returns true if the provided text is empty.';
 
-/**
- * @const
- */
+/** @type {string} */
 /// {{Optional}} url - Information about finding a character in a piece of text.
 Blockly.Msg.TEXT_INDEXOF_HELPURL = 'https://github.com/google/blockly/wiki/Text#finding-text';
-/**
- * @const
- */
+/** @type {string} */
 /// tooltip - %1 will be replaced by either the number 0 or -1 depending on the indexing mode. See [https://github.com/google/blockly/wiki/Text#finding-text https://github.com/google/blockly/wiki/Text#finding-text].
 Blockly.Msg.TEXT_INDEXOF_TOOLTIP = 'Returns the index of the first/last occurrence of the first text in the second text. Returns %1 if text is not found.';
-/**
- * @const
- */
-=======
-/** @type {string} */
-/// tooltip - See [https://github.com/google/blockly/wiki/Text#text-modification https://github.com/google/blockly/wiki/Text#text-modification] for more information.\n\nParameters:\n* %1 - the name of the variable to which text should be appended
-Blockly.Msg.TEXT_APPEND_TOOLTIP = 'Append some text to variable "%1".';
-
-/** @type {string} */
-/// {{Optional}} url - Information about text on computers (usually referred to as 'strings').
-Blockly.Msg.TEXT_LENGTH_HELPURL = 'https://github.com/google/blockly/wiki/Text#text-modification';
-/** @type {string} */
-/// block text - See [https://github.com/google/blockly/wiki/Text#text-length https://github.com/google/blockly/wiki/Text#text-length].
-/// \n\nParameters:\n* %1 - the piece of text to take the length of
-Blockly.Msg.TEXT_LENGTH_TITLE = 'length of %1';
-/** @type {string} */
-/// tooltip - See [https://github.com/google/blockly/wiki/Text#text-length https://github.com/google/blockly/wiki/Text#text-length].
-Blockly.Msg.TEXT_LENGTH_TOOLTIP = 'Returns the number of letters (including spaces) in the provided text.';
-
-/** @type {string} */
-/// {{Optional}} url - Information about empty pieces of text on computers (usually referred to as 'empty strings').
-Blockly.Msg.TEXT_ISEMPTY_HELPURL = 'https://github.com/google/blockly/wiki/Text#checking-for-empty-text';
-/** @type {string} */
-/// block text - See [https://github.com/google/blockly/wiki/Text#checking-for-empty-text https://github.com/google/blockly/wiki/Text#checking-for-empty-text].
-/// \n\nParameters:\n* %1 - the piece of text to test for emptiness
-Blockly.Msg.TEXT_ISEMPTY_TITLE = '%1 is empty';
-/** @type {string} */
-/// tooltip - See [https://github.com/google/blockly/wiki/Text#checking-for-empty-text https://github.com/google/blockly/wiki/Text#checking-for-empty-text].
-Blockly.Msg.TEXT_ISEMPTY_TOOLTIP = 'Returns true if the provided text is empty.';
-
-/** @type {string} */
-/// {{Optional}} url - Information about finding a character in a piece of text.
-Blockly.Msg.TEXT_INDEXOF_HELPURL = 'https://github.com/google/blockly/wiki/Text#finding-text';
-/** @type {string} */
-/// tooltip - %1 will be replaced by either the number 0 or -1 depending on the indexing mode. See [https://github.com/google/blockly/wiki/Text#finding-text https://github.com/google/blockly/wiki/Text#finding-text].
-Blockly.Msg.TEXT_INDEXOF_TOOLTIP = 'Returns the index of the first/last occurrence of the first text in the second text. Returns %1 if text is not found.';
-/** @type {string} */
->>>>>>> 1a2fb6dd
+/** @type {string} */
 /// block text - Title of blocks allowing users to find text.  See
 /// [https://github.com/google/blockly/wiki/Text#finding-text
 /// https://github.com/google/blockly/wiki/Text#finding-text].
@@ -2137,24 +867,12 @@
 /// where %1 and %3 are added by the user. See TEXT_INDEXOF_OPERATOR_FIRST and
 /// TEXT_INDEXOF_OPERATOR_LAST for the dropdown text that replaces %2.
 Blockly.Msg.TEXT_INDEXOF_TITLE = 'in text %1 %2 %3';
-<<<<<<< HEAD
-/**
- * @const
- */
-=======
-/** @type {string} */
->>>>>>> 1a2fb6dd
+/** @type {string} */
 /// dropdown - See [https://github.com/google/blockly/wiki/Text#finding-text
 /// https://github.com/google/blockly/wiki/Text#finding-text].
 /// [[File:Blockly-find-text.png]].
 Blockly.Msg.TEXT_INDEXOF_OPERATOR_FIRST = 'find first occurrence of text';
-<<<<<<< HEAD
-/**
- * @const
- */
-=======
-/** @type {string} */
->>>>>>> 1a2fb6dd
+/** @type {string} */
 /// dropdown - See [https://github.com/google/blockly/wiki/Text#finding-text
 /// https://github.com/google/blockly/wiki/Text#finding-text].  This would
 /// replace "find first occurrence of text" below.  (For more information on
@@ -2165,18 +883,9 @@
 Blockly.Msg.TEXT_INDEXOF_OPERATOR_LAST = 'find last occurrence of text';
 /** @type {string} */
 
-/**
- * @const
- */
 /// {{Optional}} url - Information about extracting characters (letters, number, symbols, etc.) from text.
 Blockly.Msg.TEXT_CHARAT_HELPURL = 'https://github.com/google/blockly/wiki/Text#extracting-text';
-<<<<<<< HEAD
-/**
- * @const
- */
-=======
-/** @type {string} */
->>>>>>> 1a2fb6dd
+/** @type {string} */
 /// block text - Text for a block to extract a letter (or number,
 /// punctuation character, etc.) from a string, as shown below. %1 is added by
 /// the user and %2 is replaced by a dropdown of options, possibly followed by
@@ -2184,146 +893,73 @@
 /// [https://github.com/google/blockly/wiki/Text#extracting-a-single-character
 /// https://github.com/google/blockly/wiki/Text#extracting-a-single-character].
 /// [[File:Blockly-text-get.png]]
-<<<<<<< HEAD
-Blockly.Msg.TEXT_CHARAT_TITLE = 'in text %1 %2'
-/**
- * @const
- */
-=======
 Blockly.Msg.TEXT_CHARAT_TITLE = 'in text %1 %2';
 /** @type {string} */
->>>>>>> 1a2fb6dd
 /// dropdown - Indicates that the letter (or number, punctuation character, etc.) with the
 /// specified index should be obtained from the preceding piece of text.  See
 /// [https://github.com/google/blockly/wiki/Text#extracting-a-single-character
 /// https://github.com/google/blockly/wiki/Text#extracting-a-single-character].
 /// [[File:Blockly-text-get.png]]
 Blockly.Msg.TEXT_CHARAT_FROM_START = 'get letter #';
-<<<<<<< HEAD
-/**
- * @const
- */
-=======
-/** @type {string} */
->>>>>>> 1a2fb6dd
+/** @type {string} */
 /// block text - Indicates that the letter (or number, punctuation character, etc.) with the
 /// specified index from the end of a given piece of text should be obtained. See
 /// [https://github.com/google/blockly/wiki/Text#extracting-a-single-character
 /// https://github.com/google/blockly/wiki/Text#extracting-a-single-character].
 /// [[File:Blockly-text-get.png]]
 Blockly.Msg.TEXT_CHARAT_FROM_END = 'get letter # from end';
-<<<<<<< HEAD
-/**
- * @const
- */
-=======
-/** @type {string} */
->>>>>>> 1a2fb6dd
+/** @type {string} */
 /// block text - Indicates that the first letter of the following piece of text should be
 /// retrieved.  See [https://github.com/google/blockly/wiki/Text#extracting-a-single-character
 /// https://github.com/google/blockly/wiki/Text#extracting-a-single-character].
 /// [[File:Blockly-text-get.png]]
 Blockly.Msg.TEXT_CHARAT_FIRST = 'get first letter';
-<<<<<<< HEAD
-/**
- * @const
- */
-=======
-/** @type {string} */
->>>>>>> 1a2fb6dd
+/** @type {string} */
 /// block text - Indicates that the last letter (or number, punctuation mark, etc.) of the
 /// following piece of text should be retrieved.  See
 /// [https://github.com/google/blockly/wiki/Text#extracting-a-single-character
 /// https://github.com/google/blockly/wiki/Text#extracting-a-single-character].
 /// [[File:Blockly-text-get.png]]
 Blockly.Msg.TEXT_CHARAT_LAST = 'get last letter';
-<<<<<<< HEAD
-/**
- * @const
- */
-=======
-/** @type {string} */
->>>>>>> 1a2fb6dd
+/** @type {string} */
 /// block text - Indicates that any letter (or number, punctuation mark, etc.) in the
 /// following piece of text should be randomly selected.  See
 /// [https://github.com/google/blockly/wiki/Text#extracting-a-single-character
 /// https://github.com/google/blockly/wiki/Text#extracting-a-single-character].
 /// [[File:Blockly-text-get.png]]
 Blockly.Msg.TEXT_CHARAT_RANDOM = 'get random letter';
-<<<<<<< HEAD
-/**
- * @const
- */
-=======
-/** @type {string} */
->>>>>>> 1a2fb6dd
+/** @type {string} */
 /// block text - Text that goes after the rightmost block/dropdown when getting a single letter from
 /// a piece of text, as in [https://blockly-demo.appspot.com/static/apps/code/index.html#3m23km these
 /// blocks] or shown below.  For most languages, this will be blank.
 /// [[File:Blockly-text-get.png]]
 Blockly.Msg.TEXT_CHARAT_TAIL = '';
-<<<<<<< HEAD
-/**
- * @const
- */
-=======
-/** @type {string} */
->>>>>>> 1a2fb6dd
+/** @type {string} */
 /// tooltip - See [https://github.com/google/blockly/wiki/Text#extracting-a-single-character
 /// https://github.com/google/blockly/wiki/Text#extracting-a-single-character].
 /// [[File:Blockly-text-get.png]]
 Blockly.Msg.TEXT_CHARAT_TOOLTIP = 'Returns the letter at the specified position.';
 
-<<<<<<< HEAD
-/**
- * @const
- */
+/** @type {string} */
 /// See [https://github.com/google/blockly/wiki/Text#extracting-a-region-of-text
 /// https://github.com/google/blockly/wiki/Text#extracting-a-region-of-text].
 Blockly.Msg.TEXT_GET_SUBSTRING_TOOLTIP = 'Returns a specified portion of the text.';
-/**
- * @const
- */
+/** @type {string} */
 /// {{Optional}} url - Information about extracting characters from text.  Reminder: urls are the
 /// lowest priority translations.  Feel free to skip.
 Blockly.Msg.TEXT_GET_SUBSTRING_HELPURL = 'https://github.com/google/blockly/wiki/Text#extracting-a-region-of-text';
-/**
- * @const
- */
+/** @type {string} */
 /// block text - Precedes a piece of text from which a portion should be extracted.
 /// [[File:Blockly-get-substring.png]]
 Blockly.Msg.TEXT_GET_SUBSTRING_INPUT_IN_TEXT = 'in text';
-/**
- * @const
- */
-=======
-/** @type {string} */
-/// See [https://github.com/google/blockly/wiki/Text#extracting-a-region-of-text
-/// https://github.com/google/blockly/wiki/Text#extracting-a-region-of-text].
-Blockly.Msg.TEXT_GET_SUBSTRING_TOOLTIP = 'Returns a specified portion of the text.';
-/** @type {string} */
-/// {{Optional}} url - Information about extracting characters from text.  Reminder: urls are the
-/// lowest priority translations.  Feel free to skip.
-Blockly.Msg.TEXT_GET_SUBSTRING_HELPURL = 'https://github.com/google/blockly/wiki/Text#extracting-a-region-of-text';
-/** @type {string} */
-/// block text - Precedes a piece of text from which a portion should be extracted.
-/// [[File:Blockly-get-substring.png]]
-Blockly.Msg.TEXT_GET_SUBSTRING_INPUT_IN_TEXT = 'in text';
-/** @type {string} */
->>>>>>> 1a2fb6dd
+/** @type {string} */
 /// dropdown - Indicates that the following number specifies the position (relative to the start
 /// position) of the beginning of the region of text that should be obtained from the preceding
 /// piece of text.  See [https://github.com/google/blockly/wiki/Text#extracting-a-region-of-text
 /// https://github.com/google/blockly/wiki/Text#extracting-a-region-of-text].
 /// [[File:Blockly-get-substring.png]]
 Blockly.Msg.TEXT_GET_SUBSTRING_START_FROM_START = 'get substring from letter #';
-<<<<<<< HEAD
-/**
- * @const
- */
-=======
-/** @type {string} */
->>>>>>> 1a2fb6dd
+/** @type {string} */
 /// dropdown - Indicates that the following number specifies the position (relative to the end
 /// position) of the beginning of the region of text that should be obtained from the preceding
 /// piece of text.  See [https://github.com/google/blockly/wiki/Text#extracting-a-region-of-text
@@ -2334,26 +970,14 @@
 /// on this block.
 /// [[File:Blockly-get-substring.png]]
 Blockly.Msg.TEXT_GET_SUBSTRING_START_FROM_END = 'get substring from letter # from end';
-<<<<<<< HEAD
-/**
- * @const
- */
-=======
-/** @type {string} */
->>>>>>> 1a2fb6dd
+/** @type {string} */
 /// block text - Indicates that a region starting with the first letter of the preceding piece
 /// of text should be extracted.  See
 /// [https://github.com/google/blockly/wiki/Text#extracting-a-region-of-text
 /// https://github.com/google/blockly/wiki/Text#extracting-a-region-of-text].
 /// [[File:Blockly-get-substring.png]]
 Blockly.Msg.TEXT_GET_SUBSTRING_START_FIRST = 'get substring from first letter';
-<<<<<<< HEAD
-/**
- * @const
- */
-=======
-/** @type {string} */
->>>>>>> 1a2fb6dd
+/** @type {string} */
 /// dropdown - Indicates that the following number specifies the position (relative to
 /// the start position) of the end of the region of text that should be obtained from the
 /// preceding piece of text.  See
@@ -2361,13 +985,7 @@
 /// https://github.com/google/blockly/wiki/Text#extracting-a-region-of-text].
 /// [[File:Blockly-get-substring.png]]
 Blockly.Msg.TEXT_GET_SUBSTRING_END_FROM_START = 'to letter #';
-<<<<<<< HEAD
-/**
- * @const
- */
-=======
-/** @type {string} */
->>>>>>> 1a2fb6dd
+/** @type {string} */
 /// dropdown - Indicates that the following number specifies the position (relative to the
 /// end position) of the end of the region of text that should be obtained from the preceding
 /// piece of text.  See
@@ -2375,528 +993,228 @@
 /// https://github.com/google/blockly/wiki/Text#extracting-a-region-of-text].
 /// [[File:Blockly-get-substring.png]]
 Blockly.Msg.TEXT_GET_SUBSTRING_END_FROM_END = 'to letter # from end';
-<<<<<<< HEAD
-/**
- * @const
- */
-=======
-/** @type {string} */
->>>>>>> 1a2fb6dd
+/** @type {string} */
 /// block text - Indicates that a region ending with the last letter of the preceding piece
 /// of text should be extracted.  See
 /// [https://github.com/google/blockly/wiki/Text#extracting-a-region-of-text
 /// https://github.com/google/blockly/wiki/Text#extracting-a-region-of-text].
 /// [[File:Blockly-get-substring.png]]
 Blockly.Msg.TEXT_GET_SUBSTRING_END_LAST = 'to last letter';
-<<<<<<< HEAD
-/**
- * @const
- */
-=======
-/** @type {string} */
->>>>>>> 1a2fb6dd
+/** @type {string} */
 /// block text - Text that should go after the rightmost block/dropdown when
 /// [https://github.com/google/blockly/wiki/Text#extracting-a-region-of-text
 /// extracting a region of text].  In most languages, this will be the empty string.
 /// [[File:Blockly-get-substring.png]]
 Blockly.Msg.TEXT_GET_SUBSTRING_TAIL = '';
 
-<<<<<<< HEAD
-/**
- * @const
- */
+/** @type {string} */
 /// {{Optional}} url - Information about the case of letters (upper-case and lower-case).
 Blockly.Msg.TEXT_CHANGECASE_HELPURL = 'https://github.com/google/blockly/wiki/Text#adjusting-text-case';
-/**
- * @const
- */
-=======
-/** @type {string} */
-/// {{Optional}} url - Information about the case of letters (upper-case and lower-case).
-Blockly.Msg.TEXT_CHANGECASE_HELPURL = 'https://github.com/google/blockly/wiki/Text#adjusting-text-case';
-/** @type {string} */
->>>>>>> 1a2fb6dd
+/** @type {string} */
 /// tooltip - Describes a block to adjust the case of letters.  For more information on this block,
 /// see [https://github.com/google/blockly/wiki/Text#adjusting-text-case
 /// https://github.com/google/blockly/wiki/Text#adjusting-text-case].
 Blockly.Msg.TEXT_CHANGECASE_TOOLTIP = 'Return a copy of the text in a different case.';
-<<<<<<< HEAD
-/**
- * @const
- */
-=======
-/** @type {string} */
->>>>>>> 1a2fb6dd
+/** @type {string} */
 /// block text - Indicates that all of the letters in the following piece of text should be
-/**
- * @const
- */
 /// capitalized.  If your language does not use case, you may indicate that this is not
 /// applicable to your language.  For more information on this block, see
 /// [https://github.com/google/blockly/wiki/Text#adjusting-text-case
 /// https://github.com/google/blockly/wiki/Text#adjusting-text-case].
 Blockly.Msg.TEXT_CHANGECASE_OPERATOR_UPPERCASE = 'to UPPER CASE';
-<<<<<<< HEAD
-/**
- * @const
- */
+/** @type {string} */
 /// block text - Indicates that all of the letters in the following piece of text should be converted to lower-case.  If your language does not use case, you may indicate that this is not applicable to your language.  For more information on this block, see [https://github.com/google/blockly/wiki/Text#adjusting-text-case https://github.com/google/blockly/wiki/Text#adjusting-text-case].
 Blockly.Msg.TEXT_CHANGECASE_OPERATOR_LOWERCASE = 'to lower case';
-/**
- * @const
- */
+/** @type {string} */
 /// block text - Indicates that the first letter of each of the following words should be capitalized and the rest converted to lower-case.  If your language does not use case, you may indicate that this is not applicable to your language.  For more information on this block, see [https://github.com/google/blockly/wiki/Text#adjusting-text-case https://github.com/google/blockly/wiki/Text#adjusting-text-case].
 Blockly.Msg.TEXT_CHANGECASE_OPERATOR_TITLECASE = 'to Title Case';
 
-/**
- * @const
- */
+/** @type {string} */
 /// {{Optional}} url - Information about trimming (removing) text off the beginning and ends of pieces of text.
 Blockly.Msg.TEXT_TRIM_HELPURL = 'https://github.com/google/blockly/wiki/Text#trimming-removing-spaces';
-/**
- * @const
- */
+/** @type {string} */
 /// tooltip - See [https://github.com/google/blockly/wiki/Text#trimming-removing-spaces
 /// https://github.com/google/blockly/wiki/Text#trimming-removing-spaces].
 Blockly.Msg.TEXT_TRIM_TOOLTIP = 'Return a copy of the text with spaces removed from one or both ends.';
-/**
- * @const
- */
-=======
-/** @type {string} */
-/// block text - Indicates that all of the letters in the following piece of text should be converted to lower-case.  If your language does not use case, you may indicate that this is not applicable to your language.  For more information on this block, see [https://github.com/google/blockly/wiki/Text#adjusting-text-case https://github.com/google/blockly/wiki/Text#adjusting-text-case].
-Blockly.Msg.TEXT_CHANGECASE_OPERATOR_LOWERCASE = 'to lower case';
-/** @type {string} */
-/// block text - Indicates that the first letter of each of the following words should be capitalized and the rest converted to lower-case.  If your language does not use case, you may indicate that this is not applicable to your language.  For more information on this block, see [https://github.com/google/blockly/wiki/Text#adjusting-text-case https://github.com/google/blockly/wiki/Text#adjusting-text-case].
-Blockly.Msg.TEXT_CHANGECASE_OPERATOR_TITLECASE = 'to Title Case';
-
-/** @type {string} */
-/// {{Optional}} url - Information about trimming (removing) text off the beginning and ends of pieces of text.
-Blockly.Msg.TEXT_TRIM_HELPURL = 'https://github.com/google/blockly/wiki/Text#trimming-removing-spaces';
-/** @type {string} */
-/// tooltip - See [https://github.com/google/blockly/wiki/Text#trimming-removing-spaces
-/// https://github.com/google/blockly/wiki/Text#trimming-removing-spaces].
-Blockly.Msg.TEXT_TRIM_TOOLTIP = 'Return a copy of the text with spaces removed from one or both ends.';
-/** @type {string} */
->>>>>>> 1a2fb6dd
+/** @type {string} */
 /// dropdown - Removes spaces from the beginning and end of a piece of text.  See
 /// [https://github.com/google/blockly/wiki/Text#trimming-removing-spaces
 /// https://github.com/google/blockly/wiki/Text#trimming-removing-spaces].  Note that neither
 /// this nor the other options modify the original piece of text (that follows);
 /// the block just returns a version of the text without the specified spaces.
 Blockly.Msg.TEXT_TRIM_OPERATOR_BOTH = 'trim spaces from both sides of';
-<<<<<<< HEAD
-/**
- * @const
- */
-=======
-/** @type {string} */
->>>>>>> 1a2fb6dd
+/** @type {string} */
 /// dropdown - Removes spaces from the beginning of a piece of text.  See
 /// [https://github.com/google/blockly/wiki/Text#trimming-removing-spaces
 /// https://github.com/google/blockly/wiki/Text#trimming-removing-spaces].
 /// Note that in right-to-left scripts, this will remove spaces from the right side.
 Blockly.Msg.TEXT_TRIM_OPERATOR_LEFT = 'trim spaces from left side of';
-<<<<<<< HEAD
-/**
- * @const
- */
-=======
-/** @type {string} */
->>>>>>> 1a2fb6dd
+/** @type {string} */
 /// dropdown - Removes spaces from the end of a piece of text.  See
 /// [https://github.com/google/blockly/wiki/Text#trimming-removing-spaces
 /// https://github.com/google/blockly/wiki/Text#trimming-removing-spaces].
 /// Note that in right-to-left scripts, this will remove spaces from the left side.
 Blockly.Msg.TEXT_TRIM_OPERATOR_RIGHT = 'trim spaces from right side of';
 
-<<<<<<< HEAD
-/**
- * @const
- */
+/** @type {string} */
 /// {{Optional}} url - Information about displaying text on computers.
 Blockly.Msg.TEXT_PRINT_HELPURL = 'https://github.com/google/blockly/wiki/Text#printing-text';
-/**
- * @const
- */
-=======
-/** @type {string} */
-/// {{Optional}} url - Information about displaying text on computers.
-Blockly.Msg.TEXT_PRINT_HELPURL = 'https://github.com/google/blockly/wiki/Text#printing-text';
-/** @type {string} */
->>>>>>> 1a2fb6dd
+/** @type {string} */
 /// block text - Display the input on the screen.  See
 /// [https://github.com/google/blockly/wiki/Text#printing-text
 /// https://github.com/google/blockly/wiki/Text#printing-text].
 /// \n\nParameters:\n* %1 - the value to print
 Blockly.Msg.TEXT_PRINT_TITLE = 'print %1';
-<<<<<<< HEAD
-/**
- * @const
- */
+/** @type {string} */
 /// tooltip - See [https://github.com/google/blockly/wiki/Text#printing-text
 /// https://github.com/google/blockly/wiki/Text#printing-text].
 Blockly.Msg.TEXT_PRINT_TOOLTIP = 'Print the specified text, number or other value.';
-/**
- * @const
- */
+/** @type {string} */
 /// {{Optional}} url - Information about getting text from users.
 Blockly.Msg.TEXT_PROMPT_HELPURL = 'https://github.com/google/blockly/wiki/Text#getting-input-from-the-user';
-/**
- * @const
- */
-=======
-/** @type {string} */
-/// tooltip - See [https://github.com/google/blockly/wiki/Text#printing-text
-/// https://github.com/google/blockly/wiki/Text#printing-text].
-Blockly.Msg.TEXT_PRINT_TOOLTIP = 'Print the specified text, number or other value.';
-/** @type {string} */
-/// {{Optional}} url - Information about getting text from users.
-Blockly.Msg.TEXT_PROMPT_HELPURL = 'https://github.com/google/blockly/wiki/Text#getting-input-from-the-user';
-/** @type {string} */
->>>>>>> 1a2fb6dd
+/** @type {string} */
 /// dropdown - Specifies that a piece of text should be requested from the user with
 /// the following message.  See [https://github.com/google/blockly/wiki/Text#printing-text
 /// https://github.com/google/blockly/wiki/Text#printing-text].
 Blockly.Msg.TEXT_PROMPT_TYPE_TEXT = 'prompt for text with message';
-<<<<<<< HEAD
-/**
- * @const
- */
-=======
-/** @type {string} */
->>>>>>> 1a2fb6dd
+/** @type {string} */
 /// dropdown - Specifies that a number should be requested from the user with the
 /// following message.  See [https://github.com/google/blockly/wiki/Text#printing-text
 /// https://github.com/google/blockly/wiki/Text#printing-text].
 Blockly.Msg.TEXT_PROMPT_TYPE_NUMBER = 'prompt for number with message';
-<<<<<<< HEAD
-/**
- * @const
- */
-=======
-/** @type {string} */
->>>>>>> 1a2fb6dd
+/** @type {string} */
 /// dropdown - Precedes the message with which the user should be prompted for
 /// a number.  See [https://github.com/google/blockly/wiki/Text#printing-text
 /// https://github.com/google/blockly/wiki/Text#printing-text].
 Blockly.Msg.TEXT_PROMPT_TOOLTIP_NUMBER = 'Prompt for user for a number.';
-<<<<<<< HEAD
-/**
- * @const
- */
-=======
-/** @type {string} */
->>>>>>> 1a2fb6dd
+/** @type {string} */
 /// dropdown - Precedes the message with which the user should be prompted for some text.
 /// See [https://github.com/google/blockly/wiki/Text#printing-text
 /// https://github.com/google/blockly/wiki/Text#printing-text].
 Blockly.Msg.TEXT_PROMPT_TOOLTIP_TEXT = 'Prompt for user for some text.';
 
-<<<<<<< HEAD
-/**
- * @const
- */
+/** @type {string} */
 /// block text - Title of a block that counts the number of instances of
 /// a smaller pattern (%1) inside a longer string (%2).
 Blockly.Msg.TEXT_COUNT_MESSAGE0 = 'count %1 in %2';
-/**
- * @const
- */
+/** @type {string} */
 /// {{Optional}} url - Information about counting how many times a string appears in another string.
 Blockly.Msg.TEXT_COUNT_HELPURL = 'https://github.com/google/blockly/wiki/Text#counting-substrings';
-/**
- * @const
- */
+/** @type {string} */
 /// tooltip - Short description of a block that counts how many times some text occurs within some other text.
 Blockly.Msg.TEXT_COUNT_TOOLTIP = 'Count how many times some text occurs within some other text.';
 
-/**
- * @const
- */
+/** @type {string} */
 /// block text - Title of a block that returns a copy of text (%3) with all
 /// instances of some smaller text (%1) replaced with other text (%2).
 Blockly.Msg.TEXT_REPLACE_MESSAGE0 = 'replace %1 with %2 in %3';
-/**
- * @const
- */
+/** @type {string} */
 /// {{Optional}} url - Information about replacing each copy text (or string, in computer lingo) with other text.
 Blockly.Msg.TEXT_REPLACE_HELPURL = 'https://github.com/google/blockly/wiki/Text#replacing-substrings';
-/**
- * @const
- */
+/** @type {string} */
 /// tooltip - Short description of a block that replaces copies of text in a large text with other text.
 Blockly.Msg.TEXT_REPLACE_TOOLTIP = 'Replace all occurances of some text within some other text.';
 
-/**
- * @const
- */
+/** @type {string} */
 /// block text - Title of block that returns a copy of text (%1) with the order
 /// of letters and characters reversed.
 Blockly.Msg.TEXT_REVERSE_MESSAGE0 = 'reverse %1';
-/**
- * @const
- */
+/** @type {string} */
 /// {{Optional}} url - Information about reversing a letters/characters in text.
 Blockly.Msg.TEXT_REVERSE_HELPURL = 'https://github.com/google/blockly/wiki/Text#reversing-text';
-/**
- * @const
- */
-=======
-/** @type {string} */
-/// block text - Title of a block that counts the number of instances of
-/// a smaller pattern (%1) inside a longer string (%2).
-Blockly.Msg.TEXT_COUNT_MESSAGE0 = 'count %1 in %2';
-/** @type {string} */
-/// {{Optional}} url - Information about counting how many times a string appears in another string.
-Blockly.Msg.TEXT_COUNT_HELPURL = 'https://github.com/google/blockly/wiki/Text#counting-substrings';
-/** @type {string} */
-/// tooltip - Short description of a block that counts how many times some text occurs within some other text.
-Blockly.Msg.TEXT_COUNT_TOOLTIP = 'Count how many times some text occurs within some other text.';
-
-/** @type {string} */
-/// block text - Title of a block that returns a copy of text (%3) with all
-/// instances of some smaller text (%1) replaced with other text (%2).
-Blockly.Msg.TEXT_REPLACE_MESSAGE0 = 'replace %1 with %2 in %3';
-/** @type {string} */
-/// {{Optional}} url - Information about replacing each copy text (or string, in computer lingo) with other text.
-Blockly.Msg.TEXT_REPLACE_HELPURL = 'https://github.com/google/blockly/wiki/Text#replacing-substrings';
-/** @type {string} */
-/// tooltip - Short description of a block that replaces copies of text in a large text with other text.
-Blockly.Msg.TEXT_REPLACE_TOOLTIP = 'Replace all occurances of some text within some other text.';
-
-/** @type {string} */
-/// block text - Title of block that returns a copy of text (%1) with the order
-/// of letters and characters reversed.
-Blockly.Msg.TEXT_REVERSE_MESSAGE0 = 'reverse %1';
-/** @type {string} */
-/// {{Optional}} url - Information about reversing a letters/characters in text.
-Blockly.Msg.TEXT_REVERSE_HELPURL = 'https://github.com/google/blockly/wiki/Text#reversing-text';
-/** @type {string} */
->>>>>>> 1a2fb6dd
+/** @type {string} */
 /// tooltip - See [https://github.com/google/blockly/wiki/Text].
 Blockly.Msg.TEXT_REVERSE_TOOLTIP = 'Reverses the order of the characters in the text.';
 
 // Lists Blocks.
-<<<<<<< HEAD
-/**
- * @const
- */
+/** @type {string} */
 /// {{Optional}} url - Information on empty lists.
 Blockly.Msg.LISTS_CREATE_EMPTY_HELPURL = 'https://github.com/google/blockly/wiki/Lists#create-empty-list';
-/**
- * @const
- */
+/** @type {string} */
 /// block text - See [https://github.com/google/blockly/wiki/Lists#create-empty-list https://github.com/google/blockly/wiki/Lists#create-empty-list].
 Blockly.Msg.LISTS_CREATE_EMPTY_TITLE = 'create empty list';
-/**
- * @const
- */
+/** @type {string} */
 /// block text - See [https://github.com/google/blockly/wiki/Lists#create-empty-list https://github.com/google/blockly/wiki/Lists#create-empty-list].
 Blockly.Msg.LISTS_CREATE_EMPTY_TOOLTIP = 'Returns a list, of length 0, containing no data records';
 
-/**
- * @const
- */
+/** @type {string} */
 /// {{Optional}} url - Information on building lists.
 Blockly.Msg.LISTS_CREATE_WITH_HELPURL = 'https://github.com/google/blockly/wiki/Lists#create-list-with';
-/**
- * @const
- */
+/** @type {string} */
 /// tooltip - See [https://github.com/google/blockly/wiki/Lists#create-list-with https://github.com/google/blockly/wiki/Lists#create-list-with].
 Blockly.Msg.LISTS_CREATE_WITH_TOOLTIP = 'Create a list with any number of items.';
-/**
- * @const
- */
+/** @type {string} */
 /// block text - See [https://github.com/google/blockly/wiki/Lists#create-list-with https://github.com/google/blockly/wiki/Lists#create-list-with].
 Blockly.Msg.LISTS_CREATE_WITH_INPUT_WITH = 'create list with';
-/**
- * @const
- */
+/** @type {string} */
 /// block text - This appears in a sub-block when [https://github.com/google/blockly/wiki/Lists#changing-number-of-inputs changing the number of inputs in a ''''create list with'''' block].\n{{Identical|List}}
 Blockly.Msg.LISTS_CREATE_WITH_CONTAINER_TITLE_ADD = 'list';
-/**
- * @const
- */
+/** @type {string} */
 /// tooltip - See [https://github.com/google/blockly/wiki/Lists#changing-number-of-inputs https://github.com/google/blockly/wiki/Lists#changing-number-of-inputs].
 Blockly.Msg.LISTS_CREATE_WITH_CONTAINER_TOOLTIP = 'Add, remove, or reorder sections to reconfigure this list block.';
-/**
- * @const
- */
+/** @type {string} */
 Blockly.Msg.LISTS_CREATE_WITH_ITEM_TITLE = Blockly.Msg.VARIABLES_DEFAULT_NAME;
-/**
- * @const
- */
+/** @type {string} */
 /// tooltip - See [https://github.com/google/blockly/wiki/Lists#changing-number-of-inputs https://github.com/google/blockly/wiki/Lists#changing-number-of-inputs].
 Blockly.Msg.LISTS_CREATE_WITH_ITEM_TOOLTIP = 'Add an item to the list.';
 
-/**
- * @const
- */
+/** @type {string} */
 /// {{Optional}} url - Information about [https://github.com/google/blockly/wiki/Lists#create-list-with creating a list with multiple copies of a single item].
 Blockly.Msg.LISTS_REPEAT_HELPURL = 'https://github.com/google/blockly/wiki/Lists#create-list-with';
-/**
- * @const
- */
+/** @type {string} */
 /// {{Optional}} url - See [https://github.com/google/blockly/wiki/Lists#create-list-with creating a list with multiple copies of a single item].
 Blockly.Msg.LISTS_REPEAT_TOOLTIP = 'Creates a list consisting of the given value repeated the specified number of times.';
-/**
- * @const
- */
-=======
-/** @type {string} */
-/// {{Optional}} url - Information on empty lists.
-Blockly.Msg.LISTS_CREATE_EMPTY_HELPURL = 'https://github.com/google/blockly/wiki/Lists#create-empty-list';
-/** @type {string} */
-/// block text - See [https://github.com/google/blockly/wiki/Lists#create-empty-list https://github.com/google/blockly/wiki/Lists#create-empty-list].
-Blockly.Msg.LISTS_CREATE_EMPTY_TITLE = 'create empty list';
-/** @type {string} */
-/// block text - See [https://github.com/google/blockly/wiki/Lists#create-empty-list https://github.com/google/blockly/wiki/Lists#create-empty-list].
-Blockly.Msg.LISTS_CREATE_EMPTY_TOOLTIP = 'Returns a list, of length 0, containing no data records';
-
-/** @type {string} */
-/// {{Optional}} url - Information on building lists.
-Blockly.Msg.LISTS_CREATE_WITH_HELPURL = 'https://github.com/google/blockly/wiki/Lists#create-list-with';
-/** @type {string} */
-/// tooltip - See [https://github.com/google/blockly/wiki/Lists#create-list-with https://github.com/google/blockly/wiki/Lists#create-list-with].
-Blockly.Msg.LISTS_CREATE_WITH_TOOLTIP = 'Create a list with any number of items.';
-/** @type {string} */
-/// block text - See [https://github.com/google/blockly/wiki/Lists#create-list-with https://github.com/google/blockly/wiki/Lists#create-list-with].
-Blockly.Msg.LISTS_CREATE_WITH_INPUT_WITH = 'create list with';
-/** @type {string} */
-/// block text - This appears in a sub-block when [https://github.com/google/blockly/wiki/Lists#changing-number-of-inputs changing the number of inputs in a ''''create list with'''' block].\n{{Identical|List}}
-Blockly.Msg.LISTS_CREATE_WITH_CONTAINER_TITLE_ADD = 'list';
-/** @type {string} */
-/// tooltip - See [https://github.com/google/blockly/wiki/Lists#changing-number-of-inputs https://github.com/google/blockly/wiki/Lists#changing-number-of-inputs].
-Blockly.Msg.LISTS_CREATE_WITH_CONTAINER_TOOLTIP = 'Add, remove, or reorder sections to reconfigure this list block.';
-/** @type {string} */
-Blockly.Msg.LISTS_CREATE_WITH_ITEM_TITLE = Blockly.Msg.VARIABLES_DEFAULT_NAME;
-/** @type {string} */
-/// tooltip - See [https://github.com/google/blockly/wiki/Lists#changing-number-of-inputs https://github.com/google/blockly/wiki/Lists#changing-number-of-inputs].
-Blockly.Msg.LISTS_CREATE_WITH_ITEM_TOOLTIP = 'Add an item to the list.';
-
-/** @type {string} */
-/// {{Optional}} url - Information about [https://github.com/google/blockly/wiki/Lists#create-list-with creating a list with multiple copies of a single item].
-Blockly.Msg.LISTS_REPEAT_HELPURL = 'https://github.com/google/blockly/wiki/Lists#create-list-with';
-/** @type {string} */
-/// {{Optional}} url - See [https://github.com/google/blockly/wiki/Lists#create-list-with creating a list with multiple copies of a single item].
-Blockly.Msg.LISTS_REPEAT_TOOLTIP = 'Creates a list consisting of the given value repeated the specified number of times.';
-/** @type {string} */
->>>>>>> 1a2fb6dd
+/** @type {string} */
 /// block text - See [https://github.com/google/blockly/wiki/Lists#create-list-with
 /// https://github.com/google/blockly/wiki/Lists#create-list-with].
 ///\n\nParameters:\n* %1 - the item (text) to be repeated\n* %2 - the number of times to repeat it
 Blockly.Msg.LISTS_REPEAT_TITLE = 'create list with item %1 repeated %2 times';
 
-<<<<<<< HEAD
-/**
- * @const
- */
+/** @type {string} */
 /// {{Optional}} url - Information about how the length of a list is computed (i.e., by the total number of elements, not the number of different elements).
 Blockly.Msg.LISTS_LENGTH_HELPURL = 'https://github.com/google/blockly/wiki/Lists#length-of';
-/**
- * @const
- */
+/** @type {string} */
 /// block text - See [https://github.com/google/blockly/wiki/Lists#length-of https://github.com/google/blockly/wiki/Lists#length-of].
 /// \n\nParameters:\n* %1 - the list whose length is desired
 Blockly.Msg.LISTS_LENGTH_TITLE = 'length of %1';
-/**
- * @const
- */
+/** @type {string} */
 /// tooltip - See [https://github.com/google/blockly/wiki/Lists#length-of https://github.com/google/blockly/wiki/Lists#length-of Blockly:Lists:length of].
 Blockly.Msg.LISTS_LENGTH_TOOLTIP = 'Returns the length of a list.';
 
-/**
- * @const
- */
+/** @type {string} */
 /// {{Optional}} url - See [https://github.com/google/blockly/wiki/Lists#is-empty https://github.com/google/blockly/wiki/Lists#is-empty].
 Blockly.Msg.LISTS_ISEMPTY_HELPURL = 'https://github.com/google/blockly/wiki/Lists#is-empty';
-/**
- * @const
- */
-=======
-/** @type {string} */
-/// {{Optional}} url - Information about how the length of a list is computed (i.e., by the total number of elements, not the number of different elements).
-Blockly.Msg.LISTS_LENGTH_HELPURL = 'https://github.com/google/blockly/wiki/Lists#length-of';
-/** @type {string} */
-/// block text - See [https://github.com/google/blockly/wiki/Lists#length-of https://github.com/google/blockly/wiki/Lists#length-of].
-/// \n\nParameters:\n* %1 - the list whose length is desired
-Blockly.Msg.LISTS_LENGTH_TITLE = 'length of %1';
-/** @type {string} */
-/// tooltip - See [https://github.com/google/blockly/wiki/Lists#length-of https://github.com/google/blockly/wiki/Lists#length-of Blockly:Lists:length of].
-Blockly.Msg.LISTS_LENGTH_TOOLTIP = 'Returns the length of a list.';
-
-/** @type {string} */
-/// {{Optional}} url - See [https://github.com/google/blockly/wiki/Lists#is-empty https://github.com/google/blockly/wiki/Lists#is-empty].
-Blockly.Msg.LISTS_ISEMPTY_HELPURL = 'https://github.com/google/blockly/wiki/Lists#is-empty';
-/** @type {string} */
->>>>>>> 1a2fb6dd
+/** @type {string} */
 /// block text - See [https://github.com/google/blockly/wiki/Lists#is-empty
 /// https://github.com/google/blockly/wiki/Lists#is-empty].
 /// \n\nParameters:\n* %1 - the list to test
 Blockly.Msg.LISTS_ISEMPTY_TITLE = '%1 is empty';
-<<<<<<< HEAD
-/**
- * @const
- */
-=======
-/** @type {string} */
->>>>>>> 1a2fb6dd
+/** @type {string} */
 /// block tooltip - See [https://github.com/google/blockly/wiki/Lists#is-empty
 /// https://github.com/google/blockly/wiki/Lists#is-empty].
 Blockly.Msg.LISTS_ISEMPTY_TOOLTIP = 'Returns true if the list is empty.';
 
-<<<<<<< HEAD
-/**
- * @const
- */
+/** @type {string} */
 /// block text - Title of blocks operating on [https://github.com/google/blockly/wiki/Lists lists].
 Blockly.Msg.LISTS_INLIST = 'in list';
 
-/**
- * @const
- */
-=======
-/** @type {string} */
-/// block text - Title of blocks operating on [https://github.com/google/blockly/wiki/Lists lists].
-Blockly.Msg.LISTS_INLIST = 'in list';
-
-/** @type {string} */
->>>>>>> 1a2fb6dd
+/** @type {string} */
 /// {{Optional}} url - See [https://github.com/google/blockly/wiki/Lists#getting-items-from-a-list
 /// https://github.com/google/blockly/wiki/Lists#getting-items-from-a-list].
 Blockly.Msg.LISTS_INDEX_OF_HELPURL = 'https://github.com/google/blockly/wiki/Lists#getting-items-from-a-list';
 /** @type {string} */
 Blockly.Msg.LISTS_INDEX_OF_INPUT_IN_LIST = Blockly.Msg.LISTS_INLIST;
-<<<<<<< HEAD
-/**
- * @const
- */
-=======
-/** @type {string} */
->>>>>>> 1a2fb6dd
+/** @type {string} */
 /// dropdown - See [https://github.com/google/blockly/wiki/Lists#finding-items-in-a-list
 /// Lists#finding-items-in-a-list].
 /// [[File:Blockly-list-find.png]]
 Blockly.Msg.LISTS_INDEX_OF_FIRST = 'find first occurrence of item';
-<<<<<<< HEAD
-/**
- * @const
- */
-=======
-/** @type {string} */
->>>>>>> 1a2fb6dd
+/** @type {string} */
 /// dropdown - See [https://github.com/google/blockly/wiki/Lists#finding-items-in-a-list
 /// https://github.com/google/blockly/wiki/Lists#finding-items-in-a-list].
 /// [[File:Blockly-list-find.png]]
 Blockly.Msg.LISTS_INDEX_OF_LAST = 'find last occurrence of item';
-<<<<<<< HEAD
-/**
- * @const
- */
-=======
-/** @type {string} */
->>>>>>> 1a2fb6dd
+/** @type {string} */
 /// tooltip - %1 will be replaced by either the number 0 or -1 depending on the indexing mode.  See [https://github.com/google/blockly/wiki/Lists#finding-items-in-a-list
 /// https://github.com/google/blockly/wiki/Lists#finding-items-in-a-list].
 /// [[File:Blockly-list-find.png]]
@@ -2904,47 +1222,23 @@
 
 /** @type {string} */
 Blockly.Msg.LISTS_GET_INDEX_HELPURL = Blockly.Msg.LISTS_INDEX_OF_HELPURL;
-<<<<<<< HEAD
-/**
- * @const
- */
-=======
-/** @type {string} */
->>>>>>> 1a2fb6dd
+/** @type {string} */
 /// dropdown - Indicates that the user wishes to
 /// [https://github.com/google/blockly/wiki/Lists#getting-a-single-item
 /// get an item from a list] without removing it from the list.
 Blockly.Msg.LISTS_GET_INDEX_GET = 'get';
-<<<<<<< HEAD
-/**
- * @const
- */
-=======
-/** @type {string} */
->>>>>>> 1a2fb6dd
+/** @type {string} */
 /// dropdown - Indicates that the user wishes to
 /// [https://github.com/google/blockly/wiki/Lists#getting-a-single-item
 /// get and remove an item from a list], as opposed to merely getting
 /// it without modifying the list.
 Blockly.Msg.LISTS_GET_INDEX_GET_REMOVE = 'get and remove';
-<<<<<<< HEAD
-/**
- * @const
- */
-=======
-/** @type {string} */
->>>>>>> 1a2fb6dd
+/** @type {string} */
 /// dropdown - Indicates that the user wishes to
 /// [https://github.com/google/blockly/wiki/Lists#removing-an-item
 /// remove an item from a list].\n{{Identical|Remove}}
 Blockly.Msg.LISTS_GET_INDEX_REMOVE = 'remove';
-<<<<<<< HEAD
-/**
- * @const
- */
-=======
-/** @type {string} */
->>>>>>> 1a2fb6dd
+/** @type {string} */
 /// dropdown - Indicates that an index relative to the front of the list should be used to
 /// [https://github.com/google/blockly/wiki/Lists#getting-a-single-item get and/or remove
 /// an item from a list].  Note: If {{msg-blockly|ORDINAL_NUMBER_SUFFIX}} is defined, it will
@@ -2952,307 +1246,126 @@
 /// See [[Translating:Blockly#Ordinal_numbers]] for more information on ordinal numbers in Blockly.
 /// [[File:Blockly-list-get-item.png]]
 Blockly.Msg.LISTS_GET_INDEX_FROM_START = '#';
-<<<<<<< HEAD
-/**
- * @const
- */
-=======
-/** @type {string} */
->>>>>>> 1a2fb6dd
+/** @type {string} */
 /// dropdown - Indicates that an index relative to the end of the list should be used
 /// to [https://github.com/google/blockly/wiki/Lists#getting-a-single-item access an item in a list].
 /// [[File:Blockly-list-get-item.png]]
 Blockly.Msg.LISTS_GET_INDEX_FROM_END = '# from end';
-<<<<<<< HEAD
-/**
- * @const
- */
-=======
-/** @type {string} */
->>>>>>> 1a2fb6dd
+/** @type {string} */
 /// dropdown - Indicates that the '''first''' item should be
 /// [https://github.com/google/blockly/wiki/Lists#getting-a-single-item accessed in a list].
 /// [[File:Blockly-list-get-item.png]]
 Blockly.Msg.LISTS_GET_INDEX_FIRST = 'first';
-<<<<<<< HEAD
-/**
- * @const
- */
-=======
-/** @type {string} */
->>>>>>> 1a2fb6dd
+/** @type {string} */
 /// dropdown - Indicates that the '''last''' item should be
 /// [https://github.com/google/blockly/wiki/Lists#getting-a-single-item accessed in a list].
 /// [[File:Blockly-list-get-item.png]]
 Blockly.Msg.LISTS_GET_INDEX_LAST = 'last';
-<<<<<<< HEAD
-/**
- * @const
- */
-=======
-/** @type {string} */
->>>>>>> 1a2fb6dd
+/** @type {string} */
 /// dropdown - Indicates that a '''random''' item should be
 /// [https://github.com/google/blockly/wiki/Lists#getting-a-single-item accessed in a list].
 /// [[File:Blockly-list-get-item.png]]
 Blockly.Msg.LISTS_GET_INDEX_RANDOM = 'random';
-<<<<<<< HEAD
-/**
- * @const
- */
-=======
-/** @type {string} */
->>>>>>> 1a2fb6dd
+/** @type {string} */
 /// block text - Text that should go after the rightmost block/dropdown when
 /// [https://github.com/google/blockly/wiki/Lists#getting-a-single-item
 /// accessing an item from a list].  In most languages, this will be the empty string.
 /// [[File:Blockly-list-get-item.png]]
 Blockly.Msg.LISTS_GET_INDEX_TAIL = '';
-<<<<<<< HEAD
-/**
- * @const
- */
+/** @type {string} */
 Blockly.Msg.LISTS_GET_INDEX_INPUT_IN_LIST = Blockly.Msg.LISTS_INLIST;
-/**
- * @const
- */
+/** @type {string} */
 /// tooltip - Indicates the ordinal number that the first item in a list is referenced by.  %1 will be replaced by either "#0" or "#1" depending on the indexing mode.
 Blockly.Msg.LISTS_INDEX_FROM_START_TOOLTIP = '%1 is the first item.';
-/**
- * @const
- */
+/** @type {string} */
 /// tooltip - Indicates the ordinal number that the last item in a list is referenced by.  %1 will be replaced by either "#0" or "#1" depending on the indexing mode.
 Blockly.Msg.LISTS_INDEX_FROM_END_TOOLTIP = '%1 is the last item.';
-/**
- * @const
- */
+/** @type {string} */
 /// tooltip - See [https://github.com/google/blockly/wiki/Lists#getting-a-single-item https://github.com/google/blockly/wiki/Lists#getting-a-single-item] for more information.
 Blockly.Msg.LISTS_GET_INDEX_TOOLTIP_GET_FROM = 'Returns the item at the specified position in a list.';
-/**
- * @const
- */
+/** @type {string} */
 /// tooltip - See [https://github.com/google/blockly/wiki/Lists#getting-a-single-item https://github.com/google/blockly/wiki/Lists#getting-a-single-item] for more information.
 Blockly.Msg.LISTS_GET_INDEX_TOOLTIP_GET_FIRST = 'Returns the first item in a list.';
-/**
- * @const
- */
+/** @type {string} */
 /// tooltip - See [https://github.com/google/blockly/wiki/Lists#getting-a-single-item https://github.com/google/blockly/wiki/Lists#getting-a-single-item] for more information.
 Blockly.Msg.LISTS_GET_INDEX_TOOLTIP_GET_LAST = 'Returns the last item in a list.';
-/**
- * @const
- */
+/** @type {string} */
 /// tooltip - See [https://github.com/google/blockly/wiki/Lists#getting-a-single-item https://github.com/google/blockly/wiki/Lists#getting-a-single-item] for more information.
 Blockly.Msg.LISTS_GET_INDEX_TOOLTIP_GET_RANDOM = 'Returns a random item in a list.';
-/**
- * @const
- */
+/** @type {string} */
 /// tooltip - See [https://github.com/google/blockly/wiki/Lists#getting-and-removing-an-item] (for remove and return) and [https://github.com/google/blockly/wiki/Lists#getting-a-single-item] for '#' or '# from end'.
 Blockly.Msg.LISTS_GET_INDEX_TOOLTIP_GET_REMOVE_FROM = 'Removes and returns the item at the specified position in a list.';
-/**
- * @const
- */
+/** @type {string} */
 /// tooltip - See [https://github.com/google/blockly/wiki/Lists#getting-and-removing-an-item] (for remove and return) and [https://github.com/google/blockly/wiki/Lists#getting-a-single-item] for 'first'.
 Blockly.Msg.LISTS_GET_INDEX_TOOLTIP_GET_REMOVE_FIRST = 'Removes and returns the first item in a list.';
-/**
- * @const
- */
+/** @type {string} */
 /// tooltip - See [https://github.com/google/blockly/wiki/Lists#getting-and-removing-an-item] (for remove and return) and [https://github.com/google/blockly/wiki/Lists#getting-a-single-item] for 'last'.
 Blockly.Msg.LISTS_GET_INDEX_TOOLTIP_GET_REMOVE_LAST = 'Removes and returns the last item in a list.';
-/**
- * @const
- */
+/** @type {string} */
 /// tooltip - See [https://github.com/google/blockly/wiki/Lists#getting-and-removing-an-item] (for remove and return) and [https://github.com/google/blockly/wiki/Lists#getting-a-single-item] for 'random'.
 Blockly.Msg.LISTS_GET_INDEX_TOOLTIP_GET_REMOVE_RANDOM = 'Removes and returns a random item in a list.';
-/**
- * @const
- */
+/** @type {string} */
 /// tooltip - See [https://github.com/google/blockly/wiki/Lists#getting-and-removing-an-item] (for remove and return) and [https://github.com/google/blockly/wiki/Lists#getting-a-single-item] for '#' or '# from end'.
 Blockly.Msg.LISTS_GET_INDEX_TOOLTIP_REMOVE_FROM = 'Removes the item at the specified position in a list.';
-/**
- * @const
- */
+/** @type {string} */
 /// tooltip - See [https://github.com/google/blockly/wiki/Lists#getting-and-removing-an-item] (for remove and return) and [https://github.com/google/blockly/wiki/Lists#getting-a-single-item] for 'first'.
 Blockly.Msg.LISTS_GET_INDEX_TOOLTIP_REMOVE_FIRST = 'Removes the first item in a list.';
-/**
- * @const
- */
+/** @type {string} */
 /// tooltip - See [https://github.com/google/blockly/wiki/Lists#getting-and-removing-an-item] (for remove and return) and [https://github.com/google/blockly/wiki/Lists#getting-a-single-item] for 'last'.
 Blockly.Msg.LISTS_GET_INDEX_TOOLTIP_REMOVE_LAST = 'Removes the last item in a list.';
-/**
- * @const
- */
+/** @type {string} */
 /// tooltip - See [https://github.com/google/blockly/wiki/Lists#getting-and-removing-an-item] (for remove and return) and [https://github.com/google/blockly/wiki/Lists#getting-a-single-item] for 'random'.
 Blockly.Msg.LISTS_GET_INDEX_TOOLTIP_REMOVE_RANDOM = 'Removes a random item in a list.';
-/**
- * @const
- */
-=======
-/** @type {string} */
-Blockly.Msg.LISTS_GET_INDEX_INPUT_IN_LIST = Blockly.Msg.LISTS_INLIST;
-/** @type {string} */
-/// tooltip - Indicates the ordinal number that the first item in a list is referenced by.  %1 will be replaced by either "#0" or "#1" depending on the indexing mode.
-Blockly.Msg.LISTS_INDEX_FROM_START_TOOLTIP = '%1 is the first item.';
-/** @type {string} */
-/// tooltip - Indicates the ordinal number that the last item in a list is referenced by.  %1 will be replaced by either "#0" or "#1" depending on the indexing mode.
-Blockly.Msg.LISTS_INDEX_FROM_END_TOOLTIP = '%1 is the last item.';
-/** @type {string} */
-/// tooltip - See [https://github.com/google/blockly/wiki/Lists#getting-a-single-item https://github.com/google/blockly/wiki/Lists#getting-a-single-item] for more information.
-Blockly.Msg.LISTS_GET_INDEX_TOOLTIP_GET_FROM = 'Returns the item at the specified position in a list.';
-/** @type {string} */
-/// tooltip - See [https://github.com/google/blockly/wiki/Lists#getting-a-single-item https://github.com/google/blockly/wiki/Lists#getting-a-single-item] for more information.
-Blockly.Msg.LISTS_GET_INDEX_TOOLTIP_GET_FIRST = 'Returns the first item in a list.';
-/** @type {string} */
-/// tooltip - See [https://github.com/google/blockly/wiki/Lists#getting-a-single-item https://github.com/google/blockly/wiki/Lists#getting-a-single-item] for more information.
-Blockly.Msg.LISTS_GET_INDEX_TOOLTIP_GET_LAST = 'Returns the last item in a list.';
-/** @type {string} */
-/// tooltip - See [https://github.com/google/blockly/wiki/Lists#getting-a-single-item https://github.com/google/blockly/wiki/Lists#getting-a-single-item] for more information.
-Blockly.Msg.LISTS_GET_INDEX_TOOLTIP_GET_RANDOM = 'Returns a random item in a list.';
-/** @type {string} */
-/// tooltip - See [https://github.com/google/blockly/wiki/Lists#getting-and-removing-an-item] (for remove and return) and [https://github.com/google/blockly/wiki/Lists#getting-a-single-item] for '#' or '# from end'.
-Blockly.Msg.LISTS_GET_INDEX_TOOLTIP_GET_REMOVE_FROM = 'Removes and returns the item at the specified position in a list.';
-/** @type {string} */
-/// tooltip - See [https://github.com/google/blockly/wiki/Lists#getting-and-removing-an-item] (for remove and return) and [https://github.com/google/blockly/wiki/Lists#getting-a-single-item] for 'first'.
-Blockly.Msg.LISTS_GET_INDEX_TOOLTIP_GET_REMOVE_FIRST = 'Removes and returns the first item in a list.';
-/** @type {string} */
-/// tooltip - See [https://github.com/google/blockly/wiki/Lists#getting-and-removing-an-item] (for remove and return) and [https://github.com/google/blockly/wiki/Lists#getting-a-single-item] for 'last'.
-Blockly.Msg.LISTS_GET_INDEX_TOOLTIP_GET_REMOVE_LAST = 'Removes and returns the last item in a list.';
-/** @type {string} */
-/// tooltip - See [https://github.com/google/blockly/wiki/Lists#getting-and-removing-an-item] (for remove and return) and [https://github.com/google/blockly/wiki/Lists#getting-a-single-item] for 'random'.
-Blockly.Msg.LISTS_GET_INDEX_TOOLTIP_GET_REMOVE_RANDOM = 'Removes and returns a random item in a list.';
-/** @type {string} */
-/// tooltip - See [https://github.com/google/blockly/wiki/Lists#getting-and-removing-an-item] (for remove and return) and [https://github.com/google/blockly/wiki/Lists#getting-a-single-item] for '#' or '# from end'.
-Blockly.Msg.LISTS_GET_INDEX_TOOLTIP_REMOVE_FROM = 'Removes the item at the specified position in a list.';
-/** @type {string} */
-/// tooltip - See [https://github.com/google/blockly/wiki/Lists#getting-and-removing-an-item] (for remove and return) and [https://github.com/google/blockly/wiki/Lists#getting-a-single-item] for 'first'.
-Blockly.Msg.LISTS_GET_INDEX_TOOLTIP_REMOVE_FIRST = 'Removes the first item in a list.';
-/** @type {string} */
-/// tooltip - See [https://github.com/google/blockly/wiki/Lists#getting-and-removing-an-item] (for remove and return) and [https://github.com/google/blockly/wiki/Lists#getting-a-single-item] for 'last'.
-Blockly.Msg.LISTS_GET_INDEX_TOOLTIP_REMOVE_LAST = 'Removes the last item in a list.';
-/** @type {string} */
-/// tooltip - See [https://github.com/google/blockly/wiki/Lists#getting-and-removing-an-item] (for remove and return) and [https://github.com/google/blockly/wiki/Lists#getting-a-single-item] for 'random'.
-Blockly.Msg.LISTS_GET_INDEX_TOOLTIP_REMOVE_RANDOM = 'Removes a random item in a list.';
-/** @type {string} */
->>>>>>> 1a2fb6dd
+/** @type {string} */
 /// {{Optional}} url - Information about putting items in lists.
 Blockly.Msg.LISTS_SET_INDEX_HELPURL = 'https://github.com/google/blockly/wiki/Lists#in-list--set';
 /** @type {string} */
 Blockly.Msg.LISTS_SET_INDEX_INPUT_IN_LIST = Blockly.Msg.LISTS_INLIST;
-<<<<<<< HEAD
-/**
- * @const
- */
-=======
-/** @type {string} */
->>>>>>> 1a2fb6dd
+/** @type {string} */
 /// block text - [https://github.com/google/blockly/wiki/Lists#in-list--set
 /// Replaces an item in a list].
 /// [[File:Blockly-in-list-set-insert.png]]
 Blockly.Msg.LISTS_SET_INDEX_SET = 'set';
-<<<<<<< HEAD
-/**
- * @const
- */
-=======
-/** @type {string} */
->>>>>>> 1a2fb6dd
+/** @type {string} */
 /// block text - [https://github.com/google/blockly/wiki/Lists#in-list--insert-at
 /// Inserts an item into a list].
 /// [[File:Blockly-in-list-set-insert.png]]
 Blockly.Msg.LISTS_SET_INDEX_INSERT = 'insert at';
-<<<<<<< HEAD
-/**
- * @const
- */
+/** @type {string} */
 /// block text - The word(s) after the position in the list and before the item to be set/inserted.
 /// [[File:Blockly-in-list-set-insert.png]]
 Blockly.Msg.LISTS_SET_INDEX_INPUT_TO = 'as';
-/**
- * @const
- */
+/** @type {string} */
 /// tooltip - See [https://github.com/google/blockly/wiki/Lists#getting-a-single-item} (even though the page describes the "get" block, the idea is the same for the "set" block).
 Blockly.Msg.LISTS_SET_INDEX_TOOLTIP_SET_FROM = 'Sets the item at the specified position in a list.';
-/**
- * @const
- */
+/** @type {string} */
 /// tooltip - See [https://github.com/google/blockly/wiki/Lists#getting-a-single-item} (even though the page describes the "get" block, the idea is the same for the "set" block).
 Blockly.Msg.LISTS_SET_INDEX_TOOLTIP_SET_FIRST = 'Sets the first item in a list.';
-/**
- * @const
- */
+/** @type {string} */
 /// tooltip - See [https://github.com/google/blockly/wiki/Lists#getting-a-single-item} (even though the page describes the "get" block, the idea is the same for the "set" block).
 Blockly.Msg.LISTS_SET_INDEX_TOOLTIP_SET_LAST = 'Sets the last item in a list.';
-/**
- * @const
- */
+/** @type {string} */
 /// tooltip - See [https://github.com/google/blockly/wiki/Lists#getting-a-single-item} (even though the page describes the "get" block, the idea is the same for the "set" block).
 Blockly.Msg.LISTS_SET_INDEX_TOOLTIP_SET_RANDOM = 'Sets a random item in a list.';
-/**
- * @const
- */
+/** @type {string} */
 /// tooltip - See [https://github.com/google/blockly/wiki/Lists#getting-a-single-item} (even though the page describes the "get" block, the idea is the same for the "insert" block).
 Blockly.Msg.LISTS_SET_INDEX_TOOLTIP_INSERT_FROM = 'Inserts the item at the specified position in a list.';
-/**
- * @const
- */
+/** @type {string} */
 /// tooltip - See [https://github.com/google/blockly/wiki/Lists#getting-a-single-item} (even though the page describes the "get" block, the idea is the same for the "insert" block).
 Blockly.Msg.LISTS_SET_INDEX_TOOLTIP_INSERT_FIRST = 'Inserts the item at the start of a list.';
-/**
- * @const
- */
+/** @type {string} */
 /// tooltip - See [https://github.com/google/blockly/wiki/Lists#getting-a-single-item} (even though the page describes the "get" block, the idea is the same for the "insert" block).
 Blockly.Msg.LISTS_SET_INDEX_TOOLTIP_INSERT_LAST = 'Append the item to the end of a list.';
-/**
- * @const
- */
+/** @type {string} */
 /// tooltip - See [https://github.com/google/blockly/wiki/Lists#getting-a-single-item} (even though the page describes the "get" block, the idea is the same for the "insert" block).
 Blockly.Msg.LISTS_SET_INDEX_TOOLTIP_INSERT_RANDOM = 'Inserts the item randomly in a list.';
 
-/**
- * @const
- */
-=======
-/** @type {string} */
-/// block text - The word(s) after the position in the list and before the item to be set/inserted.
-/// [[File:Blockly-in-list-set-insert.png]]
-Blockly.Msg.LISTS_SET_INDEX_INPUT_TO = 'as';
-/** @type {string} */
-/// tooltip - See [https://github.com/google/blockly/wiki/Lists#getting-a-single-item} (even though the page describes the "get" block, the idea is the same for the "set" block).
-Blockly.Msg.LISTS_SET_INDEX_TOOLTIP_SET_FROM = 'Sets the item at the specified position in a list.';
-/** @type {string} */
-/// tooltip - See [https://github.com/google/blockly/wiki/Lists#getting-a-single-item} (even though the page describes the "get" block, the idea is the same for the "set" block).
-Blockly.Msg.LISTS_SET_INDEX_TOOLTIP_SET_FIRST = 'Sets the first item in a list.';
-/** @type {string} */
-/// tooltip - See [https://github.com/google/blockly/wiki/Lists#getting-a-single-item} (even though the page describes the "get" block, the idea is the same for the "set" block).
-Blockly.Msg.LISTS_SET_INDEX_TOOLTIP_SET_LAST = 'Sets the last item in a list.';
-/** @type {string} */
-/// tooltip - See [https://github.com/google/blockly/wiki/Lists#getting-a-single-item} (even though the page describes the "get" block, the idea is the same for the "set" block).
-Blockly.Msg.LISTS_SET_INDEX_TOOLTIP_SET_RANDOM = 'Sets a random item in a list.';
-/** @type {string} */
-/// tooltip - See [https://github.com/google/blockly/wiki/Lists#getting-a-single-item} (even though the page describes the "get" block, the idea is the same for the "insert" block).
-Blockly.Msg.LISTS_SET_INDEX_TOOLTIP_INSERT_FROM = 'Inserts the item at the specified position in a list.';
-/** @type {string} */
-/// tooltip - See [https://github.com/google/blockly/wiki/Lists#getting-a-single-item} (even though the page describes the "get" block, the idea is the same for the "insert" block).
-Blockly.Msg.LISTS_SET_INDEX_TOOLTIP_INSERT_FIRST = 'Inserts the item at the start of a list.';
-/** @type {string} */
-/// tooltip - See [https://github.com/google/blockly/wiki/Lists#getting-a-single-item} (even though the page describes the "get" block, the idea is the same for the "insert" block).
-Blockly.Msg.LISTS_SET_INDEX_TOOLTIP_INSERT_LAST = 'Append the item to the end of a list.';
-/** @type {string} */
-/// tooltip - See [https://github.com/google/blockly/wiki/Lists#getting-a-single-item} (even though the page describes the "get" block, the idea is the same for the "insert" block).
-Blockly.Msg.LISTS_SET_INDEX_TOOLTIP_INSERT_RANDOM = 'Inserts the item randomly in a list.';
-
-/** @type {string} */
->>>>>>> 1a2fb6dd
+/** @type {string} */
 /// {{Optional}} url - Information describing extracting a sublist from an existing list.
 Blockly.Msg.LISTS_GET_SUBLIST_HELPURL = 'https://github.com/google/blockly/wiki/Lists#getting-a-sublist';
 /** @type {string} */
 Blockly.Msg.LISTS_GET_SUBLIST_INPUT_IN_LIST = Blockly.Msg.LISTS_INLIST;
-<<<<<<< HEAD
-/**
- * @const
- */
-=======
-/** @type {string} */
->>>>>>> 1a2fb6dd
+/** @type {string} */
 /// dropdown - Indicates that an index relative to the front of the list should be used
 /// to specify the beginning of the range from which to
 /// [https://github.com/google/blockly/wiki/Lists#getting-a-sublist get a sublist].
@@ -3261,71 +1374,35 @@
 /// automatically appear ''after'' this number (and any other ordinal numbers on this block).
 /// See [[Translating:Blockly#Ordinal_numbers]] for more information on ordinal numbers in Blockly.
 Blockly.Msg.LISTS_GET_SUBLIST_START_FROM_START = 'get sub-list from #';
-<<<<<<< HEAD
-/**
- * @const
- */
-=======
-/** @type {string} */
->>>>>>> 1a2fb6dd
+/** @type {string} */
 /// dropdown - Indicates that an index relative to the end of the list should be used
 /// to specify the beginning of the range from which to
 /// [https://github.com/google/blockly/wiki/Lists#getting-a-sublist get a sublist].
 Blockly.Msg.LISTS_GET_SUBLIST_START_FROM_END = 'get sub-list from # from end';
-<<<<<<< HEAD
-/**
- * @const
- */
-=======
-/** @type {string} */
->>>>>>> 1a2fb6dd
+/** @type {string} */
 /// dropdown - Indicates that the
 /// [https://github.com/google/blockly/wiki/Lists#getting-a-sublist sublist to extract]
 /// should begin with the list's first item.
 Blockly.Msg.LISTS_GET_SUBLIST_START_FIRST = 'get sub-list from first';
-<<<<<<< HEAD
-/**
- * @const
- */
-=======
-/** @type {string} */
->>>>>>> 1a2fb6dd
+/** @type {string} */
 /// dropdown - Indicates that an index relative to the front of the list should be
 /// used to specify the end of the range from which to
 /// [https://github.com/google/blockly/wiki/Lists#getting-a-sublist get a sublist].
 /// [[File:Blockly-get-sublist.png]]
 Blockly.Msg.LISTS_GET_SUBLIST_END_FROM_START = 'to #';
-<<<<<<< HEAD
-/**
- * @const
- */
-=======
-/** @type {string} */
->>>>>>> 1a2fb6dd
+/** @type {string} */
 /// dropdown - Indicates that an index relative to the end of the list should be
 /// used to specify the end of the range from which to
 /// [https://github.com/google/blockly/wiki/Lists#getting-a-sublist get a sublist].
 /// [[File:Blockly-get-sublist.png]]
 Blockly.Msg.LISTS_GET_SUBLIST_END_FROM_END = 'to # from end';
-<<<<<<< HEAD
-/**
- * @const
- */
-=======
-/** @type {string} */
->>>>>>> 1a2fb6dd
+/** @type {string} */
 /// dropdown - Indicates that the '''last''' item in the given list should be
 /// [https://github.com/google/blockly/wiki/Lists#getting-a-sublist the end
 /// of the selected sublist].
 /// [[File:Blockly-get-sublist.png]]
 Blockly.Msg.LISTS_GET_SUBLIST_END_LAST = 'to last';
-<<<<<<< HEAD
-/**
- * @const
- */
-=======
-/** @type {string} */
->>>>>>> 1a2fb6dd
+/** @type {string} */
 /// block text - This appears in the rightmost position ("tail") of the
 /// sublist block, as described at
 /// [https://github.com/google/blockly/wiki/Lists#getting-a-sublist
@@ -3333,170 +1410,69 @@
 /// In English and most other languages, this is the empty string.
 /// [[File:Blockly-get-sublist.png]]
 Blockly.Msg.LISTS_GET_SUBLIST_TAIL = '';
-<<<<<<< HEAD
-/**
- * @const
- */
-=======
-/** @type {string} */
->>>>>>> 1a2fb6dd
+/** @type {string} */
 /// tooltip - See [https://github.com/google/blockly/wiki/Lists#getting-a-sublist
 /// https://github.com/google/blockly/wiki/Lists#getting-a-sublist] for more information.
 /// [[File:Blockly-get-sublist.png]]
 Blockly.Msg.LISTS_GET_SUBLIST_TOOLTIP = 'Creates a copy of the specified portion of a list.';
 
-<<<<<<< HEAD
-/**
- * @const
- */
+/** @type {string} */
 /// {{Optional}} url - Information describing sorting a list.
 Blockly.Msg.LISTS_SORT_HELPURL = 'https://github.com/google/blockly/wiki/Lists#sorting-a-list';
-/**
- * @const
- */
+/** @type {string} */
 /// Sort as type %1 (numeric or alphabetic) in order %2 (ascending or descending) a list of items %3.\n{{Identical|Sort}}
 Blockly.Msg.LISTS_SORT_TITLE = 'sort %1 %2 %3';
-/**
- * @const
- */
+/** @type {string} */
 /// tooltip - See [https://github.com/google/blockly/wiki/Lists#sorting-a-list].
 Blockly.Msg.LISTS_SORT_TOOLTIP = 'Sort a copy of a list.';
-/**
- * @const
- */
+/** @type {string} */
 /// sorting order or direction from low to high value for numeric, or A-Z for alphabetic.\n{{Identical|Ascending}}
 Blockly.Msg.LISTS_SORT_ORDER_ASCENDING = 'ascending';
-/**
- * @const
- */
+/** @type {string} */
 /// sorting order or direction from high to low value for numeric, or Z-A for alphabetic.\n{{Identical|Descending}}
 Blockly.Msg.LISTS_SORT_ORDER_DESCENDING = 'descending';
-/**
- * @const
- */
+/** @type {string} */
 /// sort by treating each item as a number.
 Blockly.Msg.LISTS_SORT_TYPE_NUMERIC = 'numeric';
-/**
- * @const
- */
+/** @type {string} */
 /// sort by treating each item alphabetically, case-sensitive.
 Blockly.Msg.LISTS_SORT_TYPE_TEXT = 'alphabetic';
-/**
- * @const
- */
+/** @type {string} */
 /// sort by treating each item alphabetically, ignoring differences in case.
 Blockly.Msg.LISTS_SORT_TYPE_IGNORECASE = 'alphabetic, ignore case';
 
-/**
- * @const
- */
+/** @type {string} */
 /// {{Optional}} url - Information describing splitting text into a list, or joining a list into text.
 Blockly.Msg.LISTS_SPLIT_HELPURL = 'https://github.com/google/blockly/wiki/Lists#splitting-strings-and-joining-lists';
-/**
- * @const
- */
+/** @type {string} */
 /// dropdown - Indicates that text will be split up into a list (e.g. "a-b-c" -> ["a", "b", "c"]).
 Blockly.Msg.LISTS_SPLIT_LIST_FROM_TEXT = 'make list from text';
-/**
- * @const
- */
+/** @type {string} */
 /// dropdown - Indicates that a list will be joined together to form text (e.g. ["a", "b", "c"] -> "a-b-c").
 Blockly.Msg.LISTS_SPLIT_TEXT_FROM_LIST = 'make text from list';
-/**
- * @const
- */
+/** @type {string} */
 /// block text - Prompts for a letter to be used as a separator when splitting or joining text.
 Blockly.Msg.LISTS_SPLIT_WITH_DELIMITER = 'with delimiter';
-/**
- * @const
- */
+/** @type {string} */
 /// tooltip - See [https://github.com/google/blockly/wiki/Lists#make-list-from-text
 /// https://github.com/google/blockly/wiki/Lists#make-list-from-text] for more information.
 Blockly.Msg.LISTS_SPLIT_TOOLTIP_SPLIT = 'Split text into a list of texts, breaking at each delimiter.';
-/**
- * @const
- */
-=======
-/** @type {string} */
-/// {{Optional}} url - Information describing sorting a list.
-Blockly.Msg.LISTS_SORT_HELPURL = 'https://github.com/google/blockly/wiki/Lists#sorting-a-list';
-/** @type {string} */
-/// Sort as type %1 (numeric or alphabetic) in order %2 (ascending or descending) a list of items %3.\n{{Identical|Sort}}
-Blockly.Msg.LISTS_SORT_TITLE = 'sort %1 %2 %3';
-/** @type {string} */
-/// tooltip - See [https://github.com/google/blockly/wiki/Lists#sorting-a-list].
-Blockly.Msg.LISTS_SORT_TOOLTIP = 'Sort a copy of a list.';
-/** @type {string} */
-/// sorting order or direction from low to high value for numeric, or A-Z for alphabetic.\n{{Identical|Ascending}}
-Blockly.Msg.LISTS_SORT_ORDER_ASCENDING = 'ascending';
-/** @type {string} */
-/// sorting order or direction from high to low value for numeric, or Z-A for alphabetic.\n{{Identical|Descending}}
-Blockly.Msg.LISTS_SORT_ORDER_DESCENDING = 'descending';
-/** @type {string} */
-/// sort by treating each item as a number.
-Blockly.Msg.LISTS_SORT_TYPE_NUMERIC = 'numeric';
-/** @type {string} */
-/// sort by treating each item alphabetically, case-sensitive.
-Blockly.Msg.LISTS_SORT_TYPE_TEXT = 'alphabetic';
-/** @type {string} */
-/// sort by treating each item alphabetically, ignoring differences in case.
-Blockly.Msg.LISTS_SORT_TYPE_IGNORECASE = 'alphabetic, ignore case';
-
-/** @type {string} */
-/// {{Optional}} url - Information describing splitting text into a list, or joining a list into text.
-Blockly.Msg.LISTS_SPLIT_HELPURL = 'https://github.com/google/blockly/wiki/Lists#splitting-strings-and-joining-lists';
-/** @type {string} */
-/// dropdown - Indicates that text will be split up into a list (e.g. "a-b-c" -> ["a", "b", "c"]).
-Blockly.Msg.LISTS_SPLIT_LIST_FROM_TEXT = 'make list from text';
-/** @type {string} */
-/// dropdown - Indicates that a list will be joined together to form text (e.g. ["a", "b", "c"] -> "a-b-c").
-Blockly.Msg.LISTS_SPLIT_TEXT_FROM_LIST = 'make text from list';
-/** @type {string} */
-/// block text - Prompts for a letter to be used as a separator when splitting or joining text.
-Blockly.Msg.LISTS_SPLIT_WITH_DELIMITER = 'with delimiter';
-/** @type {string} */
-/// tooltip - See [https://github.com/google/blockly/wiki/Lists#make-list-from-text
-/// https://github.com/google/blockly/wiki/Lists#make-list-from-text] for more information.
-Blockly.Msg.LISTS_SPLIT_TOOLTIP_SPLIT = 'Split text into a list of texts, breaking at each delimiter.';
-/** @type {string} */
->>>>>>> 1a2fb6dd
+/** @type {string} */
 /// tooltip - See [https://github.com/google/blockly/wiki/Lists#make-text-from-list
 /// https://github.com/google/blockly/wiki/Lists#make-text-from-list] for more information.
 Blockly.Msg.LISTS_SPLIT_TOOLTIP_JOIN = 'Join a list of texts into one text, separated by a delimiter.';
 
-<<<<<<< HEAD
-/**
- * @const
- */
+/** @type {string} */
 /// {{Optional}} url - Information describing reversing a list.
 Blockly.Msg.LISTS_REVERSE_HELPURL = 'https://github.com/google/blockly/wiki/Lists#reversing-a-list';
-/**
- * @const
- */
+/** @type {string} */
 /// block text - Title of block that returns a copy of a list (%1) with the order of items reversed.
 Blockly.Msg.LISTS_REVERSE_MESSAGE0 = 'reverse %1';
-/**
- * @const
- */
+/** @type {string} */
 /// tooltip - Short description for a block that reverses a copy of a list.
 Blockly.Msg.LISTS_REVERSE_TOOLTIP = 'Reverse a copy of a list.';
 
-/**
- * @const
- */
-=======
-/** @type {string} */
-/// {{Optional}} url - Information describing reversing a list.
-Blockly.Msg.LISTS_REVERSE_HELPURL = 'https://github.com/google/blockly/wiki/Lists#reversing-a-list';
-/** @type {string} */
-/// block text - Title of block that returns a copy of a list (%1) with the order of items reversed.
-Blockly.Msg.LISTS_REVERSE_MESSAGE0 = 'reverse %1';
-/** @type {string} */
-/// tooltip - Short description for a block that reverses a copy of a list.
-Blockly.Msg.LISTS_REVERSE_TOOLTIP = 'Reverse a copy of a list.';
-
-/** @type {string} */
->>>>>>> 1a2fb6dd
+/** @type {string} */
 /// grammar - Text that follows an ordinal number (a number that indicates
 /// position relative to other numbers).  In most languages, such text appears
 /// before the number, so this should be blank.  An exception is Hungarian.
@@ -3504,442 +1480,154 @@
 Blockly.Msg.ORDINAL_NUMBER_SUFFIX = '';
 
 // Variables Blocks.
-<<<<<<< HEAD
-/**
- * @const
- */
+/** @type {string} */
 /// {{Optional}} url - Information about ''variables'' in computer programming.  Consider using your language's translation of [https://en.wikipedia.org/wiki/Variable_(computer_science) https://en.wikipedia.org/wiki/Variable_(computer_science)], if it exists.
 Blockly.Msg.VARIABLES_GET_HELPURL = 'https://github.com/google/blockly/wiki/Variables#get';
-/**
- * @const
- */
+/** @type {string} */
 /// tooltip - This gets the value of the named variable without modifying it.
 Blockly.Msg.VARIABLES_GET_TOOLTIP = 'Returns the value of this variable.';
-/**
- * @const
- */
-=======
-/** @type {string} */
-/// {{Optional}} url - Information about ''variables'' in computer programming.  Consider using your language's translation of [https://en.wikipedia.org/wiki/Variable_(computer_science) https://en.wikipedia.org/wiki/Variable_(computer_science)], if it exists.
-Blockly.Msg.VARIABLES_GET_HELPURL = 'https://github.com/google/blockly/wiki/Variables#get';
-/** @type {string} */
-/// tooltip - This gets the value of the named variable without modifying it.
-Blockly.Msg.VARIABLES_GET_TOOLTIP = 'Returns the value of this variable.';
-/** @type {string} */
->>>>>>> 1a2fb6dd
+/** @type {string} */
 /// context menu - Selecting this creates a block to set (change) the value of this variable.
-/**
- * @const
- */
 /// \n\nParameters:\n* %1 - the name of the variable.
 Blockly.Msg.VARIABLES_GET_CREATE_SET = 'Create "set %1"';
 
-<<<<<<< HEAD
-/**
- * @const
- */
+/** @type {string} */
 /// {{Optional}} url - Information about ''variables'' in computer programming.  Consider using your language's translation of [https://en.wikipedia.org/wiki/Variable_(computer_science) https://en.wikipedia.org/wiki/Variable_(computer_science)], if it exists.
 Blockly.Msg.VARIABLES_SET_HELPURL = 'https://github.com/google/blockly/wiki/Variables#set';
-/**
- * @const
- */
+/** @type {string} */
 /// block text - Change the value of a mathematical variable: '''set [the value of] x to 7'''.\n\nParameters:\n* %1 - the name of the variable.\n* %2 - the value to be assigned.
 Blockly.Msg.VARIABLES_SET = 'set %1 to %2';
-/**
- * @const
- */
+/** @type {string} */
 /// tooltip - This initializes or changes the value of the named variable.
 Blockly.Msg.VARIABLES_SET_TOOLTIP = 'Sets this variable to be equal to the input.';
-/**
- * @const
- */
-=======
-/** @type {string} */
-/// {{Optional}} url - Information about ''variables'' in computer programming.  Consider using your language's translation of [https://en.wikipedia.org/wiki/Variable_(computer_science) https://en.wikipedia.org/wiki/Variable_(computer_science)], if it exists.
-Blockly.Msg.VARIABLES_SET_HELPURL = 'https://github.com/google/blockly/wiki/Variables#set';
-/** @type {string} */
-/// block text - Change the value of a mathematical variable: '''set [the value of] x to 7'''.\n\nParameters:\n* %1 - the name of the variable.\n* %2 - the value to be assigned.
-Blockly.Msg.VARIABLES_SET = 'set %1 to %2';
-/** @type {string} */
-/// tooltip - This initializes or changes the value of the named variable.
-Blockly.Msg.VARIABLES_SET_TOOLTIP = 'Sets this variable to be equal to the input.';
-/** @type {string} */
->>>>>>> 1a2fb6dd
+/** @type {string} */
 /// context menu - Selecting this creates a block to get (change) the value of
 /// this variable.\n\nParameters:\n* %1 - the name of the variable.
 Blockly.Msg.VARIABLES_SET_CREATE_GET = 'Create "get %1"';
 
 // Procedures Blocks.
-<<<<<<< HEAD
-/**
- * @const
- */
+/** @type {string} */
 /// {{Optional}} url - Information about defining [https://en.wikipedia.org/wiki/Subroutine functions] that do not have return values.
 Blockly.Msg.PROCEDURES_DEFNORETURN_HELPURL = 'https://en.wikipedia.org/wiki/Subroutine';
-/**
- * @const
- */
-=======
-/** @type {string} */
-/// {{Optional}} url - Information about defining [https://en.wikipedia.org/wiki/Subroutine functions] that do not have return values.
-Blockly.Msg.PROCEDURES_DEFNORETURN_HELPURL = 'https://en.wikipedia.org/wiki/Subroutine';
-/** @type {string} */
->>>>>>> 1a2fb6dd
+/** @type {string} */
 /// block text - This precedes the name of the function when defining it.  See
 /// [https://blockly-demo.appspot.com/static/apps/code/index.html?lang=en#c84aoc this sample
 /// function definition].
 Blockly.Msg.PROCEDURES_DEFNORETURN_TITLE = 'to';
-<<<<<<< HEAD
-/**
- * @const
- */
-=======
-/** @type {string} */
->>>>>>> 1a2fb6dd
+/** @type {string} */
 /// default name - This acts as a placeholder for the name of a function on a
 /// function definition block, as shown on
 /// [https://blockly-demo.appspot.com/static/apps/code/index.html?lang=en#w7cfju this block].
 /// The user will replace it with the function's name.
 Blockly.Msg.PROCEDURES_DEFNORETURN_PROCEDURE = 'do something';
-<<<<<<< HEAD
-/**
- * @const
- */
-=======
-/** @type {string} */
->>>>>>> 1a2fb6dd
+/** @type {string} */
 /// block text - This precedes the list of parameters on a function's definition block.  See
 /// [https://blockly-demo.appspot.com/static/apps/code/index.html?lang=en#voztpd this sample
 /// function with parameters].
 Blockly.Msg.PROCEDURES_BEFORE_PARAMS = 'with:';
-<<<<<<< HEAD
-/**
- * @const
- */
-=======
-/** @type {string} */
->>>>>>> 1a2fb6dd
+/** @type {string} */
 /// block text - This precedes the list of parameters on a function's caller block.  See
 /// [https://blockly-demo.appspot.com/static/apps/code/index.html?lang=en#voztpd this sample
 /// function with parameters].
 Blockly.Msg.PROCEDURES_CALL_BEFORE_PARAMS = 'with:';
-<<<<<<< HEAD
-/**
- * @const
- */
-=======
-/** @type {string} */
->>>>>>> 1a2fb6dd
+/** @type {string} */
 /// block text - This appears next to the function's "body", the blocks that should be
 /// run when the function is called, as shown in
 /// [https://blockly-demo.appspot.com/static/apps/code/index.html?lang=en#voztpd this sample
 /// function definition].
 Blockly.Msg.PROCEDURES_DEFNORETURN_DO = '';
-<<<<<<< HEAD
-/**
- * @const
- */
+/** @type {string} */
 /// tooltip
 Blockly.Msg.PROCEDURES_DEFNORETURN_TOOLTIP = 'Creates a function with no output.';
-/**
- * @const
- */
+/** @type {string} */
 /// Placeholder text that the user is encouraged to replace with a description of what their function does.
 Blockly.Msg.PROCEDURES_DEFNORETURN_COMMENT = 'Describe this function...';
-/**
- * @const
- */
+/** @type {string} */
 /// {{Optional}} url - Information about defining [https://en.wikipedia.org/wiki/Subroutine functions] that have return values.
 Blockly.Msg.PROCEDURES_DEFRETURN_HELPURL = 'https://en.wikipedia.org/wiki/Subroutine';
-/**
- * @const
- */
+/** @type {string} */
 Blockly.Msg.PROCEDURES_DEFRETURN_TITLE = Blockly.Msg.PROCEDURES_DEFNORETURN_TITLE;
-/**
- * @const
- */
+/** @type {string} */
 Blockly.Msg.PROCEDURES_DEFRETURN_PROCEDURE = Blockly.Msg.PROCEDURES_DEFNORETURN_PROCEDURE;
-/**
- * @const
- */
+/** @type {string} */
 Blockly.Msg.PROCEDURES_DEFRETURN_DO = Blockly.Msg.PROCEDURES_DEFNORETURN_DO;
-/**
- * @const
- */
+/** @type {string} */
 Blockly.Msg.PROCEDURES_DEFRETURN_COMMENT = Blockly.Msg.PROCEDURES_DEFNORETURN_COMMENT;
-/**
- * @const
- */
-=======
-/** @type {string} */
-/// tooltip
-Blockly.Msg.PROCEDURES_DEFNORETURN_TOOLTIP = 'Creates a function with no output.';
-/** @type {string} */
-/// Placeholder text that the user is encouraged to replace with a description of what their function does.
-Blockly.Msg.PROCEDURES_DEFNORETURN_COMMENT = 'Describe this function...';
-/** @type {string} */
-/// {{Optional}} url - Information about defining [https://en.wikipedia.org/wiki/Subroutine functions] that have return values.
-Blockly.Msg.PROCEDURES_DEFRETURN_HELPURL = 'https://en.wikipedia.org/wiki/Subroutine';
-/** @type {string} */
-Blockly.Msg.PROCEDURES_DEFRETURN_TITLE = Blockly.Msg.PROCEDURES_DEFNORETURN_TITLE;
-/** @type {string} */
-Blockly.Msg.PROCEDURES_DEFRETURN_PROCEDURE = Blockly.Msg.PROCEDURES_DEFNORETURN_PROCEDURE;
-/** @type {string} */
-Blockly.Msg.PROCEDURES_DEFRETURN_DO = Blockly.Msg.PROCEDURES_DEFNORETURN_DO;
-/** @type {string} */
-Blockly.Msg.PROCEDURES_DEFRETURN_COMMENT = Blockly.Msg.PROCEDURES_DEFNORETURN_COMMENT;
-/** @type {string} */
->>>>>>> 1a2fb6dd
+/** @type {string} */
 /// block text - This imperative or infinite verb precedes the value that is used as the return value
 /// (output) of this function.  See
 /// [https://blockly-demo.appspot.com/static/apps/code/index.html?lang=en#6ot5y5 this sample
 /// function that returns a value].
 Blockly.Msg.PROCEDURES_DEFRETURN_RETURN = 'return';
-<<<<<<< HEAD
-/**
- * @const
- */
+/** @type {string} */
 /// tooltip
 Blockly.Msg.PROCEDURES_DEFRETURN_TOOLTIP = 'Creates a function with an output.';
-/**
- * @const
- */
+/** @type {string} */
 /// Label for a checkbox that controls if statements are allowed in a function.
 Blockly.Msg.PROCEDURES_ALLOW_STATEMENTS = 'allow statements';
 
-/**
- * @const
- */
+/** @type {string} */
 /// alert - The user has created a function with two parameters that have the same name.  Every parameter must have a different name.
 Blockly.Msg.PROCEDURES_DEF_DUPLICATE_WARNING = 'Warning: This function has duplicate parameters.';
 
-/**
- * @const
- */
+/** @type {string} */
 /// {{Optional}} url - Information about calling [https://en.wikipedia.org/wiki/Subroutine functions] that do not return values.
 Blockly.Msg.PROCEDURES_CALLNORETURN_HELPURL = 'https://en.wikipedia.org/wiki/Subroutine';
-/**
- * @const
- */
+/** @type {string} */
 /// tooltip - This block causes the body (blocks inside) of the named function definition to be run.
 Blockly.Msg.PROCEDURES_CALLNORETURN_TOOLTIP = 'Run the user-defined function "%1".';
 
-/**
- * @const
- */
+/** @type {string} */
 /// {{Optional}} url - Information about calling [https://en.wikipedia.org/wiki/Subroutine functions] that return values.
 Blockly.Msg.PROCEDURES_CALLRETURN_HELPURL = 'https://en.wikipedia.org/wiki/Subroutine';
-/**
- * @const
- */
+/** @type {string} */
 /// tooltip - This block causes the body (blocks inside) of the named function definition to be run.\n\nParameters:\n* %1 - the name of the function.
 Blockly.Msg.PROCEDURES_CALLRETURN_TOOLTIP = 'Run the user-defined function "%1" and use its output.';
 
-/**
- * @const
- */
-=======
-/** @type {string} */
-/// tooltip
-Blockly.Msg.PROCEDURES_DEFRETURN_TOOLTIP = 'Creates a function with an output.';
-/** @type {string} */
-/// Label for a checkbox that controls if statements are allowed in a function.
-Blockly.Msg.PROCEDURES_ALLOW_STATEMENTS = 'allow statements';
-
-/** @type {string} */
-/// alert - The user has created a function with two parameters that have the same name.  Every parameter must have a different name.
-Blockly.Msg.PROCEDURES_DEF_DUPLICATE_WARNING = 'Warning: This function has duplicate parameters.';
-
-/** @type {string} */
-/// {{Optional}} url - Information about calling [https://en.wikipedia.org/wiki/Subroutine functions] that do not return values.
-Blockly.Msg.PROCEDURES_CALLNORETURN_HELPURL = 'https://en.wikipedia.org/wiki/Subroutine';
-/** @type {string} */
-/// tooltip - This block causes the body (blocks inside) of the named function definition to be run.
-Blockly.Msg.PROCEDURES_CALLNORETURN_TOOLTIP = 'Run the user-defined function "%1".';
-
-/** @type {string} */
-/// {{Optional}} url - Information about calling [https://en.wikipedia.org/wiki/Subroutine functions] that return values.
-Blockly.Msg.PROCEDURES_CALLRETURN_HELPURL = 'https://en.wikipedia.org/wiki/Subroutine';
-/** @type {string} */
-/// tooltip - This block causes the body (blocks inside) of the named function definition to be run.\n\nParameters:\n* %1 - the name of the function.
-Blockly.Msg.PROCEDURES_CALLRETURN_TOOLTIP = 'Run the user-defined function "%1" and use its output.';
-
-/** @type {string} */
->>>>>>> 1a2fb6dd
+/** @type {string} */
 /// block text - This text appears on a block in a window that appears when the user clicks
 /// on the plus sign or star on a function definition block.  It refers to the set of parameters
 /// (referred to by the simpler term "inputs") to the function.  See
 /// [[Translating:Blockly#function_definitions]].\n{{Identical|Input}}
 Blockly.Msg.PROCEDURES_MUTATORCONTAINER_TITLE = 'inputs';
-<<<<<<< HEAD
-/**
- * @const
- */
+/** @type {string} */
 /// tooltip
 Blockly.Msg.PROCEDURES_MUTATORCONTAINER_TOOLTIP = 'Add, remove, or reorder inputs to this function.';
-/**
- * @const
- */
-=======
-/** @type {string} */
-/// tooltip
-Blockly.Msg.PROCEDURES_MUTATORCONTAINER_TOOLTIP = 'Add, remove, or reorder inputs to this function.';
-/** @type {string} */
->>>>>>> 1a2fb6dd
+/** @type {string} */
 /// block text - This text appears on a block in a window that appears when the user clicks
 /// on the plus sign or star on a function definition block].  It appears on the block for
 /// adding an individual parameter (referred to by the simpler term "inputs") to the function.
 /// See [[Translating:Blockly#function_definitions]].
 Blockly.Msg.PROCEDURES_MUTATORARG_TITLE = 'input name:';
-<<<<<<< HEAD
-/**
- * @const
- */
+/** @type {string} */
 /// tooltip
 Blockly.Msg.PROCEDURES_MUTATORARG_TOOLTIP = 'Add an input to the function.';
 
-/**
- * @const
- */
-=======
-/** @type {string} */
-/// tooltip
-Blockly.Msg.PROCEDURES_MUTATORARG_TOOLTIP = 'Add an input to the function.';
-
-/** @type {string} */
->>>>>>> 1a2fb6dd
+/** @type {string} */
 /// context menu - This appears on the context menu for function calls.  Selecting
 /// it causes the corresponding function definition to be highlighted (as shown at
 /// [[Translating:Blockly#context_menus]].
 Blockly.Msg.PROCEDURES_HIGHLIGHT_DEF = 'Highlight function definition';
-<<<<<<< HEAD
-/**
- * @const
- */
-=======
-/** @type {string} */
->>>>>>> 1a2fb6dd
+/** @type {string} */
 /// context menu - This appears on the context menu for function definitions.
 /// Selecting it creates a block to call the function.\n\nParameters:\n* %1 - the name of the function.\n{{Identical|Create}}
 Blockly.Msg.PROCEDURES_CREATE_DO = 'Create "%1"';
 
-<<<<<<< HEAD
-/**
- * @const
- */
-/// pxt-blockly: Context menu option to edit functions
-Blockly.Msg.FUNCTIONS_EDIT_OPTION = 'Edit';
-
-/**
- * @const
- */
-/// pxt-blockly: Label on function_call blocks that appears before the name of the function to call
-Blockly.Msg.FUNCTIONS_CALL_TITLE = 'call'
-
-/**
- * @const
- */
-/// pxt-blockly: Label on the "Create Function" button in the flyout.
-Blockly.Msg.FUNCTION_CREATE_NEW = 'Create a Function'
-
-/**
- * @const
- */
-/// pxt-blockly: Tooltip for function calls.
-Blockly.Msg.FUNCTION_CALL_TOOLTIP = 'Call a function that was previously defined.'
-
-/**
- * @const
- */
-/// pxt-blockly: Warning for duplicate argument names on a function definition.
-Blockly.Msg.FUNCTION_WARNING_DUPLICATE_ARG = 'Functions cannot use the same argument name more than once.'
-
-/**
- * @const
- */
-/// pxt-blockly: Warning for duplicate argument names on a function definition.
-Blockly.Msg.FUNCTION_WARNING_EMPTY_NAME = 'Function and argument names cannot be empty.'
-
-/**
- * @const
- */
-/// pxt-blockly: Warning for argument names being the same as the function name.
-Blockly.Msg.FUNCTION_WARNING_ARG_NAME_IS_FUNCTION_NAME = 'Argument names must not be the same as the function name.'
-
-/**
- * @const
- */
-/// pxt-blockly: Default function name
-Blockly.Msg.FUNCTIONS_DEFAULT_FUNCTION_NAME = 'do_something'
-
-/**
- * @const
- */
-/// pxt-blockly: Default name for a boolean arg on a function declaration
-Blockly.Msg.FUNCTIONS_DEFAULT_BOOLEAN_ARG_NAME = 'bool'
-
-/**
- * @const
- */
-/// pxt-blockly: Default name for a string arg on a function declaration
-Blockly.Msg.FUNCTIONS_DEFAULT_STRING_ARG_NAME = 'text'
-
-/**
- * @const
- */
-/// pxt-blockly: Default name for a number arg on a function declaration
-Blockly.Msg.FUNCTIONS_DEFAULT_NUMBER_ARG_NAME = 'num'
-
-/**
- * @const
- */
-/// pxt-blockly: Default name for a non-literal arg on a function declaration
-Blockly.Msg.FUNCTIONS_DEFAULT_CUSTOM_ARG_NAME = 'arg'
-
-/**
- * @const
- */
-=======
-/** @type {string} */
->>>>>>> 1a2fb6dd
+/** @type {string} */
 /// tooltip - If the first value is true, this causes the second value to be returned
-/**
- * @const
- */
 /// immediately from the enclosing function.
 Blockly.Msg.PROCEDURES_IFRETURN_TOOLTIP = 'If a value is true, then return a second value.';
-<<<<<<< HEAD
-/**
- * @const
- */
+/** @type {string} */
 /// {{Optional}} url - Information about guard clauses.
 Blockly.Msg.PROCEDURES_IFRETURN_HELPURL = 'http://c2.com/cgi/wiki?GuardClause';
-/**
- * @const
- */
+/** @type {string} */
 /// warning - This appears if the user tries to use this block outside of a function definition.
 Blockly.Msg.PROCEDURES_IFRETURN_WARNING = 'Warning: This block may be used only within a function definition.';
-/**
- * @const
- */
+
+/** @type {string} */
 /// comment text - This text appears in a new workspace comment, to hint that
 /// the user can type here.
 Blockly.Msg.WORKSPACE_COMMENT_DEFAULT_TEXT = 'Say something...';
-/**
- * @const
- */
-=======
-/** @type {string} */
-/// {{Optional}} url - Information about guard clauses.
-Blockly.Msg.PROCEDURES_IFRETURN_HELPURL = 'http://c2.com/cgi/wiki?GuardClause';
-/** @type {string} */
-/// warning - This appears if the user tries to use this block outside of a function definition.
-Blockly.Msg.PROCEDURES_IFRETURN_WARNING = 'Warning: This block may be used only within a function definition.';
-
-/** @type {string} */
-/// comment text - This text appears in a new workspace comment, to hint that
-/// the user can type here.
-Blockly.Msg.WORKSPACE_COMMENT_DEFAULT_TEXT = 'Say something...';
 
 /** @type {string} */
 /// workspace - This text is read out when a user navigates to the workspace while
@@ -3947,7 +1635,6 @@
 Blockly.Msg.WORKSPACE_ARIA_LABEL = 'Blockly Workspace';
 
 /** @type {string} */
->>>>>>> 1a2fb6dd
 /// warning - This appears if the user collapses a block, and blocks inside
 /// that block have warnings attached to them. It should inform the user that the
 /// block they collapsed contains blocks that have warnings.
