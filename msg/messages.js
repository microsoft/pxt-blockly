/**
 * @license
 * Visual Blocks Language
 *
 * Copyright 2012 Google Inc.
 * https://developers.google.com/blockly/
 *
 * Licensed under the Apache License, Version 2.0 (the "License");
 * you may not use this file except in compliance with the License.
 * You may obtain a copy of the License at
 *
 *   http://www.apache.org/licenses/LICENSE-2.0
 *
 * Unless required by applicable law or agreed to in writing, software
 * distributed under the License is distributed on an "AS IS" BASIS,
 * WITHOUT WARRANTIES OR CONDITIONS OF ANY KIND, either express or implied.
 * See the License for the specific language governing permissions and
 * limitations under the License.
 */

/**
 * @fileoverview English strings.
 * @author fraser@google.com (Neil Fraser)
 *
 * After modifying this file, either run "build.py" from the parent directory,
 * or run (from this directory):
 * ../i18n/js_to_json.py
 * to regenerate json/{en,qqq,synonyms}.json.
 *
 * To convert all of the json files to .js files, run:
 * ../i18n/create_messages.py json/*.json
 */
'use strict';

goog.provide('Blockly.Msg.en');

goog.require('Blockly.Msg');


/**
 * Due to the frequency of long strings, the 80-column wrap rule need not apply
 * to message files.
 */

/**
 * Each message is preceded with a triple-slash comment that becomes the
 * message descriptor.  The build process extracts these descriptors, adds
 * them to msg/json/qqq.json, and they show up in the translation console.
 */

/// {{Notranslate}} Hue value for all logic blocks.
Blockly.Msg.LOGIC_HUE = '210';
/// {{Notranslate}} Hue value for all loop blocks.
Blockly.Msg.LOOPS_HUE = '120';
/// {{Notranslate}} Hue value for all math blocks.
Blockly.Msg.MATH_HUE = '230';
/// {{Notranslate}} Hue value for all text blocks.
Blockly.Msg.TEXTS_HUE = '160';
/// {{Notranslate}} Hue value for all list blocks.
Blockly.Msg.LISTS_HUE = '260';
/// {{Notranslate}} Hue value for all colour blocks.
Blockly.Msg.COLOUR_HUE = '20';
/// {{Notranslate}} Hue value for all variable blocks.
Blockly.Msg.VARIABLES_HUE = '330';
/// {{Notranslate}} Hue value for all variable dynamic blocks.
Blockly.Msg.VARIABLES_DYNAMIC_HUE = '310';
/// {{Notranslate}} Hue value for all procedure blocks.
Blockly.Msg.PROCEDURES_HUE = '290';

/// default name - A simple, general default name for a variable, preferably short.
/// For more context, see
/// [[Translating:Blockly#infrequent_message_types]].\n{{Identical|Item}}
Blockly.Msg.VARIABLES_DEFAULT_NAME = 'item';
/// button text - Button that sets a calendar to today's date.\n{{Identical|Today}}
Blockly.Msg.TODAY = 'Today';

// Context menus.
/// context menu - Make a copy of the selected block (and any blocks it contains).\n{{Identical|Duplicate}}
Blockly.Msg.DUPLICATE_BLOCK = 'Duplicate';
/// context menu - Add a descriptive comment to the selected block.
Blockly.Msg.ADD_COMMENT = 'Add Comment';
/// context menu - Remove the descriptive comment from the selected block.
Blockly.Msg.REMOVE_COMMENT = 'Remove Comment';
/// context menu - Change from 'external' to 'inline' mode for displaying blocks used as inputs to the selected block.  See [[Translating:Blockly#context_menus]].
Blockly.Msg.EXTERNAL_INPUTS = 'External Inputs';
/// context menu - Change from 'internal' to 'external' mode for displaying blocks used as inputs to the selected block.  See [[Translating:Blockly#context_menus]].
Blockly.Msg.INLINE_INPUTS = 'Inline Inputs';
/// context menu - Permanently delete the selected block.
Blockly.Msg.DELETE_BLOCK = 'Delete Block';
/// context menu - Permanently delete the %1 selected blocks.\n\nParameters:\n* %1 - an integer greater than 1.
Blockly.Msg.DELETE_X_BLOCKS = 'Delete %1 Blocks';
/// confirmation prompt - Question the user if they really wanted to permanently delete all %1 blocks.\n\nParameters:\n* %1 - an integer greater than 1.
Blockly.Msg.DELETE_ALL_BLOCKS = 'Delete all %1 blocks?';
/// context menu - Reposition all the blocks so that they form a neat line.
Blockly.Msg.CLEAN_UP = 'Clean up Blocks';
/// context menu - Make the appearance of the selected block smaller by hiding some information about it.
Blockly.Msg.COLLAPSE_BLOCK = 'Collapse Block';
/// context menu - Make the appearance of all blocks smaller by hiding some information about it.  Use the same terminology as in the previous message.
Blockly.Msg.COLLAPSE_ALL = 'Collapse Blocks';
/// context menu - Restore the appearance of the selected block by showing information about it that was hidden (collapsed) earlier.
Blockly.Msg.EXPAND_BLOCK = 'Expand Block';
/// context menu - Restore the appearance of all blocks by showing information about it that was hidden (collapsed) earlier.  Use the same terminology as in the previous message.
Blockly.Msg.EXPAND_ALL = 'Expand Blocks';
/// context menu - Make the selected block have no effect (unless reenabled).
Blockly.Msg.DISABLE_BLOCK = 'Disable Block';
/// context menu - Make the selected block have effect (after having been disabled earlier).
Blockly.Msg.ENABLE_BLOCK = 'Enable Block';
/// context menu - Provide helpful information about the selected block.\n{{Identical|Help}}
Blockly.Msg.HELP = 'Help';
/// context menu - Undo the previous action.\n{{Identical|Undo}}
Blockly.Msg.UNDO = 'Undo';
/// context menu - Undo the previous undo action.\n{{Identical|Redo}}
Blockly.Msg.REDO = 'Redo';

// Variable renaming.
/// prompt - This message is only seen in the Opera browser.  With most browsers, users can edit numeric values in blocks by just clicking and typing.  Opera does not allows this, so we have to open a new window and prompt users with this message to chanage a value.
Blockly.Msg.CHANGE_VALUE_TITLE = 'Change value:';
/// dropdown choice - When the user clicks on a variable block, this is one of the dropdown menu choices.  It is used to rename the current variable.  See [https://github.com/google/blockly/wiki/Variables#dropdown-menu https://github.com/google/blockly/wiki/Variables#dropdown-menu].
Blockly.Msg.RENAME_VARIABLE = 'Rename variable...';
/// prompt - Prompts the user to enter the new name for the selected variable.  See [https://github.com/google/blockly/wiki/Variables#dropdown-menu https://github.com/google/blockly/wiki/Variables#dropdown-menu].\n\nParameters:\n* %1 - the name of the variable to be renamed.
Blockly.Msg.RENAME_VARIABLE_TITLE = 'Rename all "%1" variables to:';

// Variable creation
/// button text - Text on the button used to launch the variable creation dialogue.
Blockly.Msg.NEW_VARIABLE = 'Create variable...';
/// button text - Text on the button used to launch the variable creation dialogue.
Blockly.Msg.NEW_STRING_VARIABLE = 'Create string variable...';
/// button text - Text on the button used to launch the variable creation dialogue.
Blockly.Msg.NEW_NUMBER_VARIABLE = 'Create number variable...';
/// button text - Text on the button used to launch the variable creation dialogue.
Blockly.Msg.NEW_COLOUR_VARIABLE = 'Create colour variable...';
/// prompt - Prompts the user to enter the type for a variable.
Blockly.Msg.NEW_VARIABLE_TYPE_TITLE = 'New variable type:';
/// prompt - Prompts the user to enter the name for a new variable.  See [https://github.com/google/blockly/wiki/Variables#dropdown-menu https://github.com/google/blockly/wiki/Variables#dropdown-menu].
Blockly.Msg.NEW_VARIABLE_TITLE = 'New variable name:';
/// alert - Tells the user that the name they entered is already in use.
Blockly.Msg.VARIABLE_ALREADY_EXISTS = 'A variable named "%1" already exists.';
/// alert - Tells the user that the name they entered is already in use for another type.
<<<<<<< HEAD
Blockly.Msg.VARIABLE_ALREADY_EXISTS_FOR_ANOTHER_TYPE = 'A variable named "%1" already exists for another variable of type "%2".';
/// alert - Tells the user that the name they entered is already in use for a procedure.
Blockly.Msg.PROCEDURE_ALREADY_EXISTS = 'A procedure named "%1" already exists.';
=======
Blockly.Msg.VARIABLE_ALREADY_EXISTS_FOR_ANOTHER_TYPE = 'A variable named "%1" already exists for another type: "%2".';
>>>>>>> 82fd258a

// Variable deletion.
/// confirm -  Ask the user to confirm their deletion of multiple uses of a variable.
Blockly.Msg.DELETE_VARIABLE_CONFIRMATION = 'Delete %1 uses of the "%2" variable?';
/// alert - Tell the user that they can't delete a variable because it's part of the definition of a function.
Blockly.Msg.CANNOT_DELETE_VARIABLE_PROCEDURE = 'Can\'t delete the variable "%1" because it\'s part of the definition of the function "%2"';
/// dropdown choice - Delete the currently selected variable.
Blockly.Msg.DELETE_VARIABLE = 'Delete the "%1" variable';

// Colour Blocks.
/// {{Optional}} url - Information about colour.
Blockly.Msg.COLOUR_PICKER_HELPURL = 'https://en.wikipedia.org/wiki/Color';
/// tooltip - See [https://github.com/google/blockly/wiki/Colour#picking-a-colour-from-a-palette https://github.com/google/blockly/wiki/Colour#picking-a-colour-from-a-palette].
Blockly.Msg.COLOUR_PICKER_TOOLTIP = 'Choose a colour from the palette.';
/// {{Optional}} url - A link that displays a random colour each time you visit it.
Blockly.Msg.COLOUR_RANDOM_HELPURL = 'http://randomcolour.com';
/// block text - Title of block that generates a colour at random.
Blockly.Msg.COLOUR_RANDOM_TITLE = 'random colour';
/// tooltip - See [https://github.com/google/blockly/wiki/Colour#generating-a-random-colour https://github.com/google/blockly/wiki/Colour#generating-a-random-colour].
Blockly.Msg.COLOUR_RANDOM_TOOLTIP = 'Choose a colour at random.';
/// {{Optional}} url - A link for color codes with percentages (0-100%) for each component, instead of the more common 0-255, which may be more difficult for beginners.
Blockly.Msg.COLOUR_RGB_HELPURL = 'http://www.december.com/html/spec/colorper.html';
/// block text - Title of block for [https://github.com/google/blockly/wiki/Colour#creating-a-colour-from-red-green-and-blue-components https://github.com/google/blockly/wiki/Colour#creating-a-colour-from-red-green-and-blue-components].
Blockly.Msg.COLOUR_RGB_TITLE = 'colour with';
/// block input text - The amount of red (from 0 to 100) to use when [https://github.com/google/blockly/wiki/Colour#creating-a-colour-from-red-green-and-blue-components https://github.com/google/blockly/wiki/Colour#creating-a-colour-from-red-green-and-blue-components].\n{{Identical|Red}}
Blockly.Msg.COLOUR_RGB_RED = 'red';
/// block input text - The amount of green (from 0 to 100) to use when [https://github.com/google/blockly/wiki/Colour#creating-a-colour-from-red-green-and-blue-components https://github.com/google/blockly/wiki/Colour#creating-a-colour-from-red-green-and-blue-components].
Blockly.Msg.COLOUR_RGB_GREEN = 'green';
/// block input text - The amount of blue (from 0 to 100) to use when [https://github.com/google/blockly/wiki/Colour#creating-a-colour-from-red-green-and-blue-components https://github.com/google/blockly/wiki/Colour#creating-a-colour-from-red-green-and-blue-components].\n{{Identical|Blue}}
Blockly.Msg.COLOUR_RGB_BLUE = 'blue';
/// tooltip - See [https://github.com/google/blockly/wiki/Colour#creating-a-colour-from-red-green-and-blue-components https://github.com/google/blockly/wiki/Colour#creating-a-colour-from-red-green-and-blue-components].
Blockly.Msg.COLOUR_RGB_TOOLTIP = 'Create a colour with the specified amount of red, green, and blue. All values must be between 0 and 100.';
/// {{Optional}} url - A useful link that displays blending of two colors.
Blockly.Msg.COLOUR_BLEND_HELPURL = 'http://meyerweb.com/eric/tools/color-blend/';
/// block text - A verb for blending two shades of paint.
Blockly.Msg.COLOUR_BLEND_TITLE = 'blend';
/// block input text - The first of two colours to [https://github.com/google/blockly/wiki/Colour#blending-colours blend].
Blockly.Msg.COLOUR_BLEND_COLOUR1 = 'colour 1';
/// block input text - The second of two colours to [https://github.com/google/blockly/wiki/Colour#blending-colours blend].
Blockly.Msg.COLOUR_BLEND_COLOUR2 = 'colour 2';
/// block input text - The proportion of the [https://github.com/google/blockly/wiki/Colour#blending-colours blend] containing the first color; the remaining proportion is of the second colour.  For example, if the first colour is red and the second color blue, a ratio of 1 would yield pure red, a ratio of .5 would yield purple (equal amounts of red and blue), and a ratio of 0 would yield pure blue.\n{{Identical|Ratio}}
Blockly.Msg.COLOUR_BLEND_RATIO = 'ratio';
/// tooltip - See [https://github.com/google/blockly/wiki/Colour#blending-colours https://github.com/google/blockly/wiki/Colour#blending-colours].
Blockly.Msg.COLOUR_BLEND_TOOLTIP = 'Blends two colours together with a given ratio (0.0 - 1.0).';

// Loop Blocks.
/// {{Optional}} url - Describes 'repeat loops' in computer programs; consider using the translation of the page [https://en.wikipedia.org/wiki/Control_flow https://en.wikipedia.org/wiki/Control_flow].
Blockly.Msg.CONTROLS_REPEAT_HELPURL = 'https://en.wikipedia.org/wiki/For_loop';
/// block input text - Title of [https://github.com/google/blockly/wiki/Loops#repeat repeat block].\n\nParameters:\n* %1 - the number of times the body of the loop should be repeated.
Blockly.Msg.CONTROLS_REPEAT_TITLE = 'repeat %1 times';
/// block text - Preceding the blocks in the body of the loop.  See [https://github.com/google/blockly/wiki/Loops https://github.com/google/blockly/wiki/Loops].\n{{Identical|Do}}
Blockly.Msg.CONTROLS_REPEAT_INPUT_DO = 'do';
/// tooltip - See [https://github.com/google/blockly/wiki/Loops#repeat https://github.com/google/blockly/wiki/Loops#repeat].
Blockly.Msg.CONTROLS_REPEAT_TOOLTIP = 'Do some statements several times.';
/// {{Optional}} url - Describes 'while loops' in computer programs; consider using the translation of [https://en.wikipedia.org/wiki/While_loop https://en.wikipedia.org/wiki/While_loop], if present, or [https://en.wikipedia.org/wiki/Control_flow https://en.wikipedia.org/wiki/Control_flow].
Blockly.Msg.CONTROLS_WHILEUNTIL_HELPURL = 'https://github.com/google/blockly/wiki/Loops#repeat';
Blockly.Msg.CONTROLS_WHILEUNTIL_INPUT_DO = Blockly.Msg.CONTROLS_REPEAT_INPUT_DO;
/// dropdown - Specifies that a loop should [https://github.com/google/blockly/wiki/Loops#repeat-while repeat while] the following condition is true.
Blockly.Msg.CONTROLS_WHILEUNTIL_OPERATOR_WHILE = 'repeat while';
/// dropdown - Specifies that a loop should [https://github.com/google/blockly/wiki/Loops#repeat-until repeat until] the following condition becomes true.
Blockly.Msg.CONTROLS_WHILEUNTIL_OPERATOR_UNTIL = 'repeat until';
/// tooltip - See [https://github.com/google/blockly/wiki/Loops#repeat-while Loops#repeat-while https://github.com/google/blockly/wiki/Loops#repeat-while Loops#repeat-while].
Blockly.Msg.CONTROLS_WHILEUNTIL_TOOLTIP_WHILE = 'While a value is true, then do some statements.';
/// tooltip - See [https://github.com/google/blockly/wiki/Loops#repeat-until https://github.com/google/blockly/wiki/Loops#repeat-until].
Blockly.Msg.CONTROLS_WHILEUNTIL_TOOLTIP_UNTIL = 'While a value is false, then do some statements.';

/// {{Optional}} url - Describes 'for loops' in computer programs.  Consider using your language's translation of [https://en.wikipedia.org/wiki/For_loop https://en.wikipedia.org/wiki/For_loop], if present.
Blockly.Msg.CONTROLS_FOR_HELPURL = 'https://github.com/google/blockly/wiki/Loops#count-with';
/// tooltip - See [https://github.com/google/blockly/wiki/Loops#count-with https://github.com/google/blockly/wiki/Loops#count-with].\n\nParameters:\n* %1 - the name of the loop variable.
Blockly.Msg.CONTROLS_FOR_TOOLTIP = 'Have the variable "%1" take on the values from the start number to the end number, counting by the specified interval, and do the specified blocks.';
/// block text - Repeatedly counts a variable (%1)
/// starting with a (usually lower) number in a range (%2),
/// ending with a (usually higher) number in a range (%3), and counting the
/// iterations by a number of steps (%4).  As in
/// [https://github.com/google/blockly/wiki/Loops#count-with
/// https://github.com/google/blockly/wiki/Loops#count-with].
/// [[File:Blockly-count-with.png]]
Blockly.Msg.CONTROLS_FOR_TITLE = 'count with %1 from %2 to %3 by %4';
Blockly.Msg.CONTROLS_FOR_INPUT_DO = Blockly.Msg.CONTROLS_REPEAT_INPUT_DO;

/// {{Optional}} url - Describes 'for-each loops' in computer programs.  Consider using your language's translation of [https://en.wikipedia.org/wiki/Foreach https://en.wikipedia.org/wiki/Foreach] if present.
Blockly.Msg.CONTROLS_FOREACH_HELPURL = 'https://github.com/google/blockly/wiki/Loops#for-each';
/// block text - Title of [https://github.com/google/blockly/wiki/Loops#for-each for each block].
/// Sequentially assigns every item in array %2 to the valiable %1.
Blockly.Msg.CONTROLS_FOREACH_TITLE = 'for each item %1 in list %2';
Blockly.Msg.CONTROLS_FOREACH_INPUT_DO = Blockly.Msg.CONTROLS_REPEAT_INPUT_DO;
/// block text - Description of [https://github.com/google/blockly/wiki/Loops#for-each for each blocks].\n\nParameters:\n* %1 - the name of the loop variable.
Blockly.Msg.CONTROLS_FOREACH_TOOLTIP = 'For each item in a list, set the variable "%1" to the item, and then do some statements.';

/// {{Optional}} url - Describes control flow in computer programs.  Consider using your language's translation of [https://en.wikipedia.org/wiki/Control_flow https://en.wikipedia.org/wiki/Control_flow], if it exists.
Blockly.Msg.CONTROLS_FLOW_STATEMENTS_HELPURL = 'https://github.com/google/blockly/wiki/Loops#loop-termination-blocks';
/// dropdown - The current loop should be exited.  See [https://github.com/google/blockly/wiki/Loops#break https://github.com/google/blockly/wiki/Loops#break].
Blockly.Msg.CONTROLS_FLOW_STATEMENTS_OPERATOR_BREAK = 'break out of loop';
/// dropdown - The current iteration of the loop should be ended and the next should begin.  See [https://github.com/google/blockly/wiki/Loops#continue-with-next-iteration https://github.com/google/blockly/wiki/Loops#continue-with-next-iteration].
Blockly.Msg.CONTROLS_FLOW_STATEMENTS_OPERATOR_CONTINUE = 'continue with next iteration of loop';
/// tooltip - See [https://github.com/google/blockly/wiki/Loops#break-out-of-loop https://github.com/google/blockly/wiki/Loops#break-out-of-loop].
Blockly.Msg.CONTROLS_FLOW_STATEMENTS_TOOLTIP_BREAK = 'Break out of the containing loop.';
/// tooltip - See [https://github.com/google/blockly/wiki/Loops#continue-with-next-iteration https://github.com/google/blockly/wiki/Loops#continue-with-next-iteration].
Blockly.Msg.CONTROLS_FLOW_STATEMENTS_TOOLTIP_CONTINUE = 'Skip the rest of this loop, and continue with the next iteration.';
/// warning - The user has tried placing a block outside of a loop (for each, while, repeat, etc.), but this type of block may only be used within a loop.  See [https://github.com/google/blockly/wiki/Loops#loop-termination-blocks https://github.com/google/blockly/wiki/Loops#loop-termination-blocks].
Blockly.Msg.CONTROLS_FLOW_STATEMENTS_WARNING = 'Warning: This block may only be used within a loop.';

// Logic Blocks.
/// {{Optional}} url - Describes conditional statements (if-then-else) in computer programs.  Consider using your language's translation of [https://en.wikipedia.org/wiki/If_else https://en.wikipedia.org/wiki/If_else], if present.
Blockly.Msg.CONTROLS_IF_HELPURL = 'https://github.com/google/blockly/wiki/IfElse';
/// tooltip - Describes [https://github.com/google/blockly/wiki/IfElse#if-blocks 'if' blocks].  Consider using your language's translation of [https://en.wikipedia.org/wiki/If_statement https://en.wikipedia.org/wiki/If_statement], if present.
Blockly.Msg.CONTROLS_IF_TOOLTIP_1 = 'If a value is true, then do some statements.';
/// tooltip - Describes [https://github.com/google/blockly/wiki/IfElse#if-else-blocks if-else blocks].  Consider using your language's translation of [https://en.wikipedia.org/wiki/If_statement https://en.wikipedia.org/wiki/If_statement], if present.
Blockly.Msg.CONTROLS_IF_TOOLTIP_2 = 'If a value is true, then do the first block of statements. Otherwise, do the second block of statements.';
/// tooltip - Describes [https://github.com/google/blockly/wiki/IfElse#if-else-if-blocks if-else-if blocks].  Consider using your language's translation of [https://en.wikipedia.org/wiki/If_statement https://en.wikipedia.org/wiki/If_statement], if present.
Blockly.Msg.CONTROLS_IF_TOOLTIP_3 = 'If the first value is true, then do the first block of statements. Otherwise, if the second value is true, do the second block of statements.';
/// tooltip - Describes [https://github.com/google/blockly/wiki/IfElse#if-else-if-else-blocks if-else-if-else blocks].  Consider using your language's translation of [https://en.wikipedia.org/wiki/If_statement https://en.wikipedia.org/wiki/If_statement], if present.
Blockly.Msg.CONTROLS_IF_TOOLTIP_4 = 'If the first value is true, then do the first block of statements. Otherwise, if the second value is true, do the second block of statements. If none of the values are true, do the last block of statements.';
/// block text - See [https://github.com/google/blockly/wiki/IfElse https://github.com/google/blockly/wiki/IfElse].
/// It is recommended, but not essential, that this have text in common with the translation of 'else if'\n{{Identical|If}}
Blockly.Msg.CONTROLS_IF_MSG_IF = 'if';
/// block text - See [https://github.com/google/blockly/wiki/IfElse https://github.com/google/blockly/wiki/IfElse].  The English words "otherwise if" would probably be clearer than "else if", but the latter is used because it is traditional and shorter.
Blockly.Msg.CONTROLS_IF_MSG_ELSEIF = 'else if';
/// block text - See [https://github.com/google/blockly/wiki/IfElse https://github.com/google/blockly/wiki/IfElse].  The English word "otherwise" would probably be superior to "else", but the latter is used because it is traditional and shorter.
Blockly.Msg.CONTROLS_IF_MSG_ELSE = 'else';
Blockly.Msg.CONTROLS_IF_MSG_THEN = Blockly.Msg.CONTROLS_REPEAT_INPUT_DO;
Blockly.Msg.CONTROLS_IF_IF_TITLE_IF = Blockly.Msg.CONTROLS_IF_MSG_IF;
/// tooltip - Describes [https://github.com/google/blockly/wiki/IfElse#block-modification if block modification].
Blockly.Msg.CONTROLS_IF_IF_TOOLTIP = 'Add, remove, or reorder sections to reconfigure this if block.';
Blockly.Msg.CONTROLS_IF_ELSEIF_TITLE_ELSEIF = Blockly.Msg.CONTROLS_IF_MSG_ELSEIF;
/// tooltip - Describes the 'else if' subblock during [https://github.com/google/blockly/wiki/IfElse#block-modification if block modification].
Blockly.Msg.CONTROLS_IF_ELSEIF_TOOLTIP = 'Add a condition to the if block.';
Blockly.Msg.CONTROLS_IF_ELSE_TITLE_ELSE = Blockly.Msg.CONTROLS_IF_MSG_ELSE;
/// tooltip - Describes the 'else' subblock during [https://github.com/google/blockly/wiki/IfElse#block-modification if block modification].
Blockly.Msg.CONTROLS_IF_ELSE_TOOLTIP = 'Add a final, catch-all condition to the if block.';

/// button text - Text on a button inside a dialogue window, which will accept or acknowledge the contents of the dialogue when pressed.\n{{Identical|OK}}
Blockly.Msg.IOS_OK = 'OK';
/// button text - Text on a button inside a dialogue window, which will close or cancel the dialogue when pressed.\n{{Identical|Cancel}}
Blockly.Msg.IOS_CANCEL = 'Cancel';
/// alert - Title text for an error dialogue.\n{{Identical|Error}}
Blockly.Msg.IOS_ERROR = 'Error';
/// header text - Title of a section that displays a list of parameters (aka. "inputs") that have been defined for a procedure. This is used inside a dialogue window to configure a procedure.\n{{Identical|Input}}
Blockly.Msg.IOS_PROCEDURES_INPUTS = 'INPUTS';
/// button text - Text on a button which will add a parameter (aka. "input") to a procedure. This is used inside a dialogue window to configure a procedure. NOTE: The "+" should be preserved at the beginning of the text.
Blockly.Msg.IOS_PROCEDURES_ADD_INPUT = '+ Add Input';
/// option text - Text describing an option to allow statements to be added within a procedure. This is used inside a dialogue window to configure a procedure.
Blockly.Msg.IOS_PROCEDURES_ALLOW_STATEMENTS = 'Allow statements';
/// alert - Error message when duplicate parameters (aka. "inputs") have been defined on a procedure. This is used inside a dialogue window to configure procedure parameters.
Blockly.Msg.IOS_PROCEDURES_DUPLICATE_INPUTS_ERROR = 'This function has duplicate inputs.';
/// button text - Text on a button which will open a variable creation dialogue when pressed. NOTE: The "+" should be preserved at the beginning of the text.
Blockly.Msg.IOS_VARIABLES_ADD_VARIABLE = '+ Add Variable';
/// button text - Text on a button inside a variable creation dialogue, which will add a variable when pressed.\n{{Identical|Add}}
Blockly.Msg.IOS_VARIABLES_ADD_BUTTON = 'Add';
/// button text - Text on a button inside a variable rename dialogue, which will rename a variable when pressed.\n{{Identical|Rename}}
Blockly.Msg.IOS_VARIABLES_RENAME_BUTTON = 'Rename';
/// button text - Text on a button inside a variable deletion dialogue, which will delete a variable when pressed.\n{{Identical|Delete}}
Blockly.Msg.IOS_VARIABLES_DELETE_BUTTON = 'Delete';
/// placeholder text - Placeholder text used inside a text input, where a variable name should be entered.
Blockly.Msg.IOS_VARIABLES_VARIABLE_NAME = 'Variable name';
/// alert - Error message that is displayed when the user attempts to create a variable without a name.
Blockly.Msg.IOS_VARIABLES_EMPTY_NAME_ERROR = 'You can\'t use an empty variable name.';

/// {{Optional}} url - Information about comparisons.
Blockly.Msg.LOGIC_COMPARE_HELPURL = 'https://en.wikipedia.org/wiki/Inequality_(mathematics)';
/// tooltip - Describes the equals (=) block.
Blockly.Msg.LOGIC_COMPARE_TOOLTIP_EQ = 'Return true if both inputs equal each other.';
/// tooltip - Describes the not equals (≠) block.
Blockly.Msg.LOGIC_COMPARE_TOOLTIP_NEQ = 'Return true if both inputs are not equal to each other.';
/// tooltip - Describes the less than (<) block.
Blockly.Msg.LOGIC_COMPARE_TOOLTIP_LT = 'Return true if the first input is smaller than the second input.';
/// tooltip - Describes the less than or equals (≤) block.
Blockly.Msg.LOGIC_COMPARE_TOOLTIP_LTE = 'Return true if the first input is smaller than or equal to the second input.';
/// tooltip - Describes the greater than (>) block.
Blockly.Msg.LOGIC_COMPARE_TOOLTIP_GT = 'Return true if the first input is greater than the second input.';
/// tooltip - Describes the greater than or equals (≥) block.
Blockly.Msg.LOGIC_COMPARE_TOOLTIP_GTE = 'Return true if the first input is greater than or equal to the second input.';

/// {{Optional}} url - Information about the Boolean conjunction ("and") and disjunction ("or") operators.  Consider using the translation of [https://en.wikipedia.org/wiki/Boolean_logic https://en.wikipedia.org/wiki/Boolean_logic], if it exists in your language.
Blockly.Msg.LOGIC_OPERATION_HELPURL = 'https://github.com/google/blockly/wiki/Logic#logical-operations';
/// tooltip - See [https://en.wikipedia.org/wiki/Logical_conjunction https://en.wikipedia.org/wiki/Logical_conjunction].
Blockly.Msg.LOGIC_OPERATION_TOOLTIP_AND = 'Return true if both inputs are true.';
/// block text - See [https://en.wikipedia.org/wiki/Logical_conjunction https://en.wikipedia.org/wiki/Logical_conjunction].\n{{Identical|And}}
Blockly.Msg.LOGIC_OPERATION_AND = 'and';
/// block text - See [https://en.wikipedia.org/wiki/Disjunction https://en.wikipedia.org/wiki/Disjunction].
Blockly.Msg.LOGIC_OPERATION_TOOLTIP_OR = 'Return true if at least one of the inputs is true.';
/// block text - See [https://en.wikipedia.org/wiki/Disjunction https://en.wikipedia.org/wiki/Disjunction].\n{{Identical|Or}}
Blockly.Msg.LOGIC_OPERATION_OR = 'or';

/// {{Optional}} url - Information about logical negation.  The translation of [https://en.wikipedia.org/wiki/Logical_negation https://en.wikipedia.org/wiki/Logical_negation] is recommended if it exists in the target language.
Blockly.Msg.LOGIC_NEGATE_HELPURL = 'https://github.com/google/blockly/wiki/Logic#not';
/// block text - This is a unary operator that returns ''false'' when the input is ''true'', and ''true'' when the input is ''false''.
/// \n\nParameters:\n* %1 - the input (which should be either the value "true" or "false")
Blockly.Msg.LOGIC_NEGATE_TITLE = 'not %1';
/// tooltip - See [https://en.wikipedia.org/wiki/Logical_negation https://en.wikipedia.org/wiki/Logical_negation].
Blockly.Msg.LOGIC_NEGATE_TOOLTIP = 'Returns true if the input is false. Returns false if the input is true.';

/// {{Optional}} url - Information about the logic values ''true'' and ''false''.  Consider using the translation of [https://en.wikipedia.org/wiki/Truth_value https://en.wikipedia.org/wiki/Truth_value] if it exists in your language.
Blockly.Msg.LOGIC_BOOLEAN_HELPURL = 'https://github.com/google/blockly/wiki/Logic#values';
/// block text - The word for the [https://en.wikipedia.org/wiki/Truth_value logical value] ''true''.\n{{Identical|True}}
Blockly.Msg.LOGIC_BOOLEAN_TRUE = 'true';
/// block text - The word for the [https://en.wikipedia.org/wiki/Truth_value logical value] ''false''.\n{{Identical|False}}
Blockly.Msg.LOGIC_BOOLEAN_FALSE = 'false';
/// tooltip - Indicates that the block returns either of the two possible [https://en.wikipedia.org/wiki/Truth_value logical values].
Blockly.Msg.LOGIC_BOOLEAN_TOOLTIP = 'Returns either true or false.';

/// {{Optional}} url - Provide a link to the translation of [https://en.wikipedia.org/wiki/Nullable_type https://en.wikipedia.org/wiki/Nullable_type], if it exists in your language; otherwise, do not worry about translating this advanced concept.
Blockly.Msg.LOGIC_NULL_HELPURL = 'https://en.wikipedia.org/wiki/Nullable_type';
/// block text - In computer languages, ''null'' is a special value that indicates that no value has been set.  You may use your language's word for "nothing" or "invalid".\n{{Identical|Null}}
Blockly.Msg.LOGIC_NULL = 'null';
/// tooltip - This should use the word from the previous message.
Blockly.Msg.LOGIC_NULL_TOOLTIP = 'Returns null.';

/// {{Optional}} url - Describes the programming language operator known as the ''ternary'' or ''conditional'' operator.  It is recommended that you use the translation of [https://en.wikipedia.org/wiki/%3F: https://en.wikipedia.org/wiki/%3F:] if it exists.
Blockly.Msg.LOGIC_TERNARY_HELPURL = 'https://en.wikipedia.org/wiki/%3F:';
/// block input text - Label for the input whose value determines which of the other two inputs is returned.  In some programming languages, this is called a ''''predicate''''.
Blockly.Msg.LOGIC_TERNARY_CONDITION = 'test';
/// block input text - Indicates that the following input should be returned (used as output) if the test input is true.  Remember to try to keep block text terse (short).
Blockly.Msg.LOGIC_TERNARY_IF_TRUE = 'if true';
/// block input text - Indicates that the following input should be returned (used as output) if the test input is false.
Blockly.Msg.LOGIC_TERNARY_IF_FALSE = 'if false';
/// tooltip - See [https://en.wikipedia.org/wiki/%3F: https://en.wikipedia.org/wiki/%3F:].
Blockly.Msg.LOGIC_TERNARY_TOOLTIP = 'Check the condition in "test". If the condition is true, returns the "if true" value; otherwise returns the "if false" value.';

// Math Blocks.
/// {{Optional}} url - Information about (real) numbers.
Blockly.Msg.MATH_NUMBER_HELPURL = 'https://en.wikipedia.org/wiki/Number';
/// tooltip - Any positive or negative number, not necessarily an integer.
Blockly.Msg.MATH_NUMBER_TOOLTIP = 'A number.';

/// {{Optional}} math - The symbol for the binary operation addition.
Blockly.Msg.MATH_ADDITION_SYMBOL = '+';
/// {{Optional}} math - The symbol for the binary operation indicating that the right operand should be
/// subtracted from the left operand.
Blockly.Msg.MATH_SUBTRACTION_SYMBOL = '-';
/// {{Optional}} math - The binary operation indicating that the left operand should be divided by
/// the right operand.
Blockly.Msg.MATH_DIVISION_SYMBOL = '÷';
/// {{Optional}} math - The symbol for the binary operation multiplication.
Blockly.Msg.MATH_MULTIPLICATION_SYMBOL = '×';
/// {{Optional}} math - The symbol for the binary operation exponentiation.  Specifically, if the
/// value of the left operand is L and the value of the right operand (the exponent) is
/// R, multiply L by itself R times.  (Fractional and negative exponents are also legal.)
Blockly.Msg.MATH_POWER_SYMBOL = '^';

/// math - The short name of the trigonometric function
/// [https://en.wikipedia.org/wiki/Trigonometric_functions#Sine.2C_cosine_and_tangent sine].
Blockly.Msg.MATH_TRIG_SIN = 'sin';
/// math - The short name of the trigonometric function
/// [https://en.wikipedia.org/wiki/Trigonometric_functions#Sine.2C_cosine_and_tangent cosine].
Blockly.Msg.MATH_TRIG_COS = 'cos';
/// math - The short name of the trigonometric function
/// [https://en.wikipedia.org/wiki/Trigonometric_functions#Sine.2C_cosine_and_tangent tangent].
Blockly.Msg.MATH_TRIG_TAN = 'tan';
/// math - The short name of the ''inverse of'' the trigonometric function
/// [https://en.wikipedia.org/wiki/Trigonometric_functions#Sine.2C_cosine_and_tangent sine].
Blockly.Msg.MATH_TRIG_ASIN = 'asin';
/// math - The short name of the ''inverse of'' the trigonometric function
/// [https://en.wikipedia.org/wiki/Trigonometric_functions#Sine.2C_cosine_and_tangent cosine].
Blockly.Msg.MATH_TRIG_ACOS = 'acos';
/// math - The short name of the ''inverse of'' the trigonometric function
/// [https://en.wikipedia.org/wiki/Trigonometric_functions#Sine.2C_cosine_and_tangent tangent].
Blockly.Msg.MATH_TRIG_ATAN = 'atan';

/// {{Optional}} url - Information about addition, subtraction, multiplication, division, and exponentiation.
Blockly.Msg.MATH_ARITHMETIC_HELPURL = 'https://en.wikipedia.org/wiki/Arithmetic';
/// tooltip - See [https://en.wikipedia.org/wiki/Addition https://en.wikipedia.org/wiki/Addition].
Blockly.Msg.MATH_ARITHMETIC_TOOLTIP_ADD = 'Return the sum of the two numbers.';
/// tooltip - See [https://en.wikipedia.org/wiki/Subtraction https://en.wikipedia.org/wiki/Subtraction].
Blockly.Msg.MATH_ARITHMETIC_TOOLTIP_MINUS = 'Return the difference of the two numbers.';
/// tooltip - See [https://en.wikipedia.org/wiki/Multiplication https://en.wikipedia.org/wiki/Multiplication].
Blockly.Msg.MATH_ARITHMETIC_TOOLTIP_MULTIPLY = 'Return the product of the two numbers.';
/// tooltip - See [https://en.wikipedia.org/wiki/Division_(mathematics) https://en.wikipedia.org/wiki/Division_(mathematics)].
Blockly.Msg.MATH_ARITHMETIC_TOOLTIP_DIVIDE = 'Return the quotient of the two numbers.';
/// tooltip - See [https://en.wikipedia.org/wiki/Exponentiation https://en.wikipedia.org/wiki/Exponentiation].
Blockly.Msg.MATH_ARITHMETIC_TOOLTIP_POWER = 'Return the first number raised to the power of the second number.';

/// {{Optional}} url - Information about the square root operation.
Blockly.Msg.MATH_SINGLE_HELPURL = 'https://en.wikipedia.org/wiki/Square_root';
/// dropdown - This computes the positive [https://en.wikipedia.org/wiki/Square_root square root] of its input.  For example, the square root of 16 is 4.
Blockly.Msg.MATH_SINGLE_OP_ROOT = 'square root';
/// tooltip - Please use the same term as in the previous message.
Blockly.Msg.MATH_SINGLE_TOOLTIP_ROOT = 'Return the square root of a number.';
/// dropdown - This leaves positive numeric inputs changed and inverts negative inputs.  For example, the absolute value of 5 is 5; the absolute value of -5 is also 5.  For more information, see [https://en.wikipedia.org/wiki/Absolute_value https://en.wikipedia.org/wiki/Absolute_value].
Blockly.Msg.MATH_SINGLE_OP_ABSOLUTE = 'absolute';
/// tooltip - Please use the same term as in the previous message.
Blockly.Msg.MATH_SINGLE_TOOLTIP_ABS = 'Return the absolute value of a number.';

/// tooltip - Calculates '''0-n''', where '''n''' is the single numeric input.
Blockly.Msg.MATH_SINGLE_TOOLTIP_NEG = 'Return the negation of a number.';
/// tooltip - Calculates the [https://en.wikipedia.org/wiki/Natural_logarithm|natural logarithm] of its single numeric input.
Blockly.Msg.MATH_SINGLE_TOOLTIP_LN = 'Return the natural logarithm of a number.';
/// tooltip - Calculates the [https://en.wikipedia.org/wiki/Common_logarithm common logarithm] of its single numeric input.
Blockly.Msg.MATH_SINGLE_TOOLTIP_LOG10 = 'Return the base 10 logarithm of a number.';
/// tooltip - Multiplies [https://en.wikipedia.org/wiki/E_(mathematical_constant) e] by itself n times, where n is the single numeric input.
Blockly.Msg.MATH_SINGLE_TOOLTIP_EXP = 'Return e to the power of a number.';
/// tooltip - Multiplies 10 by itself n times, where n is the single numeric input.
Blockly.Msg.MATH_SINGLE_TOOLTIP_POW10 = 'Return 10 to the power of a number.';

/// {{Optional}} url - Information about the trigonometric functions sine, cosine, tangent, and their inverses (ideally using degrees, not radians).
Blockly.Msg.MATH_TRIG_HELPURL = 'https://en.wikipedia.org/wiki/Trigonometric_functions';
/// tooltip - Return the [https://en.wikipedia.org/wiki/Trigonometric_functions#Sine.2C_cosine_and_tangent sine] of an [https://en.wikipedia.org/wiki/Degree_(angle) angle in degrees], not radians.
Blockly.Msg.MATH_TRIG_TOOLTIP_SIN = 'Return the sine of a degree (not radian).';
/// tooltip - Return the [https://en.wikipedia.org/wiki/Trigonometric_functions#Sine.2C_cosine_and_tangent cosine] of an [https://en.wikipedia.org/wiki/Degree_(angle) angle in degrees], not radians.
Blockly.Msg.MATH_TRIG_TOOLTIP_COS = 'Return the cosine of a degree (not radian).';
/// tooltip - Return the [https://en.wikipedia.org/wiki/Trigonometric_functions#Sine.2C_cosine_and_tangent tangent] of an [https://en.wikipedia.org/wiki/Degree_(angle) angle in degrees], not radians.
Blockly.Msg.MATH_TRIG_TOOLTIP_TAN = 'Return the tangent of a degree (not radian).';
/// tooltip - The [https://en.wikipedia.org/wiki/Inverse_trigonometric_functions inverse] of the [https://en.wikipedia.org/wiki/Cosine#Sine.2C_cosine_and_tangent sine function], using [https://en.wikipedia.org/wiki/Degree_(angle) degrees], not radians.
Blockly.Msg.MATH_TRIG_TOOLTIP_ASIN = 'Return the arcsine of a number.';
/// tooltip - The [https://en.wikipedia.org/wiki/Inverse_trigonometric_functions inverse] of the [https://en.wikipedia.org/wiki/Cosine#Sine.2C_cosine_and_tangent cosine] function, using [https://en.wikipedia.org/wiki/Degree_(angle) degrees], not radians.
Blockly.Msg.MATH_TRIG_TOOLTIP_ACOS = 'Return the arccosine of a number.';
/// tooltip - The [https://en.wikipedia.org/wiki/Inverse_trigonometric_functions inverse] of the [https://en.wikipedia.org/wiki/Cosine#Sine.2C_cosine_and_tangent tangent] function, using [https://en.wikipedia.org/wiki/Degree_(angle) degrees], not radians.
Blockly.Msg.MATH_TRIG_TOOLTIP_ATAN = 'Return the arctangent of a number.';

/// {{Optional}} url - Information about the mathematical constants Pi (π), e, the golden ratio (φ), √ 2, √ 1/2, and infinity (∞).
Blockly.Msg.MATH_CONSTANT_HELPURL = 'https://en.wikipedia.org/wiki/Mathematical_constant';
/// tooltip - Provides the specified [https://en.wikipedia.org/wiki/Mathematical_constant mathematical constant].
Blockly.Msg.MATH_CONSTANT_TOOLTIP = 'Return one of the common constants: π (3.141…), e (2.718…), φ (1.618…), sqrt(2) (1.414…), sqrt(½) (0.707…), or ∞ (infinity).';
/// dropdown - A number is '''even''' if it is a multiple of 2.  For example, 4 is even (yielding true), but 3 is not (false).
Blockly.Msg.MATH_IS_EVEN = 'is even';
/// dropdown - A number is '''odd''' if it is not a multiple of 2.  For example, 3 is odd (yielding true), but 4 is not (false).  The opposite of "odd" is "even".
Blockly.Msg.MATH_IS_ODD = 'is odd';
/// dropdown - A number is [https://en.wikipedia.org/wiki/Prime prime] if it cannot be evenly divided by any positive integers except for 1 and itself.  For example, 5 is prime, but 6 is not because 2 × 3 = 6.
Blockly.Msg.MATH_IS_PRIME = 'is prime';
/// dropdown - A number is '''whole''' if it is an [https://en.wikipedia.org/wiki/Integer integer].  For example, 5 is whole, but 5.1 is not.
Blockly.Msg.MATH_IS_WHOLE = 'is whole';
/// dropdown - A number is '''positive''' if it is greater than 0.  (0 is neither negative nor positive.)
Blockly.Msg.MATH_IS_POSITIVE = 'is positive';
/// dropdown - A number is '''negative''' if it is less than 0.  (0 is neither negative nor positive.)
Blockly.Msg.MATH_IS_NEGATIVE = 'is negative';
/// dropdown - A number x is divisible by y if y goes into x evenly.  For example, 10 is divisible by 5, but 10 is not divisible by 3.
Blockly.Msg.MATH_IS_DIVISIBLE_BY = 'is divisible by';
/// tooltip - This block lets the user specify via a dropdown menu whether to check if the numeric input is even, odd, prime, whole, positive, negative, or divisible by a given value.
Blockly.Msg.MATH_IS_TOOLTIP = 'Check if a number is an even, odd, prime, whole, positive, negative, or if it is divisible by certain number. Returns true or false.';

/// {{Optional}} url - Information about incrementing (increasing the value of) a variable.
/// For other languages, just use the translation of the Wikipedia page about
/// addition ([https://en.wikipedia.org/wiki/Addition https://en.wikipedia.org/wiki/Addition]).
Blockly.Msg.MATH_CHANGE_HELPURL = 'https://en.wikipedia.org/wiki/Programming_idiom#Incrementing_a_counter';
/// - As in: ''change'' [the value of variable] ''item'' ''by'' 1 (e.g., if the variable named 'item' had the value 5, change it to 6).
/// %1 is a variable name.
/// %2 is the amount of change.
Blockly.Msg.MATH_CHANGE_TITLE = 'change %1 by %2';
Blockly.Msg.MATH_CHANGE_TITLE_ITEM = Blockly.Msg.VARIABLES_DEFAULT_NAME;
/// tooltip - This updates the value of the variable by adding to it the following numeric input.\n\nParameters:\n* %1 - the name of the variable whose value should be increased.
Blockly.Msg.MATH_CHANGE_TOOLTIP = 'Add a number to variable "%1".';

/// {{Optional}} url - Information about how numbers are rounded to the nearest integer
Blockly.Msg.MATH_ROUND_HELPURL = 'https://en.wikipedia.org/wiki/Rounding';
/// tooltip - See [https://en.wikipedia.org/wiki/Rounding https://en.wikipedia.org/wiki/Rounding].
Blockly.Msg.MATH_ROUND_TOOLTIP = 'Round a number up or down.';
/// dropdown - This rounds its input to the nearest whole number.  For example, 3.4 is rounded to 3.
Blockly.Msg.MATH_ROUND_OPERATOR_ROUND = 'round';
/// dropdown - This rounds its input up to the nearest whole number.  For example, if the input was 2.2, the result would be 3.
Blockly.Msg.MATH_ROUND_OPERATOR_ROUNDUP = 'round up';
/// dropdown - This rounds its input down to the nearest whole number.  For example, if the input was 3.8, the result would be 3.
Blockly.Msg.MATH_ROUND_OPERATOR_ROUNDDOWN = 'round down';

/// {{Optional}} url - Information about applying a function to a list of numbers.  (We were unable to find such information in English.  Feel free to skip this and any other URLs that are difficult.)
Blockly.Msg.MATH_ONLIST_HELPURL = '';
/// dropdown - This computes the sum of the numeric elements in the list.  For example, the sum of the list {1, 4} is 5.
Blockly.Msg.MATH_ONLIST_OPERATOR_SUM = 'sum of list';
/// tooltip - Please use the same term for "sum" as in the previous message.
Blockly.Msg.MATH_ONLIST_TOOLTIP_SUM = 'Return the sum of all the numbers in the list.';
/// dropdown - This finds the smallest (minimum) number in a list.  For example, the smallest number in the list [-5, 0, 3] is -5.
Blockly.Msg.MATH_ONLIST_OPERATOR_MIN = 'min of list';
/// tooltip - Please use the same term for "min" or "minimum" as in the previous message.
Blockly.Msg.MATH_ONLIST_TOOLTIP_MIN = 'Return the smallest number in the list.';
/// dropdown - This finds the largest (maximum) number in a list.  For example, the largest number in the list [-5, 0, 3] is 3.
Blockly.Msg.MATH_ONLIST_OPERATOR_MAX = 'max of list';
/// tooltip
Blockly.Msg.MATH_ONLIST_TOOLTIP_MAX = 'Return the largest number in the list.';
/// dropdown - This adds up all of the numbers in a list and divides the sum by the number of elements in the list.  For example, the [https://en.wikipedia.org/wiki/Arithmetic_mean average] of the list [1, 2, 3, 4] is 2.5 (10/4).
Blockly.Msg.MATH_ONLIST_OPERATOR_AVERAGE = 'average of list';
/// tooltip - See [https://en.wikipedia.org/wiki/Arithmetic_mean https://en.wikipedia.org/wiki/Arithmetic_mean] for more informatin.
Blockly.Msg.MATH_ONLIST_TOOLTIP_AVERAGE = 'Return the average (arithmetic mean) of the numeric values in the list.';
/// dropdown - This finds the [https://en.wikipedia.org/wiki/Median median] of the numeric values in a list.  For example, the median of the list {1, 2, 7, 12, 13} is 7.
Blockly.Msg.MATH_ONLIST_OPERATOR_MEDIAN = 'median of list';
/// tooltip - See [https://en.wikipedia.org/wiki/Median median https://en.wikipedia.org/wiki/Median median] for more information.
Blockly.Msg.MATH_ONLIST_TOOLTIP_MEDIAN = 'Return the median number in the list.';
/// dropdown - This finds the most common numbers ([https://en.wikipedia.org/wiki/Mode_(statistics) modes]) in a list.  For example, the modes of the list {1, 3, 9, 3, 9}  are {3, 9}.
Blockly.Msg.MATH_ONLIST_OPERATOR_MODE = 'modes of list';
/// tooltip - See [https://en.wikipedia.org/wiki/Mode_(statistics) https://en.wikipedia.org/wiki/Mode_(statistics)] for more information.
Blockly.Msg.MATH_ONLIST_TOOLTIP_MODE = 'Return a list of the most common item(s) in the list.';
/// dropdown - This finds the [https://en.wikipedia.org/wiki/Standard_deviation standard deviation] of the numeric values in a list.
Blockly.Msg.MATH_ONLIST_OPERATOR_STD_DEV = 'standard deviation of list';
/// tooltip - See [https://en.wikipedia.org/wiki/Standard_deviation https://en.wikipedia.org/wiki/Standard_deviation] for more information.
Blockly.Msg.MATH_ONLIST_TOOLTIP_STD_DEV = 'Return the standard deviation of the list.';
/// dropdown - This choose an element at random from a list.  Each element is chosen with equal probability.
Blockly.Msg.MATH_ONLIST_OPERATOR_RANDOM = 'random item of list';
/// tooltip - Please use same term for 'random' as in previous entry.
Blockly.Msg.MATH_ONLIST_TOOLTIP_RANDOM = 'Return a random element from the list.';

/// {{Optional}} url - information about the modulo (remainder) operation.
Blockly.Msg.MATH_MODULO_HELPURL = 'https://en.wikipedia.org/wiki/Modulo_operation';
/// block text - Title of block providing the remainder when dividing the first numerical input by the second.  For example, the remainder of 10 divided by 3 is 1.\n\nParameters:\n* %1 - the dividend (10, in our example)\n* %2 - the divisor (3 in our example).
Blockly.Msg.MATH_MODULO_TITLE = 'remainder of %1 ÷ %2';
/// tooltip - For example, the remainder of 10 divided by 3 is 1.
Blockly.Msg.MATH_MODULO_TOOLTIP = 'Return the remainder from dividing the two numbers.';

/// {{Optional}} url - Information about constraining a numeric value to be in a specific range.  (The English URL is not ideal.  Recall that translating URLs is the lowest priority.)
Blockly.Msg.MATH_CONSTRAIN_HELPURL = 'https://en.wikipedia.org/wiki/Clamping_(graphics)';
/// block text - The title of the block that '''constrain'''s (forces) a number to be in a given range.
///For example, if the number 150 is constrained to be between 5 and 100, the result will be 100.
///\n\nParameters:\n* %1 - the value to constrain (e.g., 150)\n* %2 - the minimum value (e.g., 5)\n* %3 - the maximum value (e.g., 100).
Blockly.Msg.MATH_CONSTRAIN_TITLE = 'constrain %1 low %2 high %3';
/// tooltip - This compares a number ''x'' to a low value ''L'' and a high value ''H''.  If ''x'' is less then ''L'', the result is ''L''.  If ''x'' is greater than ''H'', the result is ''H''.  Otherwise, the result is ''x''.
Blockly.Msg.MATH_CONSTRAIN_TOOLTIP = 'Constrain a number to be between the specified limits (inclusive).';

/// {{Optional}} url - Information about how computers generate random numbers.
Blockly.Msg.MATH_RANDOM_INT_HELPURL = 'https://en.wikipedia.org/wiki/Random_number_generation';
/// block text - The title of the block that generates a random integer (whole number) in the specified range.  For example, if the range is from 5 to 7, this returns 5, 6, or 7 with equal likelihood. %1 is a placeholder for the lower number, %2 is the placeholder for the larger number.
Blockly.Msg.MATH_RANDOM_INT_TITLE = 'random integer from %1 to %2';
/// tooltip - Return a random integer between two values specified as inputs.  For example, if one input was 7 and another 9, any of the numbers 7, 8, or 9 could be produced.
Blockly.Msg.MATH_RANDOM_INT_TOOLTIP = 'Return a random integer between the two specified limits, inclusive.';

/// {{Optional}} url - Information about how computers generate random numbers (specifically, numbers in the range from 0 to just below 1).
Blockly.Msg.MATH_RANDOM_FLOAT_HELPURL = 'https://en.wikipedia.org/wiki/Random_number_generation';
/// block text - The title of the block that generates a random number greater than or equal to 0 and less than 1.
Blockly.Msg.MATH_RANDOM_FLOAT_TITLE_RANDOM = 'random fraction';
/// tooltip - Return a random fraction between 0 and 1.  The value may be equal to 0 but must be less than 1.
Blockly.Msg.MATH_RANDOM_FLOAT_TOOLTIP = 'Return a random fraction between 0.0 (inclusive) and 1.0 (exclusive).';

// Text Blocks.
/// {{Optional}} url - Information about how computers represent text (sometimes referred to as ''string''s).
Blockly.Msg.TEXT_TEXT_HELPURL = 'https://en.wikipedia.org/wiki/String_(computer_science)';
/// tooltip - See [https://github.com/google/blockly/wiki/Text https://github.com/google/blockly/wiki/Text].
Blockly.Msg.TEXT_TEXT_TOOLTIP = 'A letter, word, or line of text.';

/// {{Optional}} url - Information on concatenating/appending pieces of text.
Blockly.Msg.TEXT_JOIN_HELPURL = 'https://github.com/google/blockly/wiki/Text#text-creation';
/// block text - See [https://github.com/google/blockly/wiki/Text#text-creation https://github.com/google/blockly/wiki/Text#text-creation].
Blockly.Msg.TEXT_JOIN_TITLE_CREATEWITH = 'create text with';
/// tooltip - See [https://github.com/google/blockly/wiki/Text#text-creation create text with] for more information.
Blockly.Msg.TEXT_JOIN_TOOLTIP = 'Create a piece of text by joining together any number of items.';

/// block text - This is shown when the programmer wants to change the number of pieces of text being joined together.  See [https://github.com/google/blockly/wiki/Text#text-creation https://github.com/google/blockly/wiki/Text#text-creation], specifically the last picture in the 'Text creation' section.\n{{Identical|Join}}
Blockly.Msg.TEXT_CREATE_JOIN_TITLE_JOIN = 'join';
/// tooltip - See [https://github.com/google/blockly/wiki/Text#text-creation https://github.com/google/blockly/wiki/Text#text-creation], specifically the last picture in the 'Text creation' section.
Blockly.Msg.TEXT_CREATE_JOIN_TOOLTIP = 'Add, remove, or reorder sections to reconfigure this text block.';
Blockly.Msg.TEXT_CREATE_JOIN_ITEM_TITLE_ITEM = Blockly.Msg.VARIABLES_DEFAULT_NAME;
/// block text - See [https://github.com/google/blockly/wiki/Text#text-creation https://github.com/google/blockly/wiki/Text#text-creation], specifically the last picture in the 'Text creation' section.
Blockly.Msg.TEXT_CREATE_JOIN_ITEM_TOOLTIP = 'Add an item to the text.';

/// {{Optional}} url - This and the other text-related URLs are going to be hard to translate.  As always, it is okay to leave untranslated or paste in the English-language URL.  For these URLs, you might also consider a general URL about how computers represent text (such as the translation of [https://en.wikipedia.org/wiki/String_(computer_science) this Wikipedia page]).
Blockly.Msg.TEXT_APPEND_HELPURL = 'https://github.com/google/blockly/wiki/Text#text-modification';
/// block input text - Message that the variable name at %1 will have the item at %2 appended to it.
/// [[File:blockly-append-text.png]]
Blockly.Msg.TEXT_APPEND_TITLE = 'to %1 append text %2';
Blockly.Msg.TEXT_APPEND_VARIABLE = Blockly.Msg.VARIABLES_DEFAULT_NAME;
/// tooltip - See [https://github.com/google/blockly/wiki/Text#text-modification https://github.com/google/blockly/wiki/Text#text-modification] for more information.\n\nParameters:\n* %1 - the name of the variable to which text should be appended
Blockly.Msg.TEXT_APPEND_TOOLTIP = 'Append some text to variable "%1".';

/// {{Optional}} url - Information about text on computers (usually referred to as 'strings').
Blockly.Msg.TEXT_LENGTH_HELPURL = 'https://github.com/google/blockly/wiki/Text#text-modification';
/// block text - See [https://github.com/google/blockly/wiki/Text#text-length https://github.com/google/blockly/wiki/Text#text-length].
/// \n\nParameters:\n* %1 - the piece of text to take the length of
Blockly.Msg.TEXT_LENGTH_TITLE = 'length of %1';
/// tooltip - See [https://github.com/google/blockly/wiki/Text#text-length https://github.com/google/blockly/wiki/Text#text-length].
Blockly.Msg.TEXT_LENGTH_TOOLTIP = 'Returns the number of letters (including spaces) in the provided text.';

/// {{Optional}} url - Information about empty pieces of text on computers (usually referred to as 'empty strings').
Blockly.Msg.TEXT_ISEMPTY_HELPURL = 'https://github.com/google/blockly/wiki/Text#checking-for-empty-text';
/// block text - See [https://github.com/google/blockly/wiki/Text#checking-for-empty-text https://github.com/google/blockly/wiki/Text#checking-for-empty-text].
/// \n\nParameters:\n* %1 - the piece of text to test for emptiness
Blockly.Msg.TEXT_ISEMPTY_TITLE = '%1 is empty';
/// tooltip - See [https://github.com/google/blockly/wiki/Text#checking-for-empty-text https://github.com/google/blockly/wiki/Text#checking-for-empty-text].
Blockly.Msg.TEXT_ISEMPTY_TOOLTIP = 'Returns true if the provided text is empty.';

/// {{Optional}} url - Information about finding a character in a piece of text.
Blockly.Msg.TEXT_INDEXOF_HELPURL = 'https://github.com/google/blockly/wiki/Text#finding-text';
/// tooltip - %1 will be replaced by either the number 0 or -1 depending on the indexing mode. See [https://github.com/google/blockly/wiki/Text#finding-text https://github.com/google/blockly/wiki/Text#finding-text].
Blockly.Msg.TEXT_INDEXOF_TOOLTIP = 'Returns the index of the first/last occurrence of the first text in the second text. Returns %1 if text is not found.';
/// block text - Title of blocks allowing users to find text.  See
/// [https://github.com/google/blockly/wiki/Text#finding-text
/// https://github.com/google/blockly/wiki/Text#finding-text].
/// [[File:Blockly-find-text.png]].
/// In English the expanded message is "in text %1 find (first|last) occurance of text %3"
/// where %1 and %3 are added by the user. See TEXT_INDEXOF_OPERATOR_FIRST and
/// TEXT_INDEXOF_OPERATOR_LAST for the dropdown text that replaces %2.
Blockly.Msg.TEXT_INDEXOF_TITLE = 'in text %1 %2 %3';
/// dropdown - See [https://github.com/google/blockly/wiki/Text#finding-text
/// https://github.com/google/blockly/wiki/Text#finding-text].
/// [[File:Blockly-find-text.png]].
Blockly.Msg.TEXT_INDEXOF_OPERATOR_FIRST = 'find first occurrence of text';
/// dropdown - See [https://github.com/google/blockly/wiki/Text#finding-text
/// https://github.com/google/blockly/wiki/Text#finding-text].  This would
/// replace "find first occurrence of text" below.  (For more information on
/// how common text is factored out of dropdown menus, see
/// [https://translatewiki.net/wiki/Translating:Blockly#Drop-Down_Menus
/// https://translatewiki.net/wiki/Translating:Blockly#Drop-Down_Menus)].)
/// [[File:Blockly-find-text.png]].
Blockly.Msg.TEXT_INDEXOF_OPERATOR_LAST = 'find last occurrence of text';

/// {{Optional}} url - Information about extracting characters (letters, number, symbols, etc.) from text.
Blockly.Msg.TEXT_CHARAT_HELPURL = 'https://github.com/google/blockly/wiki/Text#extracting-text';
/// block text - Text for a block to extract a letter (or number,
/// punctuation character, etc.) from a string, as shown below. %1 is added by
/// the user and %2 is replaced by a dropdown of options, possibly followed by
/// another user supplied string. TEXT_CHARAT_TAIL is then added to the end.  See
/// [https://github.com/google/blockly/wiki/Text#extracting-a-single-character
/// https://github.com/google/blockly/wiki/Text#extracting-a-single-character].
/// [[File:Blockly-text-get.png]]
Blockly.Msg.TEXT_CHARAT_TITLE = 'in text %1 %2'
/// dropdown - Indicates that the letter (or number, punctuation character, etc.) with the
/// specified index should be obtained from the preceding piece of text.  See
/// [https://github.com/google/blockly/wiki/Text#extracting-a-single-character
/// https://github.com/google/blockly/wiki/Text#extracting-a-single-character].
/// [[File:Blockly-text-get.png]]
Blockly.Msg.TEXT_CHARAT_FROM_START = 'get letter #';
/// block text - Indicates that the letter (or number, punctuation character, etc.) with the
/// specified index from the end of a given piece of text should be obtained. See
/// [https://github.com/google/blockly/wiki/Text#extracting-a-single-character
/// https://github.com/google/blockly/wiki/Text#extracting-a-single-character].
/// [[File:Blockly-text-get.png]]
Blockly.Msg.TEXT_CHARAT_FROM_END = 'get letter # from end';
/// block text - Indicates that the first letter of the following piece of text should be
/// retrieved.  See [https://github.com/google/blockly/wiki/Text#extracting-a-single-character
/// https://github.com/google/blockly/wiki/Text#extracting-a-single-character].
/// [[File:Blockly-text-get.png]]
Blockly.Msg.TEXT_CHARAT_FIRST = 'get first letter';
/// block text - Indicates that the last letter (or number, punctuation mark, etc.) of the
/// following piece of text should be retrieved.  See
/// [https://github.com/google/blockly/wiki/Text#extracting-a-single-character
/// https://github.com/google/blockly/wiki/Text#extracting-a-single-character].
/// [[File:Blockly-text-get.png]]
Blockly.Msg.TEXT_CHARAT_LAST = 'get last letter';
/// block text - Indicates that any letter (or number, punctuation mark, etc.) in the
/// following piece of text should be randomly selected.  See
/// [https://github.com/google/blockly/wiki/Text#extracting-a-single-character
/// https://github.com/google/blockly/wiki/Text#extracting-a-single-character].
/// [[File:Blockly-text-get.png]]
Blockly.Msg.TEXT_CHARAT_RANDOM = 'get random letter';
/// block text - Text that goes after the rightmost block/dropdown when getting a single letter from
/// a piece of text, as in [https://blockly-demo.appspot.com/static/apps/code/index.html#3m23km these
/// blocks] or shown below.  For most languages, this will be blank.
/// [[File:Blockly-text-get.png]]
Blockly.Msg.TEXT_CHARAT_TAIL = '';
/// tooltip - See [https://github.com/google/blockly/wiki/Text#extracting-a-single-character
/// https://github.com/google/blockly/wiki/Text#extracting-a-single-character].
/// [[File:Blockly-text-get.png]]
Blockly.Msg.TEXT_CHARAT_TOOLTIP = 'Returns the letter at the specified position.';

/// See [https://github.com/google/blockly/wiki/Text#extracting-a-region-of-text
/// https://github.com/google/blockly/wiki/Text#extracting-a-region-of-text].
Blockly.Msg.TEXT_GET_SUBSTRING_TOOLTIP = 'Returns a specified portion of the text.';
/// {{Optional}} url - Information about extracting characters from text.  Reminder: urls are the
/// lowest priority translations.  Feel free to skip.
Blockly.Msg.TEXT_GET_SUBSTRING_HELPURL = 'https://github.com/google/blockly/wiki/Text#extracting-a-region-of-text';
/// block text - Precedes a piece of text from which a portion should be extracted.
/// [[File:Blockly-get-substring.png]]
Blockly.Msg.TEXT_GET_SUBSTRING_INPUT_IN_TEXT = 'in text';
/// dropdown - Indicates that the following number specifies the position (relative to the start
/// position) of the beginning of the region of text that should be obtained from the preceding
/// piece of text.  See [https://github.com/google/blockly/wiki/Text#extracting-a-region-of-text
/// https://github.com/google/blockly/wiki/Text#extracting-a-region-of-text].
/// [[File:Blockly-get-substring.png]]
Blockly.Msg.TEXT_GET_SUBSTRING_START_FROM_START = 'get substring from letter #';
/// dropdown - Indicates that the following number specifies the position (relative to the end
/// position) of the beginning of the region of text that should be obtained from the preceding
/// piece of text.  See [https://github.com/google/blockly/wiki/Text#extracting-a-region-of-text
/// https://github.com/google/blockly/wiki/Text#extracting-a-region-of-text].
/// Note: If {{msg-blockly|ORDINAL_NUMBER_SUFFIX}} is defined, it will
/// automatically appear ''after'' this and any other
/// [https://translatewiki.net/wiki/Translating:Blockly#Ordinal_numbers ordinal numbers]
/// on this block.
/// [[File:Blockly-get-substring.png]]
Blockly.Msg.TEXT_GET_SUBSTRING_START_FROM_END = 'get substring from letter # from end';
/// block text - Indicates that a region starting with the first letter of the preceding piece
/// of text should be extracted.  See
/// [https://github.com/google/blockly/wiki/Text#extracting-a-region-of-text
/// https://github.com/google/blockly/wiki/Text#extracting-a-region-of-text].
/// [[File:Blockly-get-substring.png]]
Blockly.Msg.TEXT_GET_SUBSTRING_START_FIRST = 'get substring from first letter';
/// dropdown - Indicates that the following number specifies the position (relative to
/// the start position) of the end of the region of text that should be obtained from the
/// preceding piece of text.  See
/// [https://github.com/google/blockly/wiki/Text#extracting-a-region-of-text
/// https://github.com/google/blockly/wiki/Text#extracting-a-region-of-text].
/// [[File:Blockly-get-substring.png]]
Blockly.Msg.TEXT_GET_SUBSTRING_END_FROM_START = 'to letter #';
/// dropdown - Indicates that the following number specifies the position (relative to the
/// end position) of the end of the region of text that should be obtained from the preceding
/// piece of text.  See
/// [https://github.com/google/blockly/wiki/Text#extracting-a-region-of-text
/// https://github.com/google/blockly/wiki/Text#extracting-a-region-of-text].
/// [[File:Blockly-get-substring.png]]
Blockly.Msg.TEXT_GET_SUBSTRING_END_FROM_END = 'to letter # from end';
/// block text - Indicates that a region ending with the last letter of the preceding piece
/// of text should be extracted.  See
/// [https://github.com/google/blockly/wiki/Text#extracting-a-region-of-text
/// https://github.com/google/blockly/wiki/Text#extracting-a-region-of-text].
/// [[File:Blockly-get-substring.png]]
Blockly.Msg.TEXT_GET_SUBSTRING_END_LAST = 'to last letter';
/// block text - Text that should go after the rightmost block/dropdown when
/// [https://github.com/google/blockly/wiki/Text#extracting-a-region-of-text
/// extracting a region of text].  In most languages, this will be the empty string.
/// [[File:Blockly-get-substring.png]]
Blockly.Msg.TEXT_GET_SUBSTRING_TAIL = '';

/// {{Optional}} url - Information about the case of letters (upper-case and lower-case).
Blockly.Msg.TEXT_CHANGECASE_HELPURL = 'https://github.com/google/blockly/wiki/Text#adjusting-text-case';
/// tooltip - Describes a block to adjust the case of letters.  For more information on this block,
/// see [https://github.com/google/blockly/wiki/Text#adjusting-text-case
/// https://github.com/google/blockly/wiki/Text#adjusting-text-case].
Blockly.Msg.TEXT_CHANGECASE_TOOLTIP = 'Return a copy of the text in a different case.';
/// block text - Indicates that all of the letters in the following piece of text should be
/// capitalized.  If your language does not use case, you may indicate that this is not
/// applicable to your language.  For more information on this block, see
/// [https://github.com/google/blockly/wiki/Text#adjusting-text-case
/// https://github.com/google/blockly/wiki/Text#adjusting-text-case].
Blockly.Msg.TEXT_CHANGECASE_OPERATOR_UPPERCASE = 'to UPPER CASE';
/// block text - Indicates that all of the letters in the following piece of text should be converted to lower-case.  If your language does not use case, you may indicate that this is not applicable to your language.  For more information on this block, see [https://github.com/google/blockly/wiki/Text#adjusting-text-case https://github.com/google/blockly/wiki/Text#adjusting-text-case].
Blockly.Msg.TEXT_CHANGECASE_OPERATOR_LOWERCASE = 'to lower case';
/// block text - Indicates that the first letter of each of the following words should be capitalized and the rest converted to lower-case.  If your language does not use case, you may indicate that this is not applicable to your language.  For more information on this block, see [https://github.com/google/blockly/wiki/Text#adjusting-text-case https://github.com/google/blockly/wiki/Text#adjusting-text-case].
Blockly.Msg.TEXT_CHANGECASE_OPERATOR_TITLECASE = 'to Title Case';

/// {{Optional}} url - Information about trimming (removing) text off the beginning and ends of pieces of text.
Blockly.Msg.TEXT_TRIM_HELPURL = 'https://github.com/google/blockly/wiki/Text#trimming-removing-spaces';
/// tooltip - See [https://github.com/google/blockly/wiki/Text#trimming-removing-spaces
/// https://github.com/google/blockly/wiki/Text#trimming-removing-spaces].
Blockly.Msg.TEXT_TRIM_TOOLTIP = 'Return a copy of the text with spaces removed from one or both ends.';
/// dropdown - Removes spaces from the beginning and end of a piece of text.  See
/// [https://github.com/google/blockly/wiki/Text#trimming-removing-spaces
/// https://github.com/google/blockly/wiki/Text#trimming-removing-spaces].  Note that neither
/// this nor the other options modify the original piece of text (that follows);
/// the block just returns a version of the text without the specified spaces.
Blockly.Msg.TEXT_TRIM_OPERATOR_BOTH = 'trim spaces from both sides of';
/// dropdown - Removes spaces from the beginning of a piece of text.  See
/// [https://github.com/google/blockly/wiki/Text#trimming-removing-spaces
/// https://github.com/google/blockly/wiki/Text#trimming-removing-spaces].
/// Note that in right-to-left scripts, this will remove spaces from the right side.
Blockly.Msg.TEXT_TRIM_OPERATOR_LEFT = 'trim spaces from left side of';
/// dropdown - Removes spaces from the end of a piece of text.  See
/// [https://github.com/google/blockly/wiki/Text#trimming-removing-spaces
/// https://github.com/google/blockly/wiki/Text#trimming-removing-spaces].
/// Note that in right-to-left scripts, this will remove spaces from the left side.
Blockly.Msg.TEXT_TRIM_OPERATOR_RIGHT = 'trim spaces from right side of';

/// {{Optional}} url - Information about displaying text on computers.
Blockly.Msg.TEXT_PRINT_HELPURL = 'https://github.com/google/blockly/wiki/Text#printing-text';
/// block text - Display the input on the screen.  See
/// [https://github.com/google/blockly/wiki/Text#printing-text
/// https://github.com/google/blockly/wiki/Text#printing-text].
/// \n\nParameters:\n* %1 - the value to print
Blockly.Msg.TEXT_PRINT_TITLE = 'print %1';
/// tooltip - See [https://github.com/google/blockly/wiki/Text#printing-text
/// https://github.com/google/blockly/wiki/Text#printing-text].
Blockly.Msg.TEXT_PRINT_TOOLTIP = 'Print the specified text, number or other value.';
/// {{Optional}} url - Information about getting text from users.
Blockly.Msg.TEXT_PROMPT_HELPURL = 'https://github.com/google/blockly/wiki/Text#getting-input-from-the-user';
/// dropdown - Specifies that a piece of text should be requested from the user with
/// the following message.  See [https://github.com/google/blockly/wiki/Text#printing-text
/// https://github.com/google/blockly/wiki/Text#printing-text].
Blockly.Msg.TEXT_PROMPT_TYPE_TEXT = 'prompt for text with message';
/// dropdown - Specifies that a number should be requested from the user with the
/// following message.  See [https://github.com/google/blockly/wiki/Text#printing-text
/// https://github.com/google/blockly/wiki/Text#printing-text].
Blockly.Msg.TEXT_PROMPT_TYPE_NUMBER = 'prompt for number with message';
/// dropdown - Precedes the message with which the user should be prompted for
/// a number.  See [https://github.com/google/blockly/wiki/Text#printing-text
/// https://github.com/google/blockly/wiki/Text#printing-text].
Blockly.Msg.TEXT_PROMPT_TOOLTIP_NUMBER = 'Prompt for user for a number.';
/// dropdown - Precedes the message with which the user should be prompted for some text.
/// See [https://github.com/google/blockly/wiki/Text#printing-text
/// https://github.com/google/blockly/wiki/Text#printing-text].
Blockly.Msg.TEXT_PROMPT_TOOLTIP_TEXT = 'Prompt for user for some text.';

/// block text - Title of a block that counts the number of instances of
/// a smaller pattern (%1) inside a longer string (%2).
Blockly.Msg.TEXT_COUNT_MESSAGE0 = 'count %1 in %2';
/// {{Optional}} url - Information about counting how many times a string appears in another string.
Blockly.Msg.TEXT_COUNT_HELPURL = 'https://github.com/google/blockly/wiki/Text#counting-substrings';
/// tooltip - Short description of a block that counts how many times some text occurs within some other text.
Blockly.Msg.TEXT_COUNT_TOOLTIP = 'Count how many times some text occurs within some other text.';

/// block text - Title of a block that returns a copy of text (%3) with all
/// instances of some smaller text (%1) replaced with other text (%2).
Blockly.Msg.TEXT_REPLACE_MESSAGE0 = 'replace %1 with %2 in %3';
/// {{Optional}} url - Information about replacing each copy text (or string, in computer lingo) with other text.
Blockly.Msg.TEXT_REPLACE_HELPURL = 'https://github.com/google/blockly/wiki/Text#replacing-substrings';
/// tooltip - Short description of a block that replaces copies of text in a large text with other text.
Blockly.Msg.TEXT_REPLACE_TOOLTIP = 'Replace all occurances of some text within some other text.';

/// block text - Title of block that returns a copy of text (%1) with the order
/// of letters and characters reversed.
Blockly.Msg.TEXT_REVERSE_MESSAGE0 = 'reverse %1';
/// {{Optional}} url - Information about reversing a letters/characters in text.
Blockly.Msg.TEXT_REVERSE_HELPURL = 'https://github.com/google/blockly/wiki/Text#reversing-text';
/// tooltip - See [https://github.com/google/blockly/wiki/Text].
Blockly.Msg.TEXT_REVERSE_TOOLTIP = 'Reverses the order of the characters in the text.';

// Lists Blocks.
/// {{Optional}} url - Information on empty lists.
Blockly.Msg.LISTS_CREATE_EMPTY_HELPURL = 'https://github.com/google/blockly/wiki/Lists#create-empty-list';
/// block text - See [https://github.com/google/blockly/wiki/Lists#create-empty-list https://github.com/google/blockly/wiki/Lists#create-empty-list].
Blockly.Msg.LISTS_CREATE_EMPTY_TITLE = 'create empty list';
/// block text - See [https://github.com/google/blockly/wiki/Lists#create-empty-list https://github.com/google/blockly/wiki/Lists#create-empty-list].
Blockly.Msg.LISTS_CREATE_EMPTY_TOOLTIP = 'Returns a list, of length 0, containing no data records';

/// {{Optional}} url - Information on building lists.
Blockly.Msg.LISTS_CREATE_WITH_HELPURL = 'https://github.com/google/blockly/wiki/Lists#create-list-with';
/// tooltip - See [https://github.com/google/blockly/wiki/Lists#create-list-with https://github.com/google/blockly/wiki/Lists#create-list-with].
Blockly.Msg.LISTS_CREATE_WITH_TOOLTIP = 'Create a list with any number of items.';
/// block text - See [https://github.com/google/blockly/wiki/Lists#create-list-with https://github.com/google/blockly/wiki/Lists#create-list-with].
Blockly.Msg.LISTS_CREATE_WITH_INPUT_WITH = 'create list with';
/// block text - This appears in a sub-block when [https://github.com/google/blockly/wiki/Lists#changing-number-of-inputs changing the number of inputs in a ''''create list with'''' block].\n{{Identical|List}}
Blockly.Msg.LISTS_CREATE_WITH_CONTAINER_TITLE_ADD = 'list';
/// tooltip - See [https://github.com/google/blockly/wiki/Lists#changing-number-of-inputs https://github.com/google/blockly/wiki/Lists#changing-number-of-inputs].
Blockly.Msg.LISTS_CREATE_WITH_CONTAINER_TOOLTIP = 'Add, remove, or reorder sections to reconfigure this list block.';
Blockly.Msg.LISTS_CREATE_WITH_ITEM_TITLE = Blockly.Msg.VARIABLES_DEFAULT_NAME;
/// tooltip - See [https://github.com/google/blockly/wiki/Lists#changing-number-of-inputs https://github.com/google/blockly/wiki/Lists#changing-number-of-inputs].
Blockly.Msg.LISTS_CREATE_WITH_ITEM_TOOLTIP = 'Add an item to the list.';

/// {{Optional}} url - Information about [https://github.com/google/blockly/wiki/Lists#create-list-with creating a list with multiple copies of a single item].
Blockly.Msg.LISTS_REPEAT_HELPURL = 'https://github.com/google/blockly/wiki/Lists#create-list-with';
/// {{Optional}} url - See [https://github.com/google/blockly/wiki/Lists#create-list-with creating a list with multiple copies of a single item].
Blockly.Msg.LISTS_REPEAT_TOOLTIP = 'Creates a list consisting of the given value repeated the specified number of times.';
/// block text - See [https://github.com/google/blockly/wiki/Lists#create-list-with
/// https://github.com/google/blockly/wiki/Lists#create-list-with].
///\n\nParameters:\n* %1 - the item (text) to be repeated\n* %2 - the number of times to repeat it
Blockly.Msg.LISTS_REPEAT_TITLE = 'create list with item %1 repeated %2 times';

/// {{Optional}} url - Information about how the length of a list is computed (i.e., by the total number of elements, not the number of different elements).
Blockly.Msg.LISTS_LENGTH_HELPURL = 'https://github.com/google/blockly/wiki/Lists#length-of';
/// block text - See [https://github.com/google/blockly/wiki/Lists#length-of https://github.com/google/blockly/wiki/Lists#length-of].
/// \n\nParameters:\n* %1 - the list whose length is desired
Blockly.Msg.LISTS_LENGTH_TITLE = 'length of %1';
/// tooltip - See [https://github.com/google/blockly/wiki/Lists#length-of https://github.com/google/blockly/wiki/Lists#length-of Blockly:Lists:length of].
Blockly.Msg.LISTS_LENGTH_TOOLTIP = 'Returns the length of a list.';

/// {{Optional}} url - See [https://github.com/google/blockly/wiki/Lists#is-empty https://github.com/google/blockly/wiki/Lists#is-empty].
Blockly.Msg.LISTS_ISEMPTY_HELPURL = 'https://github.com/google/blockly/wiki/Lists#is-empty';
/// block text - See [https://github.com/google/blockly/wiki/Lists#is-empty
/// https://github.com/google/blockly/wiki/Lists#is-empty].
/// \n\nParameters:\n* %1 - the list to test
Blockly.Msg.LISTS_ISEMPTY_TITLE = '%1 is empty';
/// block tooltip - See [https://github.com/google/blockly/wiki/Lists#is-empty
/// https://github.com/google/blockly/wiki/Lists#is-empty].
Blockly.Msg.LISTS_ISEMPTY_TOOLTIP = 'Returns true if the list is empty.';

/// block text - Title of blocks operating on [https://github.com/google/blockly/wiki/Lists lists].
Blockly.Msg.LISTS_INLIST = 'in list';

/// {{Optional}} url - See [https://github.com/google/blockly/wiki/Lists#getting-items-from-a-list
/// https://github.com/google/blockly/wiki/Lists#getting-items-from-a-list].
Blockly.Msg.LISTS_INDEX_OF_HELPURL = 'https://github.com/google/blockly/wiki/Lists#getting-items-from-a-list';
Blockly.Msg.LISTS_INDEX_OF_INPUT_IN_LIST = Blockly.Msg.LISTS_INLIST;
/// dropdown - See [https://github.com/google/blockly/wiki/Lists#finding-items-in-a-list
/// Lists#finding-items-in-a-list].
/// [[File:Blockly-list-find.png]]
Blockly.Msg.LISTS_INDEX_OF_FIRST = 'find first occurrence of item';
/// dropdown - See [https://github.com/google/blockly/wiki/Lists#finding-items-in-a-list
/// https://github.com/google/blockly/wiki/Lists#finding-items-in-a-list].
/// [[File:Blockly-list-find.png]]
Blockly.Msg.LISTS_INDEX_OF_LAST = 'find last occurrence of item';
/// tooltip - %1 will be replaced by either the number 0 or -1 depending on the indexing mode.  See [https://github.com/google/blockly/wiki/Lists#finding-items-in-a-list
/// https://github.com/google/blockly/wiki/Lists#finding-items-in-a-list].
/// [[File:Blockly-list-find.png]]
Blockly.Msg.LISTS_INDEX_OF_TOOLTIP = 'Returns the index of the first/last occurrence of the item in the list. Returns %1 if item is not found.';

Blockly.Msg.LISTS_GET_INDEX_HELPURL = Blockly.Msg.LISTS_INDEX_OF_HELPURL;
/// dropdown - Indicates that the user wishes to
/// [https://github.com/google/blockly/wiki/Lists#getting-a-single-item
/// get an item from a list] without removing it from the list.
Blockly.Msg.LISTS_GET_INDEX_GET = 'get';
/// dropdown - Indicates that the user wishes to
/// [https://github.com/google/blockly/wiki/Lists#getting-a-single-item
/// get and remove an item from a list], as opposed to merely getting
/// it without modifying the list.
Blockly.Msg.LISTS_GET_INDEX_GET_REMOVE = 'get and remove';
/// dropdown - Indicates that the user wishes to
/// [https://github.com/google/blockly/wiki/Lists#removing-an-item
/// remove an item from a list].\n{{Identical|Remove}}
Blockly.Msg.LISTS_GET_INDEX_REMOVE = 'remove';
/// dropdown - Indicates that an index relative to the front of the list should be used to
/// [https://github.com/google/blockly/wiki/Lists#getting-a-single-item get and/or remove
/// an item from a list].  Note: If {{msg-blockly|ORDINAL_NUMBER_SUFFIX}} is defined, it will
/// automatically appear ''after'' this number (and any other ordinal numbers on this block).
/// See [[Translating:Blockly#Ordinal_numbers]] for more information on ordinal numbers in Blockly.
/// [[File:Blockly-list-get-item.png]]
Blockly.Msg.LISTS_GET_INDEX_FROM_START = '#';
/// dropdown - Indicates that an index relative to the end of the list should be used
/// to [https://github.com/google/blockly/wiki/Lists#getting-a-single-item access an item in a list].
/// [[File:Blockly-list-get-item.png]]
Blockly.Msg.LISTS_GET_INDEX_FROM_END = '# from end';
/// dropdown - Indicates that the '''first''' item should be
/// [https://github.com/google/blockly/wiki/Lists#getting-a-single-item accessed in a list].
/// [[File:Blockly-list-get-item.png]]
Blockly.Msg.LISTS_GET_INDEX_FIRST = 'first';
/// dropdown - Indicates that the '''last''' item should be
/// [https://github.com/google/blockly/wiki/Lists#getting-a-single-item accessed in a list].
/// [[File:Blockly-list-get-item.png]]
Blockly.Msg.LISTS_GET_INDEX_LAST = 'last';
/// dropdown - Indicates that a '''random''' item should be
/// [https://github.com/google/blockly/wiki/Lists#getting-a-single-item accessed in a list].
/// [[File:Blockly-list-get-item.png]]
Blockly.Msg.LISTS_GET_INDEX_RANDOM = 'random';
/// block text - Text that should go after the rightmost block/dropdown when
/// [https://github.com/google/blockly/wiki/Lists#getting-a-single-item
/// accessing an item from a list].  In most languages, this will be the empty string.
/// [[File:Blockly-list-get-item.png]]
Blockly.Msg.LISTS_GET_INDEX_TAIL = '';
Blockly.Msg.LISTS_GET_INDEX_INPUT_IN_LIST = Blockly.Msg.LISTS_INLIST;
/// tooltip - Indicates the ordinal number that the first item in a list is referenced by.  %1 will be replaced by either "#0" or "#1" depending on the indexing mode.
Blockly.Msg.LISTS_INDEX_FROM_START_TOOLTIP = '%1 is the first item.';
/// tooltip - Indicates the ordinal number that the last item in a list is referenced by.  %1 will be replaced by either "#0" or "#1" depending on the indexing mode.
Blockly.Msg.LISTS_INDEX_FROM_END_TOOLTIP = '%1 is the last item.';
/// tooltip - See [https://github.com/google/blockly/wiki/Lists#getting-a-single-item https://github.com/google/blockly/wiki/Lists#getting-a-single-item] for more information.
Blockly.Msg.LISTS_GET_INDEX_TOOLTIP_GET_FROM = 'Returns the item at the specified position in a list.';
/// tooltip - See [https://github.com/google/blockly/wiki/Lists#getting-a-single-item https://github.com/google/blockly/wiki/Lists#getting-a-single-item] for more information.
Blockly.Msg.LISTS_GET_INDEX_TOOLTIP_GET_FIRST = 'Returns the first item in a list.';
/// tooltip - See [https://github.com/google/blockly/wiki/Lists#getting-a-single-item https://github.com/google/blockly/wiki/Lists#getting-a-single-item] for more information.
Blockly.Msg.LISTS_GET_INDEX_TOOLTIP_GET_LAST = 'Returns the last item in a list.';
/// tooltip - See [https://github.com/google/blockly/wiki/Lists#getting-a-single-item https://github.com/google/blockly/wiki/Lists#getting-a-single-item] for more information.
Blockly.Msg.LISTS_GET_INDEX_TOOLTIP_GET_RANDOM = 'Returns a random item in a list.';
/// tooltip - See [https://github.com/google/blockly/wiki/Lists#getting-and-removing-an-item] (for remove and return) and [https://github.com/google/blockly/wiki/Lists#getting-a-single-item] for '#' or '# from end'.
Blockly.Msg.LISTS_GET_INDEX_TOOLTIP_GET_REMOVE_FROM = 'Removes and returns the item at the specified position in a list.';
/// tooltip - See [https://github.com/google/blockly/wiki/Lists#getting-and-removing-an-item] (for remove and return) and [https://github.com/google/blockly/wiki/Lists#getting-a-single-item] for 'first'.
Blockly.Msg.LISTS_GET_INDEX_TOOLTIP_GET_REMOVE_FIRST = 'Removes and returns the first item in a list.';
/// tooltip - See [https://github.com/google/blockly/wiki/Lists#getting-and-removing-an-item] (for remove and return) and [https://github.com/google/blockly/wiki/Lists#getting-a-single-item] for 'last'.
Blockly.Msg.LISTS_GET_INDEX_TOOLTIP_GET_REMOVE_LAST = 'Removes and returns the last item in a list.';
/// tooltip - See [https://github.com/google/blockly/wiki/Lists#getting-and-removing-an-item] (for remove and return) and [https://github.com/google/blockly/wiki/Lists#getting-a-single-item] for 'random'.
Blockly.Msg.LISTS_GET_INDEX_TOOLTIP_GET_REMOVE_RANDOM = 'Removes and returns a random item in a list.';
/// tooltip - See [https://github.com/google/blockly/wiki/Lists#getting-and-removing-an-item] (for remove and return) and [https://github.com/google/blockly/wiki/Lists#getting-a-single-item] for '#' or '# from end'.
Blockly.Msg.LISTS_GET_INDEX_TOOLTIP_REMOVE_FROM = 'Removes the item at the specified position in a list.';
/// tooltip - See [https://github.com/google/blockly/wiki/Lists#getting-and-removing-an-item] (for remove and return) and [https://github.com/google/blockly/wiki/Lists#getting-a-single-item] for 'first'.
Blockly.Msg.LISTS_GET_INDEX_TOOLTIP_REMOVE_FIRST = 'Removes the first item in a list.';
/// tooltip - See [https://github.com/google/blockly/wiki/Lists#getting-and-removing-an-item] (for remove and return) and [https://github.com/google/blockly/wiki/Lists#getting-a-single-item] for 'last'.
Blockly.Msg.LISTS_GET_INDEX_TOOLTIP_REMOVE_LAST = 'Removes the last item in a list.';
/// tooltip - See [https://github.com/google/blockly/wiki/Lists#getting-and-removing-an-item] (for remove and return) and [https://github.com/google/blockly/wiki/Lists#getting-a-single-item] for 'random'.
Blockly.Msg.LISTS_GET_INDEX_TOOLTIP_REMOVE_RANDOM = 'Removes a random item in a list.';
/// {{Optional}} url - Information about putting items in lists.
Blockly.Msg.LISTS_SET_INDEX_HELPURL = 'https://github.com/google/blockly/wiki/Lists#in-list--set';
Blockly.Msg.LISTS_SET_INDEX_INPUT_IN_LIST = Blockly.Msg.LISTS_INLIST;
/// block text - [https://github.com/google/blockly/wiki/Lists#in-list--set
/// Replaces an item in a list].
/// [[File:Blockly-in-list-set-insert.png]]
Blockly.Msg.LISTS_SET_INDEX_SET = 'set';
/// block text - [https://github.com/google/blockly/wiki/Lists#in-list--insert-at
/// Inserts an item into a list].
/// [[File:Blockly-in-list-set-insert.png]]
Blockly.Msg.LISTS_SET_INDEX_INSERT = 'insert at';
/// block text - The word(s) after the position in the list and before the item to be set/inserted.
/// [[File:Blockly-in-list-set-insert.png]]
Blockly.Msg.LISTS_SET_INDEX_INPUT_TO = 'as';
/// tooltip - See [https://github.com/google/blockly/wiki/Lists#getting-a-single-item} (even though the page describes the "get" block, the idea is the same for the "set" block).
Blockly.Msg.LISTS_SET_INDEX_TOOLTIP_SET_FROM = 'Sets the item at the specified position in a list.';
/// tooltip - See [https://github.com/google/blockly/wiki/Lists#getting-a-single-item} (even though the page describes the "get" block, the idea is the same for the "set" block).
Blockly.Msg.LISTS_SET_INDEX_TOOLTIP_SET_FIRST = 'Sets the first item in a list.';
/// tooltip - See [https://github.com/google/blockly/wiki/Lists#getting-a-single-item} (even though the page describes the "get" block, the idea is the same for the "set" block).
Blockly.Msg.LISTS_SET_INDEX_TOOLTIP_SET_LAST = 'Sets the last item in a list.';
/// tooltip - See [https://github.com/google/blockly/wiki/Lists#getting-a-single-item} (even though the page describes the "get" block, the idea is the same for the "set" block).
Blockly.Msg.LISTS_SET_INDEX_TOOLTIP_SET_RANDOM = 'Sets a random item in a list.';
/// tooltip - See [https://github.com/google/blockly/wiki/Lists#getting-a-single-item} (even though the page describes the "get" block, the idea is the same for the "insert" block).
Blockly.Msg.LISTS_SET_INDEX_TOOLTIP_INSERT_FROM = 'Inserts the item at the specified position in a list.';
/// tooltip - See [https://github.com/google/blockly/wiki/Lists#getting-a-single-item} (even though the page describes the "get" block, the idea is the same for the "insert" block).
Blockly.Msg.LISTS_SET_INDEX_TOOLTIP_INSERT_FIRST = 'Inserts the item at the start of a list.';
/// tooltip - See [https://github.com/google/blockly/wiki/Lists#getting-a-single-item} (even though the page describes the "get" block, the idea is the same for the "insert" block).
Blockly.Msg.LISTS_SET_INDEX_TOOLTIP_INSERT_LAST = 'Append the item to the end of a list.';
/// tooltip - See [https://github.com/google/blockly/wiki/Lists#getting-a-single-item} (even though the page describes the "get" block, the idea is the same for the "insert" block).
Blockly.Msg.LISTS_SET_INDEX_TOOLTIP_INSERT_RANDOM = 'Inserts the item randomly in a list.';

/// {{Optional}} url - Information describing extracting a sublist from an existing list.
Blockly.Msg.LISTS_GET_SUBLIST_HELPURL = 'https://github.com/google/blockly/wiki/Lists#getting-a-sublist';
Blockly.Msg.LISTS_GET_SUBLIST_INPUT_IN_LIST = Blockly.Msg.LISTS_INLIST;
/// dropdown - Indicates that an index relative to the front of the list should be used
/// to specify the beginning of the range from which to
/// [https://github.com/google/blockly/wiki/Lists#getting-a-sublist get a sublist].
/// [[File:Blockly-get-sublist.png]]
/// Note: If {{msg-blockly|ORDINAL_NUMBER_SUFFIX}} is defined, it will
/// automatically appear ''after'' this number (and any other ordinal numbers on this block).
/// See [[Translating:Blockly#Ordinal_numbers]] for more information on ordinal numbers in Blockly.
Blockly.Msg.LISTS_GET_SUBLIST_START_FROM_START = 'get sub-list from #';
/// dropdown - Indicates that an index relative to the end of the list should be used
/// to specify the beginning of the range from which to
/// [https://github.com/google/blockly/wiki/Lists#getting-a-sublist get a sublist].
Blockly.Msg.LISTS_GET_SUBLIST_START_FROM_END = 'get sub-list from # from end';
/// dropdown - Indicates that the
/// [https://github.com/google/blockly/wiki/Lists#getting-a-sublist sublist to extract]
/// should begin with the list's first item.
Blockly.Msg.LISTS_GET_SUBLIST_START_FIRST = 'get sub-list from first';
/// dropdown - Indicates that an index relative to the front of the list should be
/// used to specify the end of the range from which to
/// [https://github.com/google/blockly/wiki/Lists#getting-a-sublist get a sublist].
/// [[File:Blockly-get-sublist.png]]
Blockly.Msg.LISTS_GET_SUBLIST_END_FROM_START = 'to #';
/// dropdown - Indicates that an index relative to the end of the list should be
/// used to specify the end of the range from which to
/// [https://github.com/google/blockly/wiki/Lists#getting-a-sublist get a sublist].
/// [[File:Blockly-get-sublist.png]]
Blockly.Msg.LISTS_GET_SUBLIST_END_FROM_END = 'to # from end';
/// dropdown - Indicates that the '''last''' item in the given list should be
/// [https://github.com/google/blockly/wiki/Lists#getting-a-sublist the end
/// of the selected sublist].
/// [[File:Blockly-get-sublist.png]]
Blockly.Msg.LISTS_GET_SUBLIST_END_LAST = 'to last';
/// block text - This appears in the rightmost position ("tail") of the
/// sublist block, as described at
/// [https://github.com/google/blockly/wiki/Lists#getting-a-sublist
/// https://github.com/google/blockly/wiki/Lists#getting-a-sublist].
/// In English and most other languages, this is the empty string.
/// [[File:Blockly-get-sublist.png]]
Blockly.Msg.LISTS_GET_SUBLIST_TAIL = '';
/// tooltip - See [https://github.com/google/blockly/wiki/Lists#getting-a-sublist
/// https://github.com/google/blockly/wiki/Lists#getting-a-sublist] for more information.
/// [[File:Blockly-get-sublist.png]]
Blockly.Msg.LISTS_GET_SUBLIST_TOOLTIP = 'Creates a copy of the specified portion of a list.';

/// {{Optional}} url - Information describing sorting a list.
Blockly.Msg.LISTS_SORT_HELPURL = 'https://github.com/google/blockly/wiki/Lists#sorting-a-list';
/// Sort as type %1 (numeric or alphabetic) in order %2 (ascending or descending) a list of items %3.\n{{Identical|Sort}}
Blockly.Msg.LISTS_SORT_TITLE = 'sort %1 %2 %3';
/// tooltip - See [https://github.com/google/blockly/wiki/Lists#sorting-a-list].
Blockly.Msg.LISTS_SORT_TOOLTIP = 'Sort a copy of a list.';
/// sorting order or direction from low to high value for numeric, or A-Z for alphabetic.\n{{Identical|Ascending}}
Blockly.Msg.LISTS_SORT_ORDER_ASCENDING = 'ascending';
/// sorting order or direction from high to low value for numeric, or Z-A for alphabetic.\n{{Identical|Descending}}
Blockly.Msg.LISTS_SORT_ORDER_DESCENDING = 'descending';
/// sort by treating each item as a number.
Blockly.Msg.LISTS_SORT_TYPE_NUMERIC = 'numeric';
/// sort by treating each item alphabetically, case-sensitive.
Blockly.Msg.LISTS_SORT_TYPE_TEXT = 'alphabetic';
/// sort by treating each item alphabetically, ignoring differences in case.
Blockly.Msg.LISTS_SORT_TYPE_IGNORECASE = 'alphabetic, ignore case';

/// {{Optional}} url - Information describing splitting text into a list, or joining a list into text.
Blockly.Msg.LISTS_SPLIT_HELPURL = 'https://github.com/google/blockly/wiki/Lists#splitting-strings-and-joining-lists';
/// dropdown - Indicates that text will be split up into a list (e.g. "a-b-c" -> ["a", "b", "c"]).
Blockly.Msg.LISTS_SPLIT_LIST_FROM_TEXT = 'make list from text';
/// dropdown - Indicates that a list will be joined together to form text (e.g. ["a", "b", "c"] -> "a-b-c").
Blockly.Msg.LISTS_SPLIT_TEXT_FROM_LIST = 'make text from list';
/// block text - Prompts for a letter to be used as a separator when splitting or joining text.
Blockly.Msg.LISTS_SPLIT_WITH_DELIMITER = 'with delimiter';
/// tooltip - See [https://github.com/google/blockly/wiki/Lists#make-list-from-text
/// https://github.com/google/blockly/wiki/Lists#make-list-from-text] for more information.
Blockly.Msg.LISTS_SPLIT_TOOLTIP_SPLIT = 'Split text into a list of texts, breaking at each delimiter.';
/// tooltip - See [https://github.com/google/blockly/wiki/Lists#make-text-from-list
/// https://github.com/google/blockly/wiki/Lists#make-text-from-list] for more information.
Blockly.Msg.LISTS_SPLIT_TOOLTIP_JOIN = 'Join a list of texts into one text, separated by a delimiter.';

/// {{Optional}} url - Information describing reversing a list.
Blockly.Msg.LISTS_REVERSE_HELPURL = 'https://github.com/google/blockly/wiki/Lists#reversing-a-list';
/// block text - Title of block that returns a copy of a list (%1) with the order of items reversed.
Blockly.Msg.LISTS_REVERSE_MESSAGE0 = 'reverse %1';
/// tooltip - Short description for a block that reverses a copy of a list.
Blockly.Msg.LISTS_REVERSE_TOOLTIP = 'Reverse a copy of a list.';

/// grammar - Text that follows an ordinal number (a number that indicates
/// position relative to other numbers).  In most languages, such text appears
/// before the number, so this should be blank.  An exception is Hungarian.
/// See [[Translating:Blockly#Ordinal_numbers]] for more information.
Blockly.Msg.ORDINAL_NUMBER_SUFFIX = '';

// Variables Blocks.
/// {{Optional}} url - Information about ''variables'' in computer programming.  Consider using your language's translation of [https://en.wikipedia.org/wiki/Variable_(computer_science) https://en.wikipedia.org/wiki/Variable_(computer_science)], if it exists.
Blockly.Msg.VARIABLES_GET_HELPURL = 'https://github.com/google/blockly/wiki/Variables#get';
/// tooltip - This gets the value of the named variable without modifying it.
Blockly.Msg.VARIABLES_GET_TOOLTIP = 'Returns the value of this variable.';
/// context menu - Selecting this creates a block to set (change) the value of this variable.
/// \n\nParameters:\n* %1 - the name of the variable.
Blockly.Msg.VARIABLES_GET_CREATE_SET = 'Create "set %1"';

/// {{Optional}} url - Information about ''variables'' in computer programming.  Consider using your language's translation of [https://en.wikipedia.org/wiki/Variable_(computer_science) https://en.wikipedia.org/wiki/Variable_(computer_science)], if it exists.
Blockly.Msg.VARIABLES_SET_HELPURL = 'https://github.com/google/blockly/wiki/Variables#set';
/// block text - Change the value of a mathematical variable: '''set [the value of] x to 7'''.\n\nParameters:\n* %1 - the name of the variable.\n* %2 - the value to be assigned.
Blockly.Msg.VARIABLES_SET = 'set %1 to %2';
/// tooltip - This initializes or changes the value of the named variable.
Blockly.Msg.VARIABLES_SET_TOOLTIP = 'Sets this variable to be equal to the input.';
/// context menu - Selecting this creates a block to get (change) the value of
/// this variable.\n\nParameters:\n* %1 - the name of the variable.
Blockly.Msg.VARIABLES_SET_CREATE_GET = 'Create "get %1"';

// Procedures Blocks.
/// {{Optional}} url - Information about defining [https://en.wikipedia.org/wiki/Subroutine functions] that do not have return values.
Blockly.Msg.PROCEDURES_DEFNORETURN_HELPURL = 'https://en.wikipedia.org/wiki/Subroutine';
/// block text - This precedes the name of the function when defining it.  See
/// [https://blockly-demo.appspot.com/static/apps/code/index.html?lang=en#c84aoc this sample
/// function definition].
Blockly.Msg.PROCEDURES_DEFNORETURN_TITLE = 'to';
/// default name - This acts as a placeholder for the name of a function on a
/// function definition block, as shown on
/// [https://blockly-demo.appspot.com/static/apps/code/index.html?lang=en#w7cfju this block].
/// The user will replace it with the function's name.
Blockly.Msg.PROCEDURES_DEFNORETURN_PROCEDURE = 'do something';
/// block text - This precedes the list of parameters on a function's definition block.  See
/// [https://blockly-demo.appspot.com/static/apps/code/index.html?lang=en#voztpd this sample
/// function with parameters].
Blockly.Msg.PROCEDURES_BEFORE_PARAMS = 'with:';
/// block text - This precedes the list of parameters on a function's caller block.  See
/// [https://blockly-demo.appspot.com/static/apps/code/index.html?lang=en#voztpd this sample
/// function with parameters].
Blockly.Msg.PROCEDURES_CALL_BEFORE_PARAMS = 'with:';
/// block text - This appears next to the function's "body", the blocks that should be
/// run when the function is called, as shown in
/// [https://blockly-demo.appspot.com/static/apps/code/index.html?lang=en#voztpd this sample
/// function definition].
Blockly.Msg.PROCEDURES_DEFNORETURN_DO = '';
/// tooltip
Blockly.Msg.PROCEDURES_DEFNORETURN_TOOLTIP = 'Creates a function with no output.';
/// Placeholder text that the user is encouraged to replace with a description of what their function does.
Blockly.Msg.PROCEDURES_DEFNORETURN_COMMENT = 'Describe this function...';
/// {{Optional}} url - Information about defining [https://en.wikipedia.org/wiki/Subroutine functions] that have return values.
Blockly.Msg.PROCEDURES_DEFRETURN_HELPURL = 'https://en.wikipedia.org/wiki/Subroutine';
Blockly.Msg.PROCEDURES_DEFRETURN_TITLE = Blockly.Msg.PROCEDURES_DEFNORETURN_TITLE;
Blockly.Msg.PROCEDURES_DEFRETURN_PROCEDURE = Blockly.Msg.PROCEDURES_DEFNORETURN_PROCEDURE;
Blockly.Msg.PROCEDURES_DEFRETURN_DO = Blockly.Msg.PROCEDURES_DEFNORETURN_DO;
Blockly.Msg.PROCEDURES_DEFRETURN_COMMENT = Blockly.Msg.PROCEDURES_DEFNORETURN_COMMENT;
/// block text - This imperative or infinite verb precedes the value that is used as the return value
/// (output) of this function.  See
/// [https://blockly-demo.appspot.com/static/apps/code/index.html?lang=en#6ot5y5 this sample
/// function that returns a value].
Blockly.Msg.PROCEDURES_DEFRETURN_RETURN = 'return';
/// tooltip
Blockly.Msg.PROCEDURES_DEFRETURN_TOOLTIP = 'Creates a function with an output.';
/// Label for a checkbox that controls if statements are allowed in a function.
Blockly.Msg.PROCEDURES_ALLOW_STATEMENTS = 'allow statements';

/// alert - The user has created a function with two parameters that have the same name.  Every parameter must have a different name.
Blockly.Msg.PROCEDURES_DEF_DUPLICATE_WARNING = 'Warning: This function has duplicate parameters.';

/// {{Optional}} url - Information about calling [https://en.wikipedia.org/wiki/Subroutine functions] that do not return values.
Blockly.Msg.PROCEDURES_CALLNORETURN_HELPURL = 'https://en.wikipedia.org/wiki/Subroutine';
/// tooltip - This block causes the body (blocks inside) of the named function definition to be run.
Blockly.Msg.PROCEDURES_CALLNORETURN_TOOLTIP = 'Run the user-defined function "%1".';

/// {{Optional}} url - Information about calling [https://en.wikipedia.org/wiki/Subroutine functions] that return values.
Blockly.Msg.PROCEDURES_CALLRETURN_HELPURL = 'https://en.wikipedia.org/wiki/Subroutine';
/// tooltip - This block causes the body (blocks inside) of the named function definition to be run.\n\nParameters:\n* %1 - the name of the function.
Blockly.Msg.PROCEDURES_CALLRETURN_TOOLTIP = 'Run the user-defined function "%1" and use its output.';

/// block text - This text appears on a block in a window that appears when the user clicks
/// on the plus sign or star on a function definition block.  It refers to the set of parameters
/// (referred to by the simpler term "inputs") to the function.  See
/// [[Translating:Blockly#function_definitions]].\n{{Identical|Input}}
Blockly.Msg.PROCEDURES_MUTATORCONTAINER_TITLE = 'inputs';
/// tooltip
Blockly.Msg.PROCEDURES_MUTATORCONTAINER_TOOLTIP = 'Add, remove, or reorder inputs to this function.';
/// block text - This text appears on a block in a window that appears when the user clicks
/// on the plus sign or star on a function definition block].  It appears on the block for
/// adding an individual parameter (referred to by the simpler term "inputs") to the function.
/// See [[Translating:Blockly#function_definitions]].
Blockly.Msg.PROCEDURES_MUTATORARG_TITLE = 'input name:';
/// tooltip
Blockly.Msg.PROCEDURES_MUTATORARG_TOOLTIP = 'Add an input to the function.';

/// context menu - This appears on the context menu for function calls.  Selecting
/// it causes the corresponding function definition to be highlighted (as shown at
/// [[Translating:Blockly#context_menus]].
Blockly.Msg.PROCEDURES_HIGHLIGHT_DEF = 'Highlight function definition';
/// context menu - This appears on the context menu for function definitions.
/// Selecting it creates a block to call the function.\n\nParameters:\n* %1 - the name of the function.\n{{Identical|Create}}
Blockly.Msg.PROCEDURES_CREATE_DO = 'Create "%1"';

/// tooltip - If the first value is true, this causes the second value to be returned
/// immediately from the enclosing function.
Blockly.Msg.PROCEDURES_IFRETURN_TOOLTIP = 'If a value is true, then return a second value.';
/// {{Optional}} url - Information about guard clauses.
Blockly.Msg.PROCEDURES_IFRETURN_HELPURL = 'http://c2.com/cgi/wiki?GuardClause';
/// warning - This appears if the user tries to use this block outside of a function definition.
Blockly.Msg.PROCEDURES_IFRETURN_WARNING = 'Warning: This block may be used only within a function definition.';
/// comment text - This text appears in a new workspace comment, to hint that
/// the user can type here.
Blockly.Msg.WORKSPACE_COMMENT_DEFAULT_TEXT = 'Say something...';<|MERGE_RESOLUTION|>--- conflicted
+++ resolved
@@ -136,13 +136,7 @@
 /// alert - Tells the user that the name they entered is already in use.
 Blockly.Msg.VARIABLE_ALREADY_EXISTS = 'A variable named "%1" already exists.';
 /// alert - Tells the user that the name they entered is already in use for another type.
-<<<<<<< HEAD
-Blockly.Msg.VARIABLE_ALREADY_EXISTS_FOR_ANOTHER_TYPE = 'A variable named "%1" already exists for another variable of type "%2".';
-/// alert - Tells the user that the name they entered is already in use for a procedure.
-Blockly.Msg.PROCEDURE_ALREADY_EXISTS = 'A procedure named "%1" already exists.';
-=======
 Blockly.Msg.VARIABLE_ALREADY_EXISTS_FOR_ANOTHER_TYPE = 'A variable named "%1" already exists for another type: "%2".';
->>>>>>> 82fd258a
 
 // Variable deletion.
 /// confirm -  Ask the user to confirm their deletion of multiple uses of a variable.
