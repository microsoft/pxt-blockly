// This file was automatically generated.  Do not modify.

'use strict';

goog.provide('Blockly.Msg.ko');

goog.require('Blockly.Msg');

<<<<<<< HEAD
Blockly.Msg.ADD_COMMENT = "메모 추가";
Blockly.Msg.CANNOT_DELETE_VARIABLE_PROCEDURE = "'%2' 함수 정의의 일부이기 때문에 '%1' 변수를 삭제할 수 없습니다";
Blockly.Msg.CHANGE_VALUE_TITLE = "값 바꾸기:";
Blockly.Msg.CLEAN_UP = "블록 정리";
Blockly.Msg.COLLAPSE_ALL = "블록 축소";
Blockly.Msg.COLLAPSE_BLOCK = "블록 축소";
Blockly.Msg.COLOUR_BLEND_COLOUR1 = "색 1";
Blockly.Msg.COLOUR_BLEND_COLOUR2 = "색 2";
Blockly.Msg.COLOUR_BLEND_HELPURL = "http://meyerweb.com/eric/tools/color-blend/";
Blockly.Msg.COLOUR_BLEND_RATIO = "비율";
Blockly.Msg.COLOUR_BLEND_TITLE = "혼합";
Blockly.Msg.COLOUR_BLEND_TOOLTIP = "두 색을 주어진 비율로 혼합 (0.0 - 1.0)";
Blockly.Msg.COLOUR_PICKER_HELPURL = "https://ko.wikipedia.org/wiki/색";
Blockly.Msg.COLOUR_PICKER_TOOLTIP = "팔레트에서 색을 고릅니다";
Blockly.Msg.COLOUR_RANDOM_HELPURL = "http://randomcolour.com";  // untranslated
Blockly.Msg.COLOUR_RANDOM_TITLE = "임의 색상";
Blockly.Msg.COLOUR_RANDOM_TOOLTIP = "무작위로 색을 고릅니다.";
Blockly.Msg.COLOUR_RGB_BLUE = "파랑";
Blockly.Msg.COLOUR_RGB_GREEN = "초록";
Blockly.Msg.COLOUR_RGB_HELPURL = "http://www.december.com/html/spec/colorper.html";
Blockly.Msg.COLOUR_RGB_RED = "빨강";
Blockly.Msg.COLOUR_RGB_TITLE = "색";
Blockly.Msg.COLOUR_RGB_TOOLTIP = "빨강,파랑,초록의 값을 이용하여 색을 만드십시오. 모든 값은 0과 100 사이에 있어야 합니다.";
Blockly.Msg.CONTROLS_FLOW_STATEMENTS_HELPURL = "https://ko.wikipedia.org/wiki/%EC%A0%9C%EC%96%B4_%ED%9D%90%EB%A6%84";
Blockly.Msg.CONTROLS_FLOW_STATEMENTS_OPERATOR_BREAK = "반복 중단";
Blockly.Msg.CONTROLS_FLOW_STATEMENTS_OPERATOR_CONTINUE = "다음 반복";
Blockly.Msg.CONTROLS_FLOW_STATEMENTS_TOOLTIP_BREAK = "현재 반복 실행 블럭을 빠져나갑니다.";
Blockly.Msg.CONTROLS_FLOW_STATEMENTS_TOOLTIP_CONTINUE = "나머지 반복 부분을 더 이상 실행하지 않고, 다음 반복을 수행합니다.";
Blockly.Msg.CONTROLS_FLOW_STATEMENTS_WARNING = "경고 : 이 블록은 반복 실행 블럭 안에서만 사용됩니다.";
Blockly.Msg.CONTROLS_FOREACH_HELPURL = "https://ko.wikipedia.org/wiki/For_%EB%A3%A8%ED%94%84#.EC.9E.84.EC.9D.98.EC.9D.98_.EC.A7.91.ED.95.A9";
Blockly.Msg.CONTROLS_FOREACH_TITLE = "각 항목에 대해 %1 목록으로 %2";
Blockly.Msg.CONTROLS_FOREACH_TOOLTIP = "리스트 안에 들어있는 각 아이템들을, 순서대로 변수 '%1' 에 한 번씩 저장시키고, 그 때 마다 명령을 실행합니다.";
Blockly.Msg.CONTROLS_FOR_HELPURL = "https://ko.wikipedia.org/wiki/For_%EB%A3%A8%ED%94%84";
Blockly.Msg.CONTROLS_FOR_TITLE = "으로 계산 %1 %2에서 %4을 이용하여 %3로";
Blockly.Msg.CONTROLS_FOR_TOOLTIP = "변수 \"%1\"은 지정된 간격으로 시작 수에서 끝 수까지를 세어 지정된 블록을 수행해야 합니다.";
Blockly.Msg.CONTROLS_IF_ELSEIF_TOOLTIP = "\"만약\" 블럭에 조건 검사를 추가합니다.";
Blockly.Msg.CONTROLS_IF_ELSE_TOOLTIP = "\"만약\" 블럭의 마지막에, 모든 검사 결과가 거짓인 경우 실행할 부분을 추가합니다.";
Blockly.Msg.CONTROLS_IF_HELPURL = "https://ko.wikipedia.org/wiki/%EC%A1%B0%EA%B1%B4%EB%AC%B8";
Blockly.Msg.CONTROLS_IF_IF_TOOLTIP = "섹션을 추가, 제거하거나 순서를 변경하여 이 if 블럭을 재구성합니다.";
Blockly.Msg.CONTROLS_IF_MSG_ELSE = "아니라면";
Blockly.Msg.CONTROLS_IF_MSG_ELSEIF = "다른 경우";
Blockly.Msg.CONTROLS_IF_MSG_IF = "만약";
Blockly.Msg.CONTROLS_IF_TOOLTIP_1 = "조건식의 계산 결과가 참이면, 명령을 실행합니다.";
Blockly.Msg.CONTROLS_IF_TOOLTIP_2 = "조건식의 계산 결과가 참이면, 첫 번째 블럭의 명령을 실행하고, 그렇지 않으면 두 번째 블럭의 명령을 실행합니다.";
Blockly.Msg.CONTROLS_IF_TOOLTIP_3 = "첫 번째 조건식의 계산 결과가 참이면, 첫 번째 블럭의 명령을 실행하고, 두 번째 조건식의 계산 결과가 참이면, 두 번째 블럭의 명령을 실행합니다.";
Blockly.Msg.CONTROLS_IF_TOOLTIP_4 = "첫 번째 조건식의 계산 결과가 참이면, 첫 번째 블럭의 명령을 실행하고, 두 번째 조건식의 계산 결과가 참이면, 두 번째 블럭의 명령을 실행하고, ... , 어떤 조건식의 계산 결과도 참이 아니면, 마지막 블럭의 명령을 실행합니다.";
Blockly.Msg.CONTROLS_REPEAT_HELPURL = "https://ko.wikipedia.org/wiki/For_루프";
Blockly.Msg.CONTROLS_REPEAT_INPUT_DO = "하기";
Blockly.Msg.CONTROLS_REPEAT_TITLE = "%1회 반복";
Blockly.Msg.CONTROLS_REPEAT_TOOLTIP = "여러 번 반복해 명령들을 실행합니다.";
Blockly.Msg.CONTROLS_WHILEUNTIL_HELPURL = "https://ko.wikipedia.org/wiki/While_%EB%A3%A8%ED%94%84";
Blockly.Msg.CONTROLS_WHILEUNTIL_OPERATOR_UNTIL = "다음까지 반복";
Blockly.Msg.CONTROLS_WHILEUNTIL_OPERATOR_WHILE = "동안 반복";
Blockly.Msg.CONTROLS_WHILEUNTIL_TOOLTIP_UNTIL = "값이 거짓일 때, 몇 가지 선언을 합니다.";
Blockly.Msg.CONTROLS_WHILEUNTIL_TOOLTIP_WHILE = "값이 참일 때, 몇 가지 선언을 합니다.";
Blockly.Msg.DELETE_ALL_BLOCKS = "모든 블록 %1개를 삭제하겠습니까?";
Blockly.Msg.DELETE_BLOCK = "블록 삭제";
Blockly.Msg.DELETE_VARIABLE = "'%1' 변수를 삭제합니다";
Blockly.Msg.DELETE_VARIABLE_CONFIRMATION = "'%2' 변수에서 %1을(를) 삭제하시겠습니까?";
Blockly.Msg.DELETE_X_BLOCKS = "블록 %1개 삭제";
Blockly.Msg.DISABLE_BLOCK = "블록 비활성화";
Blockly.Msg.DUPLICATE_BLOCK = "복제";
Blockly.Msg.ENABLE_BLOCK = "블록 활성화";
Blockly.Msg.EXPAND_ALL = "블록 확장";
Blockly.Msg.EXPAND_BLOCK = "블록 확장";
Blockly.Msg.EXTERNAL_INPUTS = "외부 입력";
Blockly.Msg.HELP = "도움말";
Blockly.Msg.INLINE_INPUTS = "내부 입력";
Blockly.Msg.IOS_CANCEL = "취소";
Blockly.Msg.IOS_ERROR = "오류";
Blockly.Msg.IOS_OK = "확인";
Blockly.Msg.IOS_PROCEDURES_ADD_INPUT = "+ 입력 추가";
Blockly.Msg.IOS_PROCEDURES_ALLOW_STATEMENTS = "Allow statements";  // untranslated
Blockly.Msg.IOS_PROCEDURES_DUPLICATE_INPUTS_ERROR = "이 기능은 중복된 입력이 있습니다.";
Blockly.Msg.IOS_PROCEDURES_INPUTS = "INPUTS";  // untranslated
Blockly.Msg.IOS_VARIABLES_ADD_BUTTON = "추가";
Blockly.Msg.IOS_VARIABLES_ADD_VARIABLE = "+ 변수 추가";
Blockly.Msg.IOS_VARIABLES_DELETE_BUTTON = "삭제";
Blockly.Msg.IOS_VARIABLES_EMPTY_NAME_ERROR = "비어있는 변수 이름을 사용할 수 없습니다.";
Blockly.Msg.IOS_VARIABLES_RENAME_BUTTON = "이름 바꾸기";
Blockly.Msg.IOS_VARIABLES_VARIABLE_NAME = "변수 이름";
Blockly.Msg.LISTS_CREATE_EMPTY_HELPURL = "https://github.com/google/blockly/wiki/Lists#create-empty-list";
Blockly.Msg.LISTS_CREATE_EMPTY_TITLE = "빈 리스트 생성";
Blockly.Msg.LISTS_CREATE_EMPTY_TOOLTIP = "데이터 레코드가 없는, 길이가 0인 목록을 반환합니다.";
Blockly.Msg.LISTS_CREATE_WITH_CONTAINER_TITLE_ADD = "리스트";
Blockly.Msg.LISTS_CREATE_WITH_CONTAINER_TOOLTIP = "섹션을 추가, 제거하거나 순서를 변경하여 이 리스트 블럭을 재구성합니다.";
Blockly.Msg.LISTS_CREATE_WITH_HELPURL = "https://github.com/google/blockly/wiki/Lists#create-list-with";
Blockly.Msg.LISTS_CREATE_WITH_INPUT_WITH = "리스트 만들기";
Blockly.Msg.LISTS_CREATE_WITH_ITEM_TOOLTIP = "아이템을 리스트에 추가합니다.";
Blockly.Msg.LISTS_CREATE_WITH_TOOLTIP = "원하는 수의 항목들로 목록을 생성합니다.";
Blockly.Msg.LISTS_GET_INDEX_FIRST = "첫 번째";
Blockly.Msg.LISTS_GET_INDEX_FROM_END = "마지막 번째 위치부터, # 번째";
Blockly.Msg.LISTS_GET_INDEX_FROM_START = "#";
Blockly.Msg.LISTS_GET_INDEX_GET = "가져오기";
Blockly.Msg.LISTS_GET_INDEX_GET_REMOVE = "잘라 내기";
Blockly.Msg.LISTS_GET_INDEX_LAST = "마지막";
Blockly.Msg.LISTS_GET_INDEX_RANDOM = "임의로";
Blockly.Msg.LISTS_GET_INDEX_REMOVE = "삭제";
Blockly.Msg.LISTS_GET_INDEX_TAIL = "";
Blockly.Msg.LISTS_GET_INDEX_TOOLTIP_GET_FIRST = "첫 번째 아이템을 찾아 돌려줍니다.";
Blockly.Msg.LISTS_GET_INDEX_TOOLTIP_GET_FROM = "목록에서 특정 위치의 항목을 반환합니다.";
Blockly.Msg.LISTS_GET_INDEX_TOOLTIP_GET_LAST = "마지막 아이템을 찾아 돌려줍니다.";
Blockly.Msg.LISTS_GET_INDEX_TOOLTIP_GET_RANDOM = "리스트의 아이템들 중, 랜덤으로 선택해 돌려줍니다.";
Blockly.Msg.LISTS_GET_INDEX_TOOLTIP_GET_REMOVE_FIRST = "첫 번째 아이템을 찾아내 돌려주고, 그 아이템을 리스트에서 삭제합니다.";
Blockly.Msg.LISTS_GET_INDEX_TOOLTIP_GET_REMOVE_FROM = "목록의 특정 위치에 있는 항목을 제거하고 반환합니다.";
Blockly.Msg.LISTS_GET_INDEX_TOOLTIP_GET_REMOVE_LAST = "마지막 아이템을 찾아내 돌려주고, 그 아이템을 리스트에서 삭제합니다.";
Blockly.Msg.LISTS_GET_INDEX_TOOLTIP_GET_REMOVE_RANDOM = "목록에서 임의 위치의 아이템을 찾아내 삭제하고 돌려줍니다.";
Blockly.Msg.LISTS_GET_INDEX_TOOLTIP_REMOVE_FIRST = "리스트에서 첫 번째 아이템을 삭제합니다.";
Blockly.Msg.LISTS_GET_INDEX_TOOLTIP_REMOVE_FROM = "목록에서 특정 위치의 항목을 삭제합니다.";
Blockly.Msg.LISTS_GET_INDEX_TOOLTIP_REMOVE_LAST = "리스트에서 마지막 아이템을 찾아 삭제합니다.";
Blockly.Msg.LISTS_GET_INDEX_TOOLTIP_REMOVE_RANDOM = "리스트에서 랜덤하게 아이템을 삭제합니다.";
Blockly.Msg.LISTS_GET_SUBLIST_END_FROM_END = "끝에서부터 # 번째로";
Blockly.Msg.LISTS_GET_SUBLIST_END_FROM_START = "앞에서부터 # 번째로";
Blockly.Msg.LISTS_GET_SUBLIST_END_LAST = "마지막으로";
Blockly.Msg.LISTS_GET_SUBLIST_HELPURL = "https://github.com/google/blockly/wiki/Lists#getting-a-sublist";
Blockly.Msg.LISTS_GET_SUBLIST_START_FIRST = "첫 번째 위치부터, 서브 리스트 추출";
Blockly.Msg.LISTS_GET_SUBLIST_START_FROM_END = "마지막부터 # 번째 위치부터, 서브 리스트 추출";
Blockly.Msg.LISTS_GET_SUBLIST_START_FROM_START = "처음 # 번째 위치부터, 서브 리스트 추출";
Blockly.Msg.LISTS_GET_SUBLIST_TAIL = "";
Blockly.Msg.LISTS_GET_SUBLIST_TOOLTIP = "목록의 특정 부분에 대한 복사본을 만듭니다.";
Blockly.Msg.LISTS_INDEX_FROM_END_TOOLTIP = "%1은(는) 마지막 항목입니다.";
Blockly.Msg.LISTS_INDEX_FROM_START_TOOLTIP = "%1은 첫 번째 항목입니다.";
Blockly.Msg.LISTS_INDEX_OF_FIRST = "처음으로 나타난 위치";
Blockly.Msg.LISTS_INDEX_OF_HELPURL = "https://github.com/google/blockly/wiki/Lists#getting-items-from-a-list";
Blockly.Msg.LISTS_INDEX_OF_LAST = "마지막으로 나타난 위치";
Blockly.Msg.LISTS_INDEX_OF_TOOLTIP = "목록에서 항목이 처음 또는 마지막으로 발생한 색인 위치를 반환합니다. 항목이 없으면 %1을 반환합니다.";
Blockly.Msg.LISTS_INLIST = "리스트";
Blockly.Msg.LISTS_ISEMPTY_HELPURL = "https://github.com/google/blockly/wiki/Lists#is-empty";
Blockly.Msg.LISTS_ISEMPTY_TITLE = "%1이 비어 있습니다";
Blockly.Msg.LISTS_ISEMPTY_TOOLTIP = "목록이 비었을 때 참을 반환합니다.";
Blockly.Msg.LISTS_LENGTH_HELPURL = "https://github.com/google/blockly/wiki/Lists#length-of";
Blockly.Msg.LISTS_LENGTH_TITLE = "%1의 길이";
Blockly.Msg.LISTS_LENGTH_TOOLTIP = "목록의 길이를 반환합니다.";
Blockly.Msg.LISTS_REPEAT_HELPURL = "https://github.com/google/blockly/wiki/Lists#create-list-with";
Blockly.Msg.LISTS_REPEAT_TITLE = "%1을 %2번 넣어, 리스트 생성";
Blockly.Msg.LISTS_REPEAT_TOOLTIP = "원하는 값을, 원하는 갯수 만큼 넣어, 목록을 생성합니다.";
Blockly.Msg.LISTS_REVERSE_HELPURL = "https://github.com/google/blockly/wiki/Lists#reversing-a-list";
Blockly.Msg.LISTS_REVERSE_MESSAGE0 = "reverse %1";  // untranslated
Blockly.Msg.LISTS_REVERSE_TOOLTIP = "Reverse a copy of a list.";  // untranslated
Blockly.Msg.LISTS_SET_INDEX_HELPURL = "https://github.com/google/blockly/wiki/Lists#in-list--set";
Blockly.Msg.LISTS_SET_INDEX_INPUT_TO = "에";
Blockly.Msg.LISTS_SET_INDEX_INSERT = "에서 원하는 위치에 삽입";
Blockly.Msg.LISTS_SET_INDEX_SET = "에서 설정";
Blockly.Msg.LISTS_SET_INDEX_TOOLTIP_INSERT_FIRST = "항목을 목록의 처음 위치에 삽입합니다.";
Blockly.Msg.LISTS_SET_INDEX_TOOLTIP_INSERT_FROM = "목록의 특정 위치에 항목을 삽입합니다.";
Blockly.Msg.LISTS_SET_INDEX_TOOLTIP_INSERT_LAST = "리스트의 마지막에 아이템을 추가합니다.";
Blockly.Msg.LISTS_SET_INDEX_TOOLTIP_INSERT_RANDOM = "목록에서 임의 위치에 아이템을 삽입합니다.";
Blockly.Msg.LISTS_SET_INDEX_TOOLTIP_SET_FIRST = "첫 번째 위치의 아이템으로 설정합니다.";
Blockly.Msg.LISTS_SET_INDEX_TOOLTIP_SET_FROM = "목록의 특정 위치에 있는 항목으로 설정합니다.";
Blockly.Msg.LISTS_SET_INDEX_TOOLTIP_SET_LAST = "마지막 아이템으로 설정합니다.";
Blockly.Msg.LISTS_SET_INDEX_TOOLTIP_SET_RANDOM = "목록에서 임의 위치의 아이템을 설정합니다.";
Blockly.Msg.LISTS_SORT_HELPURL = "https://github.com/google/blockly/wiki/Lists#sorting-a-list";
Blockly.Msg.LISTS_SORT_ORDER_ASCENDING = "오름차순";
Blockly.Msg.LISTS_SORT_ORDER_DESCENDING = "내림차순";
Blockly.Msg.LISTS_SORT_TITLE = "정렬 %1 %2 %3";
Blockly.Msg.LISTS_SORT_TOOLTIP = "목록의 사본을 정렬합니다.";
Blockly.Msg.LISTS_SORT_TYPE_IGNORECASE = "알파벳순 (대소문자 구분 안 함)";
Blockly.Msg.LISTS_SORT_TYPE_NUMERIC = "숫자순";
Blockly.Msg.LISTS_SORT_TYPE_TEXT = "알파벳순";
Blockly.Msg.LISTS_SPLIT_HELPURL = "https://github.com/google/blockly/wiki/Lists#splitting-strings-and-joining-lists";
Blockly.Msg.LISTS_SPLIT_LIST_FROM_TEXT = "텍스트에서 목록 만들기";
Blockly.Msg.LISTS_SPLIT_TEXT_FROM_LIST = "목록에서 텍스트 만들기";
Blockly.Msg.LISTS_SPLIT_TOOLTIP_JOIN = "구분 기호로 구분하여 텍스트 목록을 하나의 텍스트에 병합합니다.";
Blockly.Msg.LISTS_SPLIT_TOOLTIP_SPLIT = "각 속보, 텍스트의 목록들에서 텍스트를 분할합니다.";
Blockly.Msg.LISTS_SPLIT_WITH_DELIMITER = "분리와";
Blockly.Msg.LOGIC_BOOLEAN_FALSE = "거짓";
Blockly.Msg.LOGIC_BOOLEAN_HELPURL = "https://ko.wikipedia.org/wiki/%EC%A7%84%EB%A6%BF%EA%B0%92";
Blockly.Msg.LOGIC_BOOLEAN_TOOLTIP = "참 혹은 거짓 모두 반환합니다.";
Blockly.Msg.LOGIC_BOOLEAN_TRUE = "참";
Blockly.Msg.LOGIC_COMPARE_HELPURL = "https://ko.wikipedia.org/wiki/부등식";
Blockly.Msg.LOGIC_COMPARE_TOOLTIP_EQ = "두 값이 같으면, 참(true) 값을 돌려줍니다.";
Blockly.Msg.LOGIC_COMPARE_TOOLTIP_GT = "첫 번째 값이 두 번째 값보다 크면, 참(true) 값을 돌려줍니다.";
Blockly.Msg.LOGIC_COMPARE_TOOLTIP_GTE = "첫 번째 값이 두 번째 값보다 크거나 같으면, 참(true) 값을 돌려줍니다.";
Blockly.Msg.LOGIC_COMPARE_TOOLTIP_LT = "첫 번째 값이 두 번째 값보다 작으면, 참(true) 값을 돌려줍니다.";
Blockly.Msg.LOGIC_COMPARE_TOOLTIP_LTE = "첫 번째 값이 두 번째 값보다 작거나 같으면, 참(true) 값을 돌려줍니다.";
Blockly.Msg.LOGIC_COMPARE_TOOLTIP_NEQ = "두 값이 서로 다르면, 참(true) 값을 돌려줍니다.";
Blockly.Msg.LOGIC_NEGATE_HELPURL = "https://ko.wikipedia.org/wiki/%EB%B6%80%EC%A0%95";
Blockly.Msg.LOGIC_NEGATE_TITLE = "%1가 아닙니다";
Blockly.Msg.LOGIC_NEGATE_TOOLTIP = "입력값이 거짓이라면 참을 반환합니다. 참이라면 거짓을 반환합니다.";
Blockly.Msg.LOGIC_NULL = "빈 값";
Blockly.Msg.LOGIC_NULL_HELPURL = "https://en.wikipedia.org/wiki/Nullable_type";
Blockly.Msg.LOGIC_NULL_TOOLTIP = "빈 값을 반환합니다.";
Blockly.Msg.LOGIC_OPERATION_AND = "그리고";
Blockly.Msg.LOGIC_OPERATION_HELPURL = "https://ko.wikipedia.org/wiki/%EB%B6%88_%EB%85%BC%EB%A6%AC";
Blockly.Msg.LOGIC_OPERATION_OR = "또는";
Blockly.Msg.LOGIC_OPERATION_TOOLTIP_AND = "두 값이 모두 참(true) 값이면, 참 값을 돌려줍니다.";
Blockly.Msg.LOGIC_OPERATION_TOOLTIP_OR = "적어도 하나의 값이 참일 경우 참을 반환합니다.";
Blockly.Msg.LOGIC_TERNARY_CONDITION = "테스트";
Blockly.Msg.LOGIC_TERNARY_HELPURL = "https://ko.wikipedia.org/wiki/물음표";
Blockly.Msg.LOGIC_TERNARY_IF_FALSE = "만약 거짓이라면";
Blockly.Msg.LOGIC_TERNARY_IF_TRUE = "만약 참이라면";
Blockly.Msg.LOGIC_TERNARY_TOOLTIP = "'test'의 조건을 검사합니다. 조건이 참이면 'if true' 값을 반환합니다. 거짓이면 'if false' 값을 반환합니다.";
Blockly.Msg.MATH_ADDITION_SYMBOL = "+";
Blockly.Msg.MATH_ARITHMETIC_HELPURL = "https://ko.wikipedia.org/wiki/산술";
Blockly.Msg.MATH_ARITHMETIC_TOOLTIP_ADD = "두 수의 합을 반환합니다.";
Blockly.Msg.MATH_ARITHMETIC_TOOLTIP_DIVIDE = "두 수의 나눈 결과를 반환합니다.";
Blockly.Msg.MATH_ARITHMETIC_TOOLTIP_MINUS = "두 수간의 차이를 반환합니다.";
Blockly.Msg.MATH_ARITHMETIC_TOOLTIP_MULTIPLY = "두 수의 곱을 반환합니다.";
Blockly.Msg.MATH_ARITHMETIC_TOOLTIP_POWER = "첫 번째 수를 두 번째 수 만큼, 거듭제곱 한 결과값을 돌려줍니다.";
Blockly.Msg.MATH_CHANGE_HELPURL = "https://en.wikipedia.org/wiki/Programming_idiom#Incrementing_a_counter";
Blockly.Msg.MATH_CHANGE_TITLE = "바꾸기 %1 만큼 %2";
Blockly.Msg.MATH_CHANGE_TOOLTIP = "변수 '%1' 에 저장되어있는 값에, 어떤 수를 더해, 변수에 다시 저장합니다.";
Blockly.Msg.MATH_CONSTANT_HELPURL = "https://ko.wikipedia.org/wiki/수학_상수";
Blockly.Msg.MATH_CONSTANT_TOOLTIP = "일반적인 상수 값들 중 하나를 돌려줍니다. : π (3.141…), e (2.718…), φ (1.618…), sqrt(2) (1.414…), sqrt(½) (0.707…), or ∞ (infinity).";
Blockly.Msg.MATH_CONSTRAIN_HELPURL = "https://ko.wikipedia.org/wiki/%ED%81%B4%EB%9E%A8%ED%95%91_(%EA%B7%B8%EB%9E%98%ED%94%BD)";
Blockly.Msg.MATH_CONSTRAIN_TITLE = "%1의 값을, 최소 %2 최대 %3으로 조정";
Blockly.Msg.MATH_CONSTRAIN_TOOLTIP = "어떤 수를, 특정 범위의 값이 되도록 강제로 조정합니다.";
Blockly.Msg.MATH_DIVISION_SYMBOL = "÷";
Blockly.Msg.MATH_IS_DIVISIBLE_BY = "가 다음 수로 나누어 떨어지면 :";
Blockly.Msg.MATH_IS_EVEN = "가 짝수(even) 이면";
Blockly.Msg.MATH_IS_NEGATIVE = "가 음(-)수 이면";
Blockly.Msg.MATH_IS_ODD = "가 홀수(odd) 이면";
Blockly.Msg.MATH_IS_POSITIVE = "가 양(+)수 이면";
Blockly.Msg.MATH_IS_PRIME = "가 소수(prime) 이면";
Blockly.Msg.MATH_IS_TOOLTIP = "어떤 수가 짝 수, 홀 수, 소 수, 정 수, 양 수, 음 수, 나누어 떨어지는 수 인지 검사해 결과값을 돌려줍니다. 참(true) 또는 거짓(false) 값을 돌려줌.";
Blockly.Msg.MATH_IS_WHOLE = "가 정수이면";
Blockly.Msg.MATH_MODULO_HELPURL = "https://en.wikipedia.org/wiki/Modulo_operation";
Blockly.Msg.MATH_MODULO_TITLE = "%1 ÷ %2의 나머지";
Blockly.Msg.MATH_MODULO_TOOLTIP = "첫 번째 수를 두 번째 수로 나눈, 나머지 값을 돌려줍니다.";
Blockly.Msg.MATH_MULTIPLICATION_SYMBOL = "x";
Blockly.Msg.MATH_NUMBER_HELPURL = "https://ko.wikipedia.org/wiki/수_(수학)";
Blockly.Msg.MATH_NUMBER_TOOLTIP = "수";
Blockly.Msg.MATH_ONLIST_HELPURL = "";
Blockly.Msg.MATH_ONLIST_OPERATOR_AVERAGE = "평균값";
Blockly.Msg.MATH_ONLIST_OPERATOR_MAX = "최대값";
Blockly.Msg.MATH_ONLIST_OPERATOR_MEDIAN = "중간값";
Blockly.Msg.MATH_ONLIST_OPERATOR_MIN = "최소값";
Blockly.Msg.MATH_ONLIST_OPERATOR_MODE = "가장 여러 개 있는 값";
Blockly.Msg.MATH_ONLIST_OPERATOR_RANDOM = "목록의 임의 항목";
Blockly.Msg.MATH_ONLIST_OPERATOR_STD_DEV = "표준 편차";
Blockly.Msg.MATH_ONLIST_OPERATOR_SUM = "합";
Blockly.Msg.MATH_ONLIST_TOOLTIP_AVERAGE = "리스트에 들어있는 수(값)들에 대해, 산술 평균(arithmetic mean) 한 값을 돌려줍니다.";
Blockly.Msg.MATH_ONLIST_TOOLTIP_MAX = "리스트에 들어있는 수(값) 들 중, 가장 큰(max) 수(값)를 돌려줍니다.";
Blockly.Msg.MATH_ONLIST_TOOLTIP_MEDIAN = "리스트에 들어있는 수(값) 들 중, 중간(median) 수(값)를 돌려줍니다.";
Blockly.Msg.MATH_ONLIST_TOOLTIP_MIN = "리스트에 들어있는 수(값) 들 중, 가장 작은(min) 수(값)를 돌려줍니다.";
Blockly.Msg.MATH_ONLIST_TOOLTIP_MODE = "리스트에 들어있는 아이템들 중에서, 가장 여러 번 들어있는 아이템들을 리스트로 만들어 돌려줍니다. (최빈값, modes)";
Blockly.Msg.MATH_ONLIST_TOOLTIP_RANDOM = "목록에서 임의의 아이템을 돌려줍니다.";
Blockly.Msg.MATH_ONLIST_TOOLTIP_STD_DEV = "이 리스트의 표준 편차를 반환합니다.";
Blockly.Msg.MATH_ONLIST_TOOLTIP_SUM = "리스트에 들어있는 수(값)들을, 모두 합(sum) 한, 총합(sum)을 돌려줍니다.";
Blockly.Msg.MATH_POWER_SYMBOL = "^";
Blockly.Msg.MATH_RANDOM_FLOAT_HELPURL = "https://en.wikipedia.org/wiki/Random_number_generation";
Blockly.Msg.MATH_RANDOM_FLOAT_TITLE_RANDOM = "임의 분수";
Blockly.Msg.MATH_RANDOM_FLOAT_TOOLTIP = "0.0 (포함)과 1.0 (배타적) 사이의 임의 분수 값을 돌려줍니다.";
Blockly.Msg.MATH_RANDOM_INT_HELPURL = "https://en.wikipedia.org/wiki/Random_number_generation";
Blockly.Msg.MATH_RANDOM_INT_TITLE = "랜덤정수(%1<= n <=%2)";
Blockly.Msg.MATH_RANDOM_INT_TOOLTIP = "두 주어진 제한된 범위 사이의 임의 정수값을 돌려줍니다.";
Blockly.Msg.MATH_ROUND_HELPURL = "https://ko.wikipedia.org/wiki/반올림";
Blockly.Msg.MATH_ROUND_OPERATOR_ROUND = "반올림";
Blockly.Msg.MATH_ROUND_OPERATOR_ROUNDDOWN = "버림";
Blockly.Msg.MATH_ROUND_OPERATOR_ROUNDUP = "올림";
Blockly.Msg.MATH_ROUND_TOOLTIP = "어떤 수를 반올림/올림/버림한 결과를, 정수값으로 돌려줍니다.";
Blockly.Msg.MATH_SINGLE_HELPURL = "https://ko.wikipedia.org/wiki/제곱근";
Blockly.Msg.MATH_SINGLE_OP_ABSOLUTE = "절대값";
Blockly.Msg.MATH_SINGLE_OP_ROOT = "제곱근";
Blockly.Msg.MATH_SINGLE_TOOLTIP_ABS = "어떤 수의 절대값(absolute)을 계산한 결과를, 정수값으로 돌려줍니다.";
Blockly.Msg.MATH_SINGLE_TOOLTIP_EXP = "e의 거듭제곱 값을 반환합니다.";
Blockly.Msg.MATH_SINGLE_TOOLTIP_LN = "어떤 수의, 자연로그(natural logarithm) 값을 돌려줍니다.(밑 e, 예시 log e x)";
Blockly.Msg.MATH_SINGLE_TOOLTIP_LOG10 = "어떤 수의, 기본로그(logarithm) 값을 돌려줍니다.(밑 10, 예시 log 10 x)";
Blockly.Msg.MATH_SINGLE_TOOLTIP_NEG = "음(-)/양(+), 부호를 반대로 하여 값을 돌려줍니다.";
Blockly.Msg.MATH_SINGLE_TOOLTIP_POW10 = "10의 거듭제곱 값을 반환합니다.";
Blockly.Msg.MATH_SINGLE_TOOLTIP_ROOT = "숫자의 제곱근을 반환합니다.";
Blockly.Msg.MATH_SUBTRACTION_SYMBOL = "-";
Blockly.Msg.MATH_TRIG_ACOS = "acos";
Blockly.Msg.MATH_TRIG_ASIN = "asin";
Blockly.Msg.MATH_TRIG_ATAN = "atan";
Blockly.Msg.MATH_TRIG_COS = "cos";
Blockly.Msg.MATH_TRIG_HELPURL = "https://ko.wikipedia.org/wiki/삼각함수";
Blockly.Msg.MATH_TRIG_SIN = "sin";
Blockly.Msg.MATH_TRIG_TAN = "tan";
Blockly.Msg.MATH_TRIG_TOOLTIP_ACOS = "어떤 수에 대한, acos(arccosine) 값을 돌려줍니다.";
Blockly.Msg.MATH_TRIG_TOOLTIP_ASIN = "어떤 수에 대한, asin(arcsine) 값을 돌려줍니다.";
Blockly.Msg.MATH_TRIG_TOOLTIP_ATAN = "어떤 수에 대한, atan(arctangent) 값을 돌려줍니다.";
Blockly.Msg.MATH_TRIG_TOOLTIP_COS = "각도의 코사인을 반환합니다. (라디안 아님)";
Blockly.Msg.MATH_TRIG_TOOLTIP_SIN = "각도의 사인을 반환합니다. (라디안 아님)";
Blockly.Msg.MATH_TRIG_TOOLTIP_TAN = "각도의 탄젠트를 반환합니다. (라디안 아님)";
Blockly.Msg.NEW_VARIABLE = "변수 만들기...";
Blockly.Msg.NEW_VARIABLE_TITLE = "새 변수 이름:";
Blockly.Msg.ORDINAL_NUMBER_SUFFIX = "";
Blockly.Msg.PROCEDURES_ALLOW_STATEMENTS = "서술 허가";
Blockly.Msg.PROCEDURES_BEFORE_PARAMS = "사용:";
Blockly.Msg.PROCEDURES_CALLNORETURN_HELPURL = "https://ko.wikipedia.org/wiki/함수_(프로그래밍)";
Blockly.Msg.PROCEDURES_CALLNORETURN_TOOLTIP = "미리 정의해 둔 '%1' 함수를 실행합니다.";
Blockly.Msg.PROCEDURES_CALLRETURN_HELPURL = "https://ko.wikipedia.org/wiki/함수_(프로그래밍)";
Blockly.Msg.PROCEDURES_CALLRETURN_TOOLTIP = "미리 정의해 둔 '%1' 함수를 실행하고, 함수를 실행한 결과 값을 돌려줍니다.";
Blockly.Msg.PROCEDURES_CALL_BEFORE_PARAMS = "사용:";
Blockly.Msg.PROCEDURES_CREATE_DO = "'%1' 생성";
Blockly.Msg.PROCEDURES_DEFNORETURN_COMMENT = "이 함수를 설명하세요...";
Blockly.Msg.PROCEDURES_DEFNORETURN_DO = "";
Blockly.Msg.PROCEDURES_DEFNORETURN_HELPURL = "https://ko.wikipedia.org/wiki/%ED%95%A8%EC%88%98_%28%ED%94%84%EB%A1%9C%EA%B7%B8%EB%9E%98%EB%B0%8D%29";
Blockly.Msg.PROCEDURES_DEFNORETURN_PROCEDURE = "함수 이름";
Blockly.Msg.PROCEDURES_DEFNORETURN_TITLE = "함수";
Blockly.Msg.PROCEDURES_DEFNORETURN_TOOLTIP = "실행 후, 결과 값을 돌려주지 않는 함수를 만듭니다.";
Blockly.Msg.PROCEDURES_DEFRETURN_HELPURL = "https://ko.wikipedia.org/wiki/%ED%95%A8%EC%88%98_%28%ED%94%84%EB%A1%9C%EA%B7%B8%EB%9E%98%EB%B0%8D%29";
Blockly.Msg.PROCEDURES_DEFRETURN_RETURN = "다음을 돌려줌";
Blockly.Msg.PROCEDURES_DEFRETURN_TOOLTIP = "실행 후, 결과 값을 돌려주는 함수를 만듭니다.";
Blockly.Msg.PROCEDURES_DEF_DUPLICATE_WARNING = "경고: 이 함수에는, 같은 이름을 사용하는 매개 변수들이 있습니다.";
Blockly.Msg.PROCEDURES_HIGHLIGHT_DEF = "함수 정의 찾기";
Blockly.Msg.PROCEDURES_IFRETURN_HELPURL = "http://c2.com/cgi/wiki?GuardClause";
Blockly.Msg.PROCEDURES_IFRETURN_TOOLTIP = "값이 참이라면, 두 번째 값을 반환합니다.";
Blockly.Msg.PROCEDURES_IFRETURN_WARNING = "경고: 이 블럭은, 함수 정의 블럭 안에서만 사용할 수 있습니다.";
Blockly.Msg.PROCEDURES_MUTATORARG_TITLE = "매개 변수:";
Blockly.Msg.PROCEDURES_MUTATORARG_TOOLTIP = "함수에 값을 더합니다.";
Blockly.Msg.PROCEDURES_MUTATORCONTAINER_TITLE = "매개 변수들";
Blockly.Msg.PROCEDURES_MUTATORCONTAINER_TOOLTIP = "이 함수를 추가, 삭제, 혹은 재정렬합니다.";
Blockly.Msg.PROCEDURE_ALREADY_EXISTS = "'%1' 함수는 이미 존재합니다.";
Blockly.Msg.REDO = "다시 실행";
Blockly.Msg.REMOVE_COMMENT = "내용 제거";
Blockly.Msg.RENAME_VARIABLE = "변수 이름 바꾸기:";
Blockly.Msg.RENAME_VARIABLE_TITLE = "'%1' 변수 이름을 바꾸기:";
Blockly.Msg.TEXT_APPEND_HELPURL = "https://github.com/google/blockly/wiki/Text#text-modification";
Blockly.Msg.TEXT_APPEND_TITLE = "to %1 append text %2";  // untranslated
Blockly.Msg.TEXT_APPEND_TOOLTIP = "'%1' 변수의 끝에 일부 텍스트를 덧붙입니다.";
Blockly.Msg.TEXT_CHANGECASE_HELPURL = "https://github.com/google/blockly/wiki/Text#adjusting-text-case";
Blockly.Msg.TEXT_CHANGECASE_OPERATOR_LOWERCASE = "소문자로";
Blockly.Msg.TEXT_CHANGECASE_OPERATOR_TITLECASE = "첫 문자만 대문자로";
Blockly.Msg.TEXT_CHANGECASE_OPERATOR_UPPERCASE = "대문자로";
Blockly.Msg.TEXT_CHANGECASE_TOOLTIP = "영문 대소문자 형태를 변경해 돌려줍니다.";
Blockly.Msg.TEXT_CHARAT_FIRST = "에서, 첫 번째 문자 얻기";
Blockly.Msg.TEXT_CHARAT_FROM_END = "에서, 마지막부터 # 번째 위치의 문자 얻기";
Blockly.Msg.TEXT_CHARAT_FROM_START = "에서, 앞에서부터 # 번째 위치의 문자 얻기";
Blockly.Msg.TEXT_CHARAT_HELPURL = "https://github.com/google/blockly/wiki/Text#extracting-text";
Blockly.Msg.TEXT_CHARAT_LAST = "에서, 마지막 문자 얻기";
Blockly.Msg.TEXT_CHARAT_RANDOM = "에서, 랜덤하게 한 문자 얻기";
Blockly.Msg.TEXT_CHARAT_TAIL = "";
Blockly.Msg.TEXT_CHARAT_TITLE = "텍스트 %1 %2에서";
Blockly.Msg.TEXT_CHARAT_TOOLTIP = "특정 번째 위치에서, 문자를 얻어내 돌려줍니다.";
Blockly.Msg.TEXT_COUNT_HELPURL = "https://github.com/google/blockly/wiki/Text#counting-substrings";
Blockly.Msg.TEXT_COUNT_MESSAGE0 = "count %1 in %2";  // untranslated
Blockly.Msg.TEXT_COUNT_TOOLTIP = "Count how many times some text occurs within some other text.";  // untranslated
Blockly.Msg.TEXT_CREATE_JOIN_ITEM_TOOLTIP = "텍스트에 항목을 추가합니다.";
Blockly.Msg.TEXT_CREATE_JOIN_TITLE_JOIN = "가입";
Blockly.Msg.TEXT_CREATE_JOIN_TOOLTIP = "섹션을 추가, 제거하거나 순서를 변경하여 이 텍스트 블럭을 재구성합니다.";
Blockly.Msg.TEXT_GET_SUBSTRING_END_FROM_END = "끝에서부터 # 번째 문자까지";
Blockly.Msg.TEXT_GET_SUBSTRING_END_FROM_START = "# 번째 문자까지";
Blockly.Msg.TEXT_GET_SUBSTRING_END_LAST = "마지막 문자까지";
Blockly.Msg.TEXT_GET_SUBSTRING_HELPURL = "https://github.com/google/blockly/wiki/Text#extracting-a-region-of-text";
Blockly.Msg.TEXT_GET_SUBSTRING_INPUT_IN_TEXT = "문장";
Blockly.Msg.TEXT_GET_SUBSTRING_START_FIRST = "에서, 처음부터 얻어냄";
Blockly.Msg.TEXT_GET_SUBSTRING_START_FROM_END = "에서, 마지막에서 # 번째부터 얻어냄";
Blockly.Msg.TEXT_GET_SUBSTRING_START_FROM_START = "에서, 처음부터 # 번째 문자부터 얻어냄";
Blockly.Msg.TEXT_GET_SUBSTRING_TAIL = "";
Blockly.Msg.TEXT_GET_SUBSTRING_TOOLTIP = "문장 중 일부를 얻어내 돌려줍니다.";
Blockly.Msg.TEXT_INDEXOF_HELPURL = "https://github.com/google/blockly/wiki/Text#finding-text";
Blockly.Msg.TEXT_INDEXOF_OPERATOR_FIRST = "에서 다음 문장이 처음으로 나타난 위치 찾기 :";
Blockly.Msg.TEXT_INDEXOF_OPERATOR_LAST = "에서 다음 문장이 마지막으로 나타난 위치 찾기 :";
Blockly.Msg.TEXT_INDEXOF_TITLE = "in text %1 %2 %3";  // untranslated
Blockly.Msg.TEXT_INDEXOF_TOOLTIP = "두 번째 텍스트에서 첫 번째 텍스트가 처음 또는 마지막으로 발생한 색인 위치를 반환합니다. 텍스트가 없으면 %1을 반환합니다.";
Blockly.Msg.TEXT_ISEMPTY_HELPURL = "https://github.com/google/blockly/wiki/Text#checking-for-empty-text";
Blockly.Msg.TEXT_ISEMPTY_TITLE = "%1이 비어 있습니다";
Blockly.Msg.TEXT_ISEMPTY_TOOLTIP = "입력된 문장이, 빈 문장(\"\")이면 참(true) 값을 돌려줍니다.";
Blockly.Msg.TEXT_JOIN_HELPURL = "https://github.com/google/blockly/wiki/Text#text-creation";
Blockly.Msg.TEXT_JOIN_TITLE_CREATEWITH = "텍스트 만들기";
Blockly.Msg.TEXT_JOIN_TOOLTIP = "여러 개의 아이템들을 연결해(묶어), 새로운 문장을 만듭니다.";
Blockly.Msg.TEXT_LENGTH_HELPURL = "https://github.com/google/blockly/wiki/Text#text-modification";
Blockly.Msg.TEXT_LENGTH_TITLE = "다음 문장의 문자 개수 %1";
Blockly.Msg.TEXT_LENGTH_TOOLTIP = "입력된 문장의, 문자 개수를 돌려줍니다.(공백문자 포함)";
Blockly.Msg.TEXT_PRINT_HELPURL = "https://github.com/google/blockly/wiki/Text#printing-text";
Blockly.Msg.TEXT_PRINT_TITLE = "다음 내용 출력 %1";
Blockly.Msg.TEXT_PRINT_TOOLTIP = "원하는 문장, 수, 값 등을 출력합니다.";
Blockly.Msg.TEXT_PROMPT_HELPURL = "https://github.com/google/blockly/wiki/Text#getting-input-from-the-user";
Blockly.Msg.TEXT_PROMPT_TOOLTIP_NUMBER = "수에 대해 사용자의 입력을 받습니다.";
Blockly.Msg.TEXT_PROMPT_TOOLTIP_TEXT = "문장에 대해 사용자의 입력을 받습니다.";
Blockly.Msg.TEXT_PROMPT_TYPE_NUMBER = "메시지를 활용해 수 입력";
Blockly.Msg.TEXT_PROMPT_TYPE_TEXT = "메시지를 활용해 문장 입력";
Blockly.Msg.TEXT_REPLACE_HELPURL = "https://github.com/google/blockly/wiki/Text#replacing-substrings";
Blockly.Msg.TEXT_REPLACE_MESSAGE0 = "replace %1 with %2 in %3";  // untranslated
Blockly.Msg.TEXT_REPLACE_TOOLTIP = "Replace all occurances of some text within some other text.";  // untranslated
Blockly.Msg.TEXT_REVERSE_HELPURL = "https://github.com/google/blockly/wiki/Text#reversing-text";
Blockly.Msg.TEXT_REVERSE_MESSAGE0 = "reverse %1";  // untranslated
Blockly.Msg.TEXT_REVERSE_TOOLTIP = "Reverses the order of the characters in the text.";  // untranslated
Blockly.Msg.TEXT_TEXT_HELPURL = "https://ko.wikipedia.org/wiki/문자열";
Blockly.Msg.TEXT_TEXT_TOOLTIP = "문자, 단어, 문장.";
Blockly.Msg.TEXT_TRIM_HELPURL = "https://github.com/google/blockly/wiki/Text#trimming-removing-spaces";
Blockly.Msg.TEXT_TRIM_OPERATOR_BOTH = "양쪽의 공백 문자 제거";
Blockly.Msg.TEXT_TRIM_OPERATOR_LEFT = "왼쪽의 공백 문자 제거";
Blockly.Msg.TEXT_TRIM_OPERATOR_RIGHT = "오른쪽의 공백 문자 제거";
Blockly.Msg.TEXT_TRIM_TOOLTIP = "문장의 왼쪽/오른쪽/양쪽에서 스페이스 문자를 제거해 돌려줍니다.";
Blockly.Msg.TODAY = "오늘";
Blockly.Msg.UNDO = "실행 취소";
Blockly.Msg.VARIABLES_DEFAULT_NAME = "항목";
Blockly.Msg.VARIABLES_GET_CREATE_SET = "'집합 %1' 생성";
Blockly.Msg.VARIABLES_GET_HELPURL = "https://ko.wikipedia.org/wiki/%EB%B3%80%EC%88%98_(%EC%BB%B4%ED%93%A8%ED%84%B0_%EA%B3%BC%ED%95%99)";
Blockly.Msg.VARIABLES_GET_TOOLTIP = "변수에 저장 되어있는 값을 돌려줍니다.";
Blockly.Msg.VARIABLES_SET = "%1를 %2로 설정";
Blockly.Msg.VARIABLES_SET_CREATE_GET = "'%1 값 읽기' 블럭 생성";
Blockly.Msg.VARIABLES_SET_HELPURL = "https://ko.wikipedia.org/wiki/%EB%B3%80%EC%88%98_(%EC%BB%B4%ED%93%A8%ED%84%B0_%EA%B3%BC%ED%95%99)";
Blockly.Msg.VARIABLES_SET_TOOLTIP = "변수의 값을 입력한 값으로 변경해 줍니다.";
Blockly.Msg.VARIABLE_ALREADY_EXISTS = "'%1' 변수는 이미 존재합니다.";
Blockly.Msg.VARIABLE_ALREADY_EXISTS_FOR_ANOTHER_TYPE = "'%1' 변수는 '%2' 유형의 다른 변수에 대해 이미 존재합니다.";
Blockly.Msg.PROCEDURES_DEFRETURN_TITLE = Blockly.Msg.PROCEDURES_DEFNORETURN_TITLE;
Blockly.Msg.CONTROLS_IF_IF_TITLE_IF = Blockly.Msg.CONTROLS_IF_MSG_IF;
Blockly.Msg.CONTROLS_WHILEUNTIL_INPUT_DO = Blockly.Msg.CONTROLS_REPEAT_INPUT_DO;
Blockly.Msg.CONTROLS_IF_MSG_THEN = Blockly.Msg.CONTROLS_REPEAT_INPUT_DO;
Blockly.Msg.CONTROLS_IF_ELSE_TITLE_ELSE = Blockly.Msg.CONTROLS_IF_MSG_ELSE;
Blockly.Msg.PROCEDURES_DEFRETURN_PROCEDURE = Blockly.Msg.PROCEDURES_DEFNORETURN_PROCEDURE;
Blockly.Msg.LISTS_GET_SUBLIST_INPUT_IN_LIST = Blockly.Msg.LISTS_INLIST;
Blockly.Msg.LISTS_GET_INDEX_INPUT_IN_LIST = Blockly.Msg.LISTS_INLIST;
Blockly.Msg.MATH_CHANGE_TITLE_ITEM = Blockly.Msg.VARIABLES_DEFAULT_NAME;
Blockly.Msg.PROCEDURES_DEFRETURN_DO = Blockly.Msg.PROCEDURES_DEFNORETURN_DO;
Blockly.Msg.CONTROLS_IF_ELSEIF_TITLE_ELSEIF = Blockly.Msg.CONTROLS_IF_MSG_ELSEIF;
Blockly.Msg.LISTS_GET_INDEX_HELPURL = Blockly.Msg.LISTS_INDEX_OF_HELPURL;
Blockly.Msg.CONTROLS_FOREACH_INPUT_DO = Blockly.Msg.CONTROLS_REPEAT_INPUT_DO;
Blockly.Msg.LISTS_SET_INDEX_INPUT_IN_LIST = Blockly.Msg.LISTS_INLIST;
Blockly.Msg.CONTROLS_FOR_INPUT_DO = Blockly.Msg.CONTROLS_REPEAT_INPUT_DO;
Blockly.Msg.LISTS_CREATE_WITH_ITEM_TITLE = Blockly.Msg.VARIABLES_DEFAULT_NAME;
Blockly.Msg.TEXT_APPEND_VARIABLE = Blockly.Msg.VARIABLES_DEFAULT_NAME;
Blockly.Msg.TEXT_CREATE_JOIN_ITEM_TITLE_ITEM = Blockly.Msg.VARIABLES_DEFAULT_NAME;
Blockly.Msg.LISTS_INDEX_OF_INPUT_IN_LIST = Blockly.Msg.LISTS_INLIST;
Blockly.Msg.PROCEDURES_DEFRETURN_COMMENT = Blockly.Msg.PROCEDURES_DEFNORETURN_COMMENT;
=======
/** @export */ Blockly.Msg.ADD_COMMENT = "주석 추가";
/** @export */ Blockly.Msg.CANNOT_DELETE_VARIABLE_PROCEDURE = "'%2' 함수 정의의 일부이기 때문에 '%1' 변수를 삭제할 수 없습니다";
/** @export */ Blockly.Msg.CHANGE_VALUE_TITLE = "값 바꾸기:";
/** @export */ Blockly.Msg.CLEAN_UP = "블록 정리";
/** @export */ Blockly.Msg.COLLAPSE_ALL = "블록 축소";
/** @export */ Blockly.Msg.COLLAPSE_BLOCK = "블록 축소";
/** @export */ Blockly.Msg.COLOUR_BLEND_COLOUR1 = "색 1";
/** @export */ Blockly.Msg.COLOUR_BLEND_COLOUR2 = "색 2";
/** @export */ Blockly.Msg.COLOUR_BLEND_HELPURL = "http://meyerweb.com/eric/tools/color-blend/";
/** @export */ Blockly.Msg.COLOUR_BLEND_RATIO = "비율";
/** @export */ Blockly.Msg.COLOUR_BLEND_TITLE = "혼합";
/** @export */ Blockly.Msg.COLOUR_BLEND_TOOLTIP = "두 색을 주어진 비율로 혼합 (0.0 - 1.0)";
/** @export */ Blockly.Msg.COLOUR_PICKER_HELPURL = "https://ko.wikipedia.org/wiki/색";
/** @export */ Blockly.Msg.COLOUR_PICKER_TOOLTIP = "팔레트에서 색을 고릅니다";
/** @export */ Blockly.Msg.COLOUR_RANDOM_HELPURL = "http://randomcolour.com";  // untranslated
/** @export */ Blockly.Msg.COLOUR_RANDOM_TITLE = "임의 색상";
/** @export */ Blockly.Msg.COLOUR_RANDOM_TOOLTIP = "무작위로 색을 고릅니다.";
/** @export */ Blockly.Msg.COLOUR_RGB_BLUE = "파랑";
/** @export */ Blockly.Msg.COLOUR_RGB_GREEN = "초록";
/** @export */ Blockly.Msg.COLOUR_RGB_HELPURL = "http://www.december.com/html/spec/colorper.html";
/** @export */ Blockly.Msg.COLOUR_RGB_RED = "빨강";
/** @export */ Blockly.Msg.COLOUR_RGB_TITLE = "색";
/** @export */ Blockly.Msg.COLOUR_RGB_TOOLTIP = "빨강,파랑,초록의 값을 이용하여 색을 만드십시오. 모든 값은 0과 100 사이에 있어야 합니다.";
/** @export */ Blockly.Msg.CONTROLS_FLOW_STATEMENTS_HELPURL = "https://ko.wikipedia.org/wiki/%EC%A0%9C%EC%96%B4_%ED%9D%90%EB%A6%84";
/** @export */ Blockly.Msg.CONTROLS_FLOW_STATEMENTS_OPERATOR_BREAK = "반복 중단";
/** @export */ Blockly.Msg.CONTROLS_FLOW_STATEMENTS_OPERATOR_CONTINUE = "다음 반복";
/** @export */ Blockly.Msg.CONTROLS_FLOW_STATEMENTS_TOOLTIP_BREAK = "현재 반복 실행 블럭을 빠져나갑니다.";
/** @export */ Blockly.Msg.CONTROLS_FLOW_STATEMENTS_TOOLTIP_CONTINUE = "나머지 반복 부분을 더 이상 실행하지 않고, 다음 반복을 수행합니다.";
/** @export */ Blockly.Msg.CONTROLS_FLOW_STATEMENTS_WARNING = "경고 : 이 블록은 반복 실행 블럭 안에서만 사용됩니다.";
/** @export */ Blockly.Msg.CONTROLS_FOREACH_HELPURL = "https://ko.wikipedia.org/wiki/For_%EB%A3%A8%ED%94%84#.EC.9E.84.EC.9D.98.EC.9D.98_.EC.A7.91.ED.95.A9";
/** @export */ Blockly.Msg.CONTROLS_FOREACH_TITLE = "각 항목에 대해 %1 목록으로 %2";
/** @export */ Blockly.Msg.CONTROLS_FOREACH_TOOLTIP = "리스트 안에 들어있는 각 아이템들을, 순서대로 변수 '%1' 에 한 번씩 저장시키고, 그 때 마다 명령을 실행합니다.";
/** @export */ Blockly.Msg.CONTROLS_FOR_HELPURL = "https://ko.wikipedia.org/wiki/For_%EB%A3%A8%ED%94%84";
/** @export */ Blockly.Msg.CONTROLS_FOR_TITLE = "으로 계산 %1 %2에서 %4을 이용하여 %3로";
/** @export */ Blockly.Msg.CONTROLS_FOR_TOOLTIP = "변수 \"%1\"은 지정된 간격으로 시작 수에서 끝 수까지를 세어 지정된 블록을 수행해야 합니다.";
/** @export */ Blockly.Msg.CONTROLS_IF_ELSEIF_TOOLTIP = "\"만약\" 블럭에 조건 검사를 추가합니다.";
/** @export */ Blockly.Msg.CONTROLS_IF_ELSE_TOOLTIP = "\"만약\" 블럭의 마지막에, 모든 검사 결과가 거짓인 경우 실행할 부분을 추가합니다.";
/** @export */ Blockly.Msg.CONTROLS_IF_HELPURL = "https://ko.wikipedia.org/wiki/%EC%A1%B0%EA%B1%B4%EB%AC%B8";
/** @export */ Blockly.Msg.CONTROLS_IF_IF_TOOLTIP = "섹션을 추가, 제거하거나 순서를 변경하여 이 if 블럭을 재구성합니다.";
/** @export */ Blockly.Msg.CONTROLS_IF_MSG_ELSE = "아니라면";
/** @export */ Blockly.Msg.CONTROLS_IF_MSG_ELSEIF = "다른 경우";
/** @export */ Blockly.Msg.CONTROLS_IF_MSG_IF = "만약";
/** @export */ Blockly.Msg.CONTROLS_IF_TOOLTIP_1 = "조건식의 계산 결과가 참이면, 명령을 실행합니다.";
/** @export */ Blockly.Msg.CONTROLS_IF_TOOLTIP_2 = "조건식의 계산 결과가 참이면, 첫 번째 블럭의 명령을 실행하고, 그렇지 않으면 두 번째 블럭의 명령을 실행합니다.";
/** @export */ Blockly.Msg.CONTROLS_IF_TOOLTIP_3 = "첫 번째 조건식의 계산 결과가 참이면, 첫 번째 블럭의 명령을 실행하고, 두 번째 조건식의 계산 결과가 참이면, 두 번째 블럭의 명령을 실행합니다.";
/** @export */ Blockly.Msg.CONTROLS_IF_TOOLTIP_4 = "첫 번째 조건식의 계산 결과가 참이면, 첫 번째 블럭의 명령을 실행하고, 두 번째 조건식의 계산 결과가 참이면, 두 번째 블럭의 명령을 실행하고, ... , 어떤 조건식의 계산 결과도 참이 아니면, 마지막 블럭의 명령을 실행합니다.";
/** @export */ Blockly.Msg.CONTROLS_REPEAT_HELPURL = "https://ko.wikipedia.org/wiki/For_루프";
/** @export */ Blockly.Msg.CONTROLS_REPEAT_INPUT_DO = "하기";
/** @export */ Blockly.Msg.CONTROLS_REPEAT_TITLE = "%1회 반복";
/** @export */ Blockly.Msg.CONTROLS_REPEAT_TOOLTIP = "여러 번 반복해 명령들을 실행합니다.";
/** @export */ Blockly.Msg.CONTROLS_WHILEUNTIL_HELPURL = "https://ko.wikipedia.org/wiki/While_%EB%A3%A8%ED%94%84";
/** @export */ Blockly.Msg.CONTROLS_WHILEUNTIL_OPERATOR_UNTIL = "다음까지 반복";
/** @export */ Blockly.Msg.CONTROLS_WHILEUNTIL_OPERATOR_WHILE = "동안 반복";
/** @export */ Blockly.Msg.CONTROLS_WHILEUNTIL_TOOLTIP_UNTIL = "값이 거짓일 때, 몇 가지 선언을 합니다.";
/** @export */ Blockly.Msg.CONTROLS_WHILEUNTIL_TOOLTIP_WHILE = "값이 참일 때, 몇 가지 선언을 합니다.";
/** @export */ Blockly.Msg.DELETE_ALL_BLOCKS = "모든 블록 %1개를 삭제하겠습니까?";
/** @export */ Blockly.Msg.DELETE_BLOCK = "블록 삭제";
/** @export */ Blockly.Msg.DELETE_VARIABLE = "'%1' 변수를 삭제합니다";
/** @export */ Blockly.Msg.DELETE_VARIABLE_CONFIRMATION = "'%2' 변수에서 %1을(를) 삭제하시겠습니까?";
/** @export */ Blockly.Msg.DELETE_X_BLOCKS = "블록 %1개 삭제";
/** @export */ Blockly.Msg.DISABLE_BLOCK = "블록 비활성화";
/** @export */ Blockly.Msg.DUPLICATE_BLOCK = "복제";
/** @export */ Blockly.Msg.ENABLE_BLOCK = "블록 활성화";
/** @export */ Blockly.Msg.EXPAND_ALL = "블록 확장";
/** @export */ Blockly.Msg.EXPAND_BLOCK = "블록 확장";
/** @export */ Blockly.Msg.EXTERNAL_INPUTS = "외부 입력";
/** @export */ Blockly.Msg.HELP = "도움말";
/** @export */ Blockly.Msg.INLINE_INPUTS = "내부 입력";
/** @export */ Blockly.Msg.IOS_CANCEL = "취소";
/** @export */ Blockly.Msg.IOS_ERROR = "오류";
/** @export */ Blockly.Msg.IOS_OK = "확인";
/** @export */ Blockly.Msg.IOS_PROCEDURES_ADD_INPUT = "+ 입력 추가";
/** @export */ Blockly.Msg.IOS_PROCEDURES_ALLOW_STATEMENTS = "Allow statements";  // untranslated
/** @export */ Blockly.Msg.IOS_PROCEDURES_DUPLICATE_INPUTS_ERROR = "이 기능은 중복된 입력이 있습니다.";
/** @export */ Blockly.Msg.IOS_PROCEDURES_INPUTS = "INPUTS";  // untranslated
/** @export */ Blockly.Msg.IOS_VARIABLES_ADD_BUTTON = "추가";
/** @export */ Blockly.Msg.IOS_VARIABLES_ADD_VARIABLE = "+ 변수 추가";
/** @export */ Blockly.Msg.IOS_VARIABLES_DELETE_BUTTON = "삭제";
/** @export */ Blockly.Msg.IOS_VARIABLES_EMPTY_NAME_ERROR = "비어있는 변수 이름을 사용할 수 없습니다.";
/** @export */ Blockly.Msg.IOS_VARIABLES_RENAME_BUTTON = "이름 바꾸기";
/** @export */ Blockly.Msg.IOS_VARIABLES_VARIABLE_NAME = "변수 이름";
/** @export */ Blockly.Msg.LISTS_CREATE_EMPTY_HELPURL = "https://github.com/google/blockly/wiki/Lists#create-empty-list";
/** @export */ Blockly.Msg.LISTS_CREATE_EMPTY_TITLE = "빈 리스트 생성";
/** @export */ Blockly.Msg.LISTS_CREATE_EMPTY_TOOLTIP = "데이터 레코드가 없는, 길이가 0인 목록을 반환합니다.";
/** @export */ Blockly.Msg.LISTS_CREATE_WITH_CONTAINER_TITLE_ADD = "리스트";
/** @export */ Blockly.Msg.LISTS_CREATE_WITH_CONTAINER_TOOLTIP = "섹션을 추가, 제거하거나 순서를 변경하여 이 리스트 블럭을 재구성합니다.";
/** @export */ Blockly.Msg.LISTS_CREATE_WITH_HELPURL = "https://github.com/google/blockly/wiki/Lists#create-list-with";
/** @export */ Blockly.Msg.LISTS_CREATE_WITH_INPUT_WITH = "리스트 만들기";
/** @export */ Blockly.Msg.LISTS_CREATE_WITH_ITEM_TOOLTIP = "아이템을 리스트에 추가합니다.";
/** @export */ Blockly.Msg.LISTS_CREATE_WITH_TOOLTIP = "원하는 수의 항목들로 목록을 생성합니다.";
/** @export */ Blockly.Msg.LISTS_GET_INDEX_FIRST = "첫 번째";
/** @export */ Blockly.Msg.LISTS_GET_INDEX_FROM_END = "마지막 번째 위치부터, # 번째";
/** @export */ Blockly.Msg.LISTS_GET_INDEX_FROM_START = "#";
/** @export */ Blockly.Msg.LISTS_GET_INDEX_GET = "가져오기";
/** @export */ Blockly.Msg.LISTS_GET_INDEX_GET_REMOVE = "잘라 내기";
/** @export */ Blockly.Msg.LISTS_GET_INDEX_LAST = "마지막";
/** @export */ Blockly.Msg.LISTS_GET_INDEX_RANDOM = "임의로";
/** @export */ Blockly.Msg.LISTS_GET_INDEX_REMOVE = "삭제";
/** @export */ Blockly.Msg.LISTS_GET_INDEX_TAIL = "";
/** @export */ Blockly.Msg.LISTS_GET_INDEX_TOOLTIP_GET_FIRST = "첫 번째 아이템을 찾아 돌려줍니다.";
/** @export */ Blockly.Msg.LISTS_GET_INDEX_TOOLTIP_GET_FROM = "목록에서 특정 위치의 항목을 반환합니다.";
/** @export */ Blockly.Msg.LISTS_GET_INDEX_TOOLTIP_GET_LAST = "마지막 아이템을 찾아 돌려줍니다.";
/** @export */ Blockly.Msg.LISTS_GET_INDEX_TOOLTIP_GET_RANDOM = "리스트의 아이템들 중, 랜덤으로 선택해 돌려줍니다.";
/** @export */ Blockly.Msg.LISTS_GET_INDEX_TOOLTIP_GET_REMOVE_FIRST = "첫 번째 아이템을 찾아내 돌려주고, 그 아이템을 리스트에서 삭제합니다.";
/** @export */ Blockly.Msg.LISTS_GET_INDEX_TOOLTIP_GET_REMOVE_FROM = "목록의 특정 위치에 있는 항목을 제거하고 반환합니다.";
/** @export */ Blockly.Msg.LISTS_GET_INDEX_TOOLTIP_GET_REMOVE_LAST = "마지막 아이템을 찾아내 돌려주고, 그 아이템을 리스트에서 삭제합니다.";
/** @export */ Blockly.Msg.LISTS_GET_INDEX_TOOLTIP_GET_REMOVE_RANDOM = "목록에서 임의 위치의 아이템을 찾아내 삭제하고 돌려줍니다.";
/** @export */ Blockly.Msg.LISTS_GET_INDEX_TOOLTIP_REMOVE_FIRST = "리스트에서 첫 번째 아이템을 삭제합니다.";
/** @export */ Blockly.Msg.LISTS_GET_INDEX_TOOLTIP_REMOVE_FROM = "목록에서 특정 위치의 항목을 삭제합니다.";
/** @export */ Blockly.Msg.LISTS_GET_INDEX_TOOLTIP_REMOVE_LAST = "리스트에서 마지막 아이템을 찾아 삭제합니다.";
/** @export */ Blockly.Msg.LISTS_GET_INDEX_TOOLTIP_REMOVE_RANDOM = "리스트에서 랜덤하게 아이템을 삭제합니다.";
/** @export */ Blockly.Msg.LISTS_GET_SUBLIST_END_FROM_END = "끝에서부터 # 번째로";
/** @export */ Blockly.Msg.LISTS_GET_SUBLIST_END_FROM_START = "앞에서부터 # 번째로";
/** @export */ Blockly.Msg.LISTS_GET_SUBLIST_END_LAST = "마지막으로";
/** @export */ Blockly.Msg.LISTS_GET_SUBLIST_HELPURL = "https://github.com/google/blockly/wiki/Lists#getting-a-sublist";
/** @export */ Blockly.Msg.LISTS_GET_SUBLIST_START_FIRST = "첫 번째 위치부터, 서브 리스트 추출";
/** @export */ Blockly.Msg.LISTS_GET_SUBLIST_START_FROM_END = "마지막부터 # 번째 위치부터, 서브 리스트 추출";
/** @export */ Blockly.Msg.LISTS_GET_SUBLIST_START_FROM_START = "처음 # 번째 위치부터, 서브 리스트 추출";
/** @export */ Blockly.Msg.LISTS_GET_SUBLIST_TAIL = "";
/** @export */ Blockly.Msg.LISTS_GET_SUBLIST_TOOLTIP = "목록의 특정 부분에 대한 복사본을 만듭니다.";
/** @export */ Blockly.Msg.LISTS_INDEX_FROM_END_TOOLTIP = "%1은(는) 마지막 항목입니다.";
/** @export */ Blockly.Msg.LISTS_INDEX_FROM_START_TOOLTIP = "%1은 첫 번째 항목입니다.";
/** @export */ Blockly.Msg.LISTS_INDEX_OF_FIRST = "처음으로 나타난 위치";
/** @export */ Blockly.Msg.LISTS_INDEX_OF_HELPURL = "https://github.com/google/blockly/wiki/Lists#getting-items-from-a-list";
/** @export */ Blockly.Msg.LISTS_INDEX_OF_LAST = "마지막으로 나타난 위치";
/** @export */ Blockly.Msg.LISTS_INDEX_OF_TOOLTIP = "목록에서 항목이 처음 또는 마지막으로 발생한 색인 위치를 반환합니다. 항목이 없으면 %1을 반환합니다.";
/** @export */ Blockly.Msg.LISTS_INLIST = "리스트";
/** @export */ Blockly.Msg.LISTS_ISEMPTY_HELPURL = "https://github.com/google/blockly/wiki/Lists#is-empty";
/** @export */ Blockly.Msg.LISTS_ISEMPTY_TITLE = "%1이 비어 있습니다";
/** @export */ Blockly.Msg.LISTS_ISEMPTY_TOOLTIP = "목록이 비었을 때 참을 반환합니다.";
/** @export */ Blockly.Msg.LISTS_LENGTH_HELPURL = "https://github.com/google/blockly/wiki/Lists#length-of";
/** @export */ Blockly.Msg.LISTS_LENGTH_TITLE = "%1의 길이";
/** @export */ Blockly.Msg.LISTS_LENGTH_TOOLTIP = "목록의 길이를 반환합니다.";
/** @export */ Blockly.Msg.LISTS_REPEAT_HELPURL = "https://github.com/google/blockly/wiki/Lists#create-list-with";
/** @export */ Blockly.Msg.LISTS_REPEAT_TITLE = "%1을 %2번 넣어, 리스트 생성";
/** @export */ Blockly.Msg.LISTS_REPEAT_TOOLTIP = "원하는 값을, 원하는 갯수 만큼 넣어, 목록을 생성합니다.";
/** @export */ Blockly.Msg.LISTS_REVERSE_HELPURL = "https://github.com/google/blockly/wiki/Lists#reversing-a-list";
/** @export */ Blockly.Msg.LISTS_REVERSE_MESSAGE0 = "reverse %1";  // untranslated
/** @export */ Blockly.Msg.LISTS_REVERSE_TOOLTIP = "Reverse a copy of a list.";  // untranslated
/** @export */ Blockly.Msg.LISTS_SET_INDEX_HELPURL = "https://github.com/google/blockly/wiki/Lists#in-list--set";
/** @export */ Blockly.Msg.LISTS_SET_INDEX_INPUT_TO = "에";
/** @export */ Blockly.Msg.LISTS_SET_INDEX_INSERT = "에서 원하는 위치에 삽입";
/** @export */ Blockly.Msg.LISTS_SET_INDEX_SET = "에서 설정";
/** @export */ Blockly.Msg.LISTS_SET_INDEX_TOOLTIP_INSERT_FIRST = "항목을 목록의 처음 위치에 삽입합니다.";
/** @export */ Blockly.Msg.LISTS_SET_INDEX_TOOLTIP_INSERT_FROM = "목록의 특정 위치에 항목을 삽입합니다.";
/** @export */ Blockly.Msg.LISTS_SET_INDEX_TOOLTIP_INSERT_LAST = "리스트의 마지막에 아이템을 추가합니다.";
/** @export */ Blockly.Msg.LISTS_SET_INDEX_TOOLTIP_INSERT_RANDOM = "목록에서 임의 위치에 아이템을 삽입합니다.";
/** @export */ Blockly.Msg.LISTS_SET_INDEX_TOOLTIP_SET_FIRST = "첫 번째 위치의 아이템으로 설정합니다.";
/** @export */ Blockly.Msg.LISTS_SET_INDEX_TOOLTIP_SET_FROM = "목록의 특정 위치에 있는 항목으로 설정합니다.";
/** @export */ Blockly.Msg.LISTS_SET_INDEX_TOOLTIP_SET_LAST = "마지막 아이템으로 설정합니다.";
/** @export */ Blockly.Msg.LISTS_SET_INDEX_TOOLTIP_SET_RANDOM = "목록에서 임의 위치의 아이템을 설정합니다.";
/** @export */ Blockly.Msg.LISTS_SORT_HELPURL = "https://github.com/google/blockly/wiki/Lists#sorting-a-list";
/** @export */ Blockly.Msg.LISTS_SORT_ORDER_ASCENDING = "오름차순";
/** @export */ Blockly.Msg.LISTS_SORT_ORDER_DESCENDING = "내림차순";
/** @export */ Blockly.Msg.LISTS_SORT_TITLE = "정렬 %1 %2 %3";
/** @export */ Blockly.Msg.LISTS_SORT_TOOLTIP = "목록의 사본을 정렬합니다.";
/** @export */ Blockly.Msg.LISTS_SORT_TYPE_IGNORECASE = "알파벳순 (대소문자 구분 안 함)";
/** @export */ Blockly.Msg.LISTS_SORT_TYPE_NUMERIC = "숫자순";
/** @export */ Blockly.Msg.LISTS_SORT_TYPE_TEXT = "알파벳순";
/** @export */ Blockly.Msg.LISTS_SPLIT_HELPURL = "https://github.com/google/blockly/wiki/Lists#splitting-strings-and-joining-lists";
/** @export */ Blockly.Msg.LISTS_SPLIT_LIST_FROM_TEXT = "텍스트에서 목록 만들기";
/** @export */ Blockly.Msg.LISTS_SPLIT_TEXT_FROM_LIST = "목록에서 텍스트 만들기";
/** @export */ Blockly.Msg.LISTS_SPLIT_TOOLTIP_JOIN = "구분 기호로 구분하여 텍스트 목록을 하나의 텍스트에 병합합니다.";
/** @export */ Blockly.Msg.LISTS_SPLIT_TOOLTIP_SPLIT = "각 속보, 텍스트의 목록들에서 텍스트를 분할합니다.";
/** @export */ Blockly.Msg.LISTS_SPLIT_WITH_DELIMITER = "분리와";
/** @export */ Blockly.Msg.LOGIC_BOOLEAN_FALSE = "거짓";
/** @export */ Blockly.Msg.LOGIC_BOOLEAN_HELPURL = "https://ko.wikipedia.org/wiki/%EC%A7%84%EB%A6%BF%EA%B0%92";
/** @export */ Blockly.Msg.LOGIC_BOOLEAN_TOOLTIP = "참 혹은 거짓 모두 반환합니다.";
/** @export */ Blockly.Msg.LOGIC_BOOLEAN_TRUE = "참";
/** @export */ Blockly.Msg.LOGIC_COMPARE_HELPURL = "https://ko.wikipedia.org/wiki/부등식";
/** @export */ Blockly.Msg.LOGIC_COMPARE_TOOLTIP_EQ = "두 값이 같으면, 참(true) 값을 돌려줍니다.";
/** @export */ Blockly.Msg.LOGIC_COMPARE_TOOLTIP_GT = "첫 번째 값이 두 번째 값보다 크면, 참(true) 값을 돌려줍니다.";
/** @export */ Blockly.Msg.LOGIC_COMPARE_TOOLTIP_GTE = "첫 번째 값이 두 번째 값보다 크거나 같으면, 참(true) 값을 돌려줍니다.";
/** @export */ Blockly.Msg.LOGIC_COMPARE_TOOLTIP_LT = "첫 번째 값이 두 번째 값보다 작으면, 참(true) 값을 돌려줍니다.";
/** @export */ Blockly.Msg.LOGIC_COMPARE_TOOLTIP_LTE = "첫 번째 값이 두 번째 값보다 작거나 같으면, 참(true) 값을 돌려줍니다.";
/** @export */ Blockly.Msg.LOGIC_COMPARE_TOOLTIP_NEQ = "두 값이 서로 다르면, 참(true) 값을 돌려줍니다.";
/** @export */ Blockly.Msg.LOGIC_NEGATE_HELPURL = "https://ko.wikipedia.org/wiki/%EB%B6%80%EC%A0%95";
/** @export */ Blockly.Msg.LOGIC_NEGATE_TITLE = "%1가 아닙니다";
/** @export */ Blockly.Msg.LOGIC_NEGATE_TOOLTIP = "입력값이 거짓이라면 참을 반환합니다. 참이라면 거짓을 반환합니다.";
/** @export */ Blockly.Msg.LOGIC_NULL = "빈 값";
/** @export */ Blockly.Msg.LOGIC_NULL_HELPURL = "https://en.wikipedia.org/wiki/Nullable_type";
/** @export */ Blockly.Msg.LOGIC_NULL_TOOLTIP = "빈 값을 반환합니다.";
/** @export */ Blockly.Msg.LOGIC_OPERATION_AND = "그리고";
/** @export */ Blockly.Msg.LOGIC_OPERATION_HELPURL = "https://ko.wikipedia.org/wiki/%EB%B6%88_%EB%85%BC%EB%A6%AC";
/** @export */ Blockly.Msg.LOGIC_OPERATION_OR = "또는";
/** @export */ Blockly.Msg.LOGIC_OPERATION_TOOLTIP_AND = "두 값이 모두 참(true) 값이면, 참 값을 돌려줍니다.";
/** @export */ Blockly.Msg.LOGIC_OPERATION_TOOLTIP_OR = "적어도 하나의 값이 참일 경우 참을 반환합니다.";
/** @export */ Blockly.Msg.LOGIC_TERNARY_CONDITION = "테스트";
/** @export */ Blockly.Msg.LOGIC_TERNARY_HELPURL = "https://ko.wikipedia.org/wiki/물음표";
/** @export */ Blockly.Msg.LOGIC_TERNARY_IF_FALSE = "만약 거짓이라면";
/** @export */ Blockly.Msg.LOGIC_TERNARY_IF_TRUE = "만약 참이라면";
/** @export */ Blockly.Msg.LOGIC_TERNARY_TOOLTIP = "'test'의 조건을 검사합니다. 조건이 참이면 'if true' 값을 반환합니다. 거짓이면 'if false' 값을 반환합니다.";
/** @export */ Blockly.Msg.MATH_ADDITION_SYMBOL = "+";
/** @export */ Blockly.Msg.MATH_ARITHMETIC_HELPURL = "https://ko.wikipedia.org/wiki/산술";
/** @export */ Blockly.Msg.MATH_ARITHMETIC_TOOLTIP_ADD = "두 수의 합을 반환합니다.";
/** @export */ Blockly.Msg.MATH_ARITHMETIC_TOOLTIP_DIVIDE = "두 수의 나눈 결과를 반환합니다.";
/** @export */ Blockly.Msg.MATH_ARITHMETIC_TOOLTIP_MINUS = "두 수간의 차이를 반환합니다.";
/** @export */ Blockly.Msg.MATH_ARITHMETIC_TOOLTIP_MULTIPLY = "두 수의 곱을 반환합니다.";
/** @export */ Blockly.Msg.MATH_ARITHMETIC_TOOLTIP_POWER = "첫 번째 수를 두 번째 수 만큼, 거듭제곱 한 결과값을 돌려줍니다.";
/** @export */ Blockly.Msg.MATH_CHANGE_HELPURL = "https://en.wikipedia.org/wiki/Programming_idiom#Incrementing_a_counter";
/** @export */ Blockly.Msg.MATH_CHANGE_TITLE = "바꾸기 %1 만큼 %2";
/** @export */ Blockly.Msg.MATH_CHANGE_TOOLTIP = "변수 '%1' 에 저장되어있는 값에, 어떤 수를 더해, 변수에 다시 저장합니다.";
/** @export */ Blockly.Msg.MATH_CONSTANT_HELPURL = "https://ko.wikipedia.org/wiki/수학_상수";
/** @export */ Blockly.Msg.MATH_CONSTANT_TOOLTIP = "일반적인 상수 값들 중 하나를 돌려줍니다. : π (3.141…), e (2.718…), φ (1.618…), sqrt(2) (1.414…), sqrt(½) (0.707…), or ∞ (infinity).";
/** @export */ Blockly.Msg.MATH_CONSTRAIN_HELPURL = "https://ko.wikipedia.org/wiki/%ED%81%B4%EB%9E%A8%ED%95%91_(%EA%B7%B8%EB%9E%98%ED%94%BD)";
/** @export */ Blockly.Msg.MATH_CONSTRAIN_TITLE = "%1의 값을, 최소 %2 최대 %3으로 조정";
/** @export */ Blockly.Msg.MATH_CONSTRAIN_TOOLTIP = "어떤 수를, 특정 범위의 값이 되도록 강제로 조정합니다.";
/** @export */ Blockly.Msg.MATH_DIVISION_SYMBOL = "÷";
/** @export */ Blockly.Msg.MATH_IS_DIVISIBLE_BY = "가 다음 수로 나누어 떨어지면 :";
/** @export */ Blockly.Msg.MATH_IS_EVEN = "가 짝수(even) 이면";
/** @export */ Blockly.Msg.MATH_IS_NEGATIVE = "가 음(-)수 이면";
/** @export */ Blockly.Msg.MATH_IS_ODD = "가 홀수(odd) 이면";
/** @export */ Blockly.Msg.MATH_IS_POSITIVE = "가 양(+)수 이면";
/** @export */ Blockly.Msg.MATH_IS_PRIME = "가 소수(prime) 이면";
/** @export */ Blockly.Msg.MATH_IS_TOOLTIP = "어떤 수가 짝 수, 홀 수, 소 수, 정 수, 양 수, 음 수, 나누어 떨어지는 수 인지 검사해 결과값을 돌려줍니다. 참(true) 또는 거짓(false) 값을 돌려줌.";
/** @export */ Blockly.Msg.MATH_IS_WHOLE = "가 정수이면";
/** @export */ Blockly.Msg.MATH_MODULO_HELPURL = "https://en.wikipedia.org/wiki/Modulo_operation";
/** @export */ Blockly.Msg.MATH_MODULO_TITLE = "%1 ÷ %2의 나머지";
/** @export */ Blockly.Msg.MATH_MODULO_TOOLTIP = "첫 번째 수를 두 번째 수로 나눈, 나머지 값을 돌려줍니다.";
/** @export */ Blockly.Msg.MATH_MULTIPLICATION_SYMBOL = "x";
/** @export */ Blockly.Msg.MATH_NUMBER_HELPURL = "https://ko.wikipedia.org/wiki/수_(수학)";
/** @export */ Blockly.Msg.MATH_NUMBER_TOOLTIP = "수";
/** @export */ Blockly.Msg.MATH_ONLIST_HELPURL = "";
/** @export */ Blockly.Msg.MATH_ONLIST_OPERATOR_AVERAGE = "평균값";
/** @export */ Blockly.Msg.MATH_ONLIST_OPERATOR_MAX = "최대값";
/** @export */ Blockly.Msg.MATH_ONLIST_OPERATOR_MEDIAN = "중간값";
/** @export */ Blockly.Msg.MATH_ONLIST_OPERATOR_MIN = "최소값";
/** @export */ Blockly.Msg.MATH_ONLIST_OPERATOR_MODE = "가장 여러 개 있는 값";
/** @export */ Blockly.Msg.MATH_ONLIST_OPERATOR_RANDOM = "목록의 임의 항목";
/** @export */ Blockly.Msg.MATH_ONLIST_OPERATOR_STD_DEV = "표준 편차";
/** @export */ Blockly.Msg.MATH_ONLIST_OPERATOR_SUM = "합";
/** @export */ Blockly.Msg.MATH_ONLIST_TOOLTIP_AVERAGE = "리스트에 들어있는 수(값)들에 대해, 산술 평균(arithmetic mean) 한 값을 돌려줍니다.";
/** @export */ Blockly.Msg.MATH_ONLIST_TOOLTIP_MAX = "리스트에 들어있는 수(값) 들 중, 가장 큰(max) 수(값)를 돌려줍니다.";
/** @export */ Blockly.Msg.MATH_ONLIST_TOOLTIP_MEDIAN = "리스트에 들어있는 수(값) 들 중, 중간(median) 수(값)를 돌려줍니다.";
/** @export */ Blockly.Msg.MATH_ONLIST_TOOLTIP_MIN = "리스트에 들어있는 수(값) 들 중, 가장 작은(min) 수(값)를 돌려줍니다.";
/** @export */ Blockly.Msg.MATH_ONLIST_TOOLTIP_MODE = "리스트에 들어있는 아이템들 중에서, 가장 여러 번 들어있는 아이템들을 리스트로 만들어 돌려줍니다. (최빈값, modes)";
/** @export */ Blockly.Msg.MATH_ONLIST_TOOLTIP_RANDOM = "목록에서 임의의 아이템을 돌려줍니다.";
/** @export */ Blockly.Msg.MATH_ONLIST_TOOLTIP_STD_DEV = "이 리스트의 표준 편차를 반환합니다.";
/** @export */ Blockly.Msg.MATH_ONLIST_TOOLTIP_SUM = "리스트에 들어있는 수(값)들을, 모두 합(sum) 한, 총합(sum)을 돌려줍니다.";
/** @export */ Blockly.Msg.MATH_POWER_SYMBOL = "^";
/** @export */ Blockly.Msg.MATH_RANDOM_FLOAT_HELPURL = "https://en.wikipedia.org/wiki/Random_number_generation";
/** @export */ Blockly.Msg.MATH_RANDOM_FLOAT_TITLE_RANDOM = "임의 분수";
/** @export */ Blockly.Msg.MATH_RANDOM_FLOAT_TOOLTIP = "0.0 (포함)과 1.0 (배타적) 사이의 임의 분수 값을 돌려줍니다.";
/** @export */ Blockly.Msg.MATH_RANDOM_INT_HELPURL = "https://en.wikipedia.org/wiki/Random_number_generation";
/** @export */ Blockly.Msg.MATH_RANDOM_INT_TITLE = "랜덤정수(%1<= n <=%2)";
/** @export */ Blockly.Msg.MATH_RANDOM_INT_TOOLTIP = "두 주어진 제한된 범위 사이의 임의 정수값을 돌려줍니다.";
/** @export */ Blockly.Msg.MATH_ROUND_HELPURL = "https://ko.wikipedia.org/wiki/반올림";
/** @export */ Blockly.Msg.MATH_ROUND_OPERATOR_ROUND = "반올림";
/** @export */ Blockly.Msg.MATH_ROUND_OPERATOR_ROUNDDOWN = "버림";
/** @export */ Blockly.Msg.MATH_ROUND_OPERATOR_ROUNDUP = "올림";
/** @export */ Blockly.Msg.MATH_ROUND_TOOLTIP = "어떤 수를 반올림/올림/버림한 결과를, 정수값으로 돌려줍니다.";
/** @export */ Blockly.Msg.MATH_SINGLE_HELPURL = "https://ko.wikipedia.org/wiki/제곱근";
/** @export */ Blockly.Msg.MATH_SINGLE_OP_ABSOLUTE = "절대값";
/** @export */ Blockly.Msg.MATH_SINGLE_OP_ROOT = "제곱근";
/** @export */ Blockly.Msg.MATH_SINGLE_TOOLTIP_ABS = "어떤 수의 절대값(absolute)을 계산한 결과를, 정수값으로 돌려줍니다.";
/** @export */ Blockly.Msg.MATH_SINGLE_TOOLTIP_EXP = "e의 거듭제곱 값을 반환합니다.";
/** @export */ Blockly.Msg.MATH_SINGLE_TOOLTIP_LN = "어떤 수의, 자연로그(natural logarithm) 값을 돌려줍니다.(밑 e, 예시 log e x)";
/** @export */ Blockly.Msg.MATH_SINGLE_TOOLTIP_LOG10 = "어떤 수의, 기본로그(logarithm) 값을 돌려줍니다.(밑 10, 예시 log 10 x)";
/** @export */ Blockly.Msg.MATH_SINGLE_TOOLTIP_NEG = "음(-)/양(+), 부호를 반대로 하여 값을 돌려줍니다.";
/** @export */ Blockly.Msg.MATH_SINGLE_TOOLTIP_POW10 = "10의 거듭제곱 값을 반환합니다.";
/** @export */ Blockly.Msg.MATH_SINGLE_TOOLTIP_ROOT = "숫자의 제곱근을 반환합니다.";
/** @export */ Blockly.Msg.MATH_SUBTRACTION_SYMBOL = "-";
/** @export */ Blockly.Msg.MATH_TRIG_ACOS = "acos";
/** @export */ Blockly.Msg.MATH_TRIG_ASIN = "asin";
/** @export */ Blockly.Msg.MATH_TRIG_ATAN = "atan";
/** @export */ Blockly.Msg.MATH_TRIG_COS = "cos";
/** @export */ Blockly.Msg.MATH_TRIG_HELPURL = "https://ko.wikipedia.org/wiki/삼각함수";
/** @export */ Blockly.Msg.MATH_TRIG_SIN = "sin";
/** @export */ Blockly.Msg.MATH_TRIG_TAN = "tan";
/** @export */ Blockly.Msg.MATH_TRIG_TOOLTIP_ACOS = "어떤 수에 대한, acos(arccosine) 값을 돌려줍니다.";
/** @export */ Blockly.Msg.MATH_TRIG_TOOLTIP_ASIN = "어떤 수에 대한, asin(arcsine) 값을 돌려줍니다.";
/** @export */ Blockly.Msg.MATH_TRIG_TOOLTIP_ATAN = "어떤 수에 대한, atan(arctangent) 값을 돌려줍니다.";
/** @export */ Blockly.Msg.MATH_TRIG_TOOLTIP_COS = "각도의 코사인을 반환합니다. (라디안 아님)";
/** @export */ Blockly.Msg.MATH_TRIG_TOOLTIP_SIN = "각도의 사인을 반환합니다. (라디안 아님)";
/** @export */ Blockly.Msg.MATH_TRIG_TOOLTIP_TAN = "각도의 탄젠트를 반환합니다. (라디안 아님)";
/** @export */ Blockly.Msg.NEW_COLOUR_VARIABLE = "색 변수 만들기...";
/** @export */ Blockly.Msg.NEW_NUMBER_VARIABLE = "숫자 변수 만들기....";
/** @export */ Blockly.Msg.NEW_STRING_VARIABLE = "문자열 변수 만들기...";
/** @export */ Blockly.Msg.NEW_VARIABLE = "변수 만들기...";
/** @export */ Blockly.Msg.NEW_VARIABLE_TITLE = "새 변수 이름:";
/** @export */ Blockly.Msg.NEW_VARIABLE_TYPE_TITLE = "새 변수 유형:";
/** @export */ Blockly.Msg.ORDINAL_NUMBER_SUFFIX = "";
/** @export */ Blockly.Msg.PROCEDURES_ALLOW_STATEMENTS = "서술 허가";
/** @export */ Blockly.Msg.PROCEDURES_BEFORE_PARAMS = "사용:";
/** @export */ Blockly.Msg.PROCEDURES_CALLNORETURN_HELPURL = "https://ko.wikipedia.org/wiki/함수_(프로그래밍)";
/** @export */ Blockly.Msg.PROCEDURES_CALLNORETURN_TOOLTIP = "미리 정의해 둔 '%1' 함수를 실행합니다.";
/** @export */ Blockly.Msg.PROCEDURES_CALLRETURN_HELPURL = "https://ko.wikipedia.org/wiki/함수_(프로그래밍)";
/** @export */ Blockly.Msg.PROCEDURES_CALLRETURN_TOOLTIP = "미리 정의해 둔 '%1' 함수를 실행하고, 함수를 실행한 결과 값을 돌려줍니다.";
/** @export */ Blockly.Msg.PROCEDURES_CALL_BEFORE_PARAMS = "사용:";
/** @export */ Blockly.Msg.PROCEDURES_CREATE_DO = "'%1' 생성";
/** @export */ Blockly.Msg.PROCEDURES_DEFNORETURN_COMMENT = "이 함수를 설명하세요...";
/** @export */ Blockly.Msg.PROCEDURES_DEFNORETURN_DO = "";
/** @export */ Blockly.Msg.PROCEDURES_DEFNORETURN_HELPURL = "https://ko.wikipedia.org/wiki/%ED%95%A8%EC%88%98_%28%ED%94%84%EB%A1%9C%EA%B7%B8%EB%9E%98%EB%B0%8D%29";
/** @export */ Blockly.Msg.PROCEDURES_DEFNORETURN_PROCEDURE = "함수 이름";
/** @export */ Blockly.Msg.PROCEDURES_DEFNORETURN_TITLE = "함수";
/** @export */ Blockly.Msg.PROCEDURES_DEFNORETURN_TOOLTIP = "실행 후, 결과 값을 돌려주지 않는 함수를 만듭니다.";
/** @export */ Blockly.Msg.PROCEDURES_DEFRETURN_HELPURL = "https://ko.wikipedia.org/wiki/%ED%95%A8%EC%88%98_%28%ED%94%84%EB%A1%9C%EA%B7%B8%EB%9E%98%EB%B0%8D%29";
/** @export */ Blockly.Msg.PROCEDURES_DEFRETURN_RETURN = "다음을 돌려줌";
/** @export */ Blockly.Msg.PROCEDURES_DEFRETURN_TOOLTIP = "실행 후, 결과 값을 돌려주는 함수를 만듭니다.";
/** @export */ Blockly.Msg.PROCEDURES_DEF_DUPLICATE_WARNING = "경고: 이 함수에는, 같은 이름을 사용하는 매개 변수들이 있습니다.";
/** @export */ Blockly.Msg.PROCEDURES_HIGHLIGHT_DEF = "함수 정의 찾기";
/** @export */ Blockly.Msg.PROCEDURES_IFRETURN_HELPURL = "http://c2.com/cgi/wiki?GuardClause";
/** @export */ Blockly.Msg.PROCEDURES_IFRETURN_TOOLTIP = "값이 참이라면, 두 번째 값을 반환합니다.";
/** @export */ Blockly.Msg.PROCEDURES_IFRETURN_WARNING = "경고: 이 블럭은, 함수 정의 블럭 안에서만 사용할 수 있습니다.";
/** @export */ Blockly.Msg.PROCEDURES_MUTATORARG_TITLE = "매개 변수:";
/** @export */ Blockly.Msg.PROCEDURES_MUTATORARG_TOOLTIP = "함수에 값을 더합니다.";
/** @export */ Blockly.Msg.PROCEDURES_MUTATORCONTAINER_TITLE = "매개 변수들";
/** @export */ Blockly.Msg.PROCEDURES_MUTATORCONTAINER_TOOLTIP = "이 함수를 추가, 삭제, 혹은 재정렬합니다.";
/** @export */ Blockly.Msg.REDO = "다시 실행";
/** @export */ Blockly.Msg.REMOVE_COMMENT = "주석 제거";
/** @export */ Blockly.Msg.RENAME_VARIABLE = "변수 이름 바꾸기:";
/** @export */ Blockly.Msg.RENAME_VARIABLE_TITLE = "'%1' 변수 이름을 바꾸기:";
/** @export */ Blockly.Msg.TEXT_APPEND_HELPURL = "https://github.com/google/blockly/wiki/Text#text-modification";
/** @export */ Blockly.Msg.TEXT_APPEND_TITLE = "다음 %1 내용 덧붙이기 %2";
/** @export */ Blockly.Msg.TEXT_APPEND_TOOLTIP = "'%1' 변수의 끝에 일부 텍스트를 덧붙입니다.";
/** @export */ Blockly.Msg.TEXT_CHANGECASE_HELPURL = "https://github.com/google/blockly/wiki/Text#adjusting-text-case";
/** @export */ Blockly.Msg.TEXT_CHANGECASE_OPERATOR_LOWERCASE = "소문자로";
/** @export */ Blockly.Msg.TEXT_CHANGECASE_OPERATOR_TITLECASE = "첫 문자만 대문자로";
/** @export */ Blockly.Msg.TEXT_CHANGECASE_OPERATOR_UPPERCASE = "대문자로";
/** @export */ Blockly.Msg.TEXT_CHANGECASE_TOOLTIP = "영문 대소문자 형태를 변경해 돌려줍니다.";
/** @export */ Blockly.Msg.TEXT_CHARAT_FIRST = "에서, 첫 번째 문자 얻기";
/** @export */ Blockly.Msg.TEXT_CHARAT_FROM_END = "에서, 마지막부터 # 번째 위치의 문자 얻기";
/** @export */ Blockly.Msg.TEXT_CHARAT_FROM_START = "에서, 앞에서부터 # 번째 위치의 문자 얻기";
/** @export */ Blockly.Msg.TEXT_CHARAT_HELPURL = "https://github.com/google/blockly/wiki/Text#extracting-text";
/** @export */ Blockly.Msg.TEXT_CHARAT_LAST = "에서, 마지막 문자 얻기";
/** @export */ Blockly.Msg.TEXT_CHARAT_RANDOM = "에서, 랜덤하게 한 문자 얻기";
/** @export */ Blockly.Msg.TEXT_CHARAT_TAIL = "";
/** @export */ Blockly.Msg.TEXT_CHARAT_TITLE = "텍스트 %1 %2에서";
/** @export */ Blockly.Msg.TEXT_CHARAT_TOOLTIP = "특정 번째 위치에서, 문자를 얻어내 돌려줍니다.";
/** @export */ Blockly.Msg.TEXT_COUNT_HELPURL = "https://github.com/google/blockly/wiki/Text#counting-substrings";
/** @export */ Blockly.Msg.TEXT_COUNT_MESSAGE0 = "count %1 in %2";  // untranslated
/** @export */ Blockly.Msg.TEXT_COUNT_TOOLTIP = "Count how many times some text occurs within some other text.";  // untranslated
/** @export */ Blockly.Msg.TEXT_CREATE_JOIN_ITEM_TOOLTIP = "텍스트에 항목을 추가합니다.";
/** @export */ Blockly.Msg.TEXT_CREATE_JOIN_TITLE_JOIN = "가입";
/** @export */ Blockly.Msg.TEXT_CREATE_JOIN_TOOLTIP = "섹션을 추가, 제거하거나 순서를 변경하여 이 텍스트 블럭을 재구성합니다.";
/** @export */ Blockly.Msg.TEXT_GET_SUBSTRING_END_FROM_END = "끝에서부터 # 번째 문자까지";
/** @export */ Blockly.Msg.TEXT_GET_SUBSTRING_END_FROM_START = "# 번째 문자까지";
/** @export */ Blockly.Msg.TEXT_GET_SUBSTRING_END_LAST = "마지막 문자까지";
/** @export */ Blockly.Msg.TEXT_GET_SUBSTRING_HELPURL = "https://github.com/google/blockly/wiki/Text#extracting-a-region-of-text";
/** @export */ Blockly.Msg.TEXT_GET_SUBSTRING_INPUT_IN_TEXT = "문장";
/** @export */ Blockly.Msg.TEXT_GET_SUBSTRING_START_FIRST = "에서, 처음부터 얻어냄";
/** @export */ Blockly.Msg.TEXT_GET_SUBSTRING_START_FROM_END = "에서, 마지막에서 # 번째부터 얻어냄";
/** @export */ Blockly.Msg.TEXT_GET_SUBSTRING_START_FROM_START = "에서, 처음부터 # 번째 문자부터 얻어냄";
/** @export */ Blockly.Msg.TEXT_GET_SUBSTRING_TAIL = "";
/** @export */ Blockly.Msg.TEXT_GET_SUBSTRING_TOOLTIP = "문장 중 일부를 얻어내 돌려줍니다.";
/** @export */ Blockly.Msg.TEXT_INDEXOF_HELPURL = "https://github.com/google/blockly/wiki/Text#finding-text";
/** @export */ Blockly.Msg.TEXT_INDEXOF_OPERATOR_FIRST = "에서 다음 문장이 처음으로 나타난 위치 찾기 :";
/** @export */ Blockly.Msg.TEXT_INDEXOF_OPERATOR_LAST = "에서 다음 문장이 마지막으로 나타난 위치 찾기 :";
/** @export */ Blockly.Msg.TEXT_INDEXOF_TITLE = "문장 %1 %2 %3";
/** @export */ Blockly.Msg.TEXT_INDEXOF_TOOLTIP = "두 번째 텍스트에서 첫 번째 텍스트가 처음 또는 마지막으로 발생한 색인 위치를 반환합니다. 텍스트가 없으면 %1을 반환합니다.";
/** @export */ Blockly.Msg.TEXT_ISEMPTY_HELPURL = "https://github.com/google/blockly/wiki/Text#checking-for-empty-text";
/** @export */ Blockly.Msg.TEXT_ISEMPTY_TITLE = "%1이 비어 있습니다";
/** @export */ Blockly.Msg.TEXT_ISEMPTY_TOOLTIP = "입력된 문장이, 빈 문장(\"\")이면 참(true) 값을 돌려줍니다.";
/** @export */ Blockly.Msg.TEXT_JOIN_HELPURL = "https://github.com/google/blockly/wiki/Text#text-creation";
/** @export */ Blockly.Msg.TEXT_JOIN_TITLE_CREATEWITH = "텍스트 만들기";
/** @export */ Blockly.Msg.TEXT_JOIN_TOOLTIP = "여러 개의 아이템들을 연결해(묶어), 새로운 문장을 만듭니다.";
/** @export */ Blockly.Msg.TEXT_LENGTH_HELPURL = "https://github.com/google/blockly/wiki/Text#text-modification";
/** @export */ Blockly.Msg.TEXT_LENGTH_TITLE = "다음 문장의 문자 개수 %1";
/** @export */ Blockly.Msg.TEXT_LENGTH_TOOLTIP = "입력된 문장의, 문자 개수를 돌려줍니다.(공백문자 포함)";
/** @export */ Blockly.Msg.TEXT_PRINT_HELPURL = "https://github.com/google/blockly/wiki/Text#printing-text";
/** @export */ Blockly.Msg.TEXT_PRINT_TITLE = "다음 내용 출력 %1";
/** @export */ Blockly.Msg.TEXT_PRINT_TOOLTIP = "원하는 문장, 수, 값 등을 출력합니다.";
/** @export */ Blockly.Msg.TEXT_PROMPT_HELPURL = "https://github.com/google/blockly/wiki/Text#getting-input-from-the-user";
/** @export */ Blockly.Msg.TEXT_PROMPT_TOOLTIP_NUMBER = "수에 대해 사용자의 입력을 받습니다.";
/** @export */ Blockly.Msg.TEXT_PROMPT_TOOLTIP_TEXT = "문장에 대해 사용자의 입력을 받습니다.";
/** @export */ Blockly.Msg.TEXT_PROMPT_TYPE_NUMBER = "메시지를 활용해 수 입력";
/** @export */ Blockly.Msg.TEXT_PROMPT_TYPE_TEXT = "메시지를 활용해 문장 입력";
/** @export */ Blockly.Msg.TEXT_REPLACE_HELPURL = "https://github.com/google/blockly/wiki/Text#replacing-substrings";
/** @export */ Blockly.Msg.TEXT_REPLACE_MESSAGE0 = "replace %1 with %2 in %3";  // untranslated
/** @export */ Blockly.Msg.TEXT_REPLACE_TOOLTIP = "Replace all occurances of some text within some other text.";  // untranslated
/** @export */ Blockly.Msg.TEXT_REVERSE_HELPURL = "https://github.com/google/blockly/wiki/Text#reversing-text";
/** @export */ Blockly.Msg.TEXT_REVERSE_MESSAGE0 = "reverse %1";  // untranslated
/** @export */ Blockly.Msg.TEXT_REVERSE_TOOLTIP = "Reverses the order of the characters in the text.";  // untranslated
/** @export */ Blockly.Msg.TEXT_TEXT_HELPURL = "https://ko.wikipedia.org/wiki/문자열";
/** @export */ Blockly.Msg.TEXT_TEXT_TOOLTIP = "문자, 단어, 문장.";
/** @export */ Blockly.Msg.TEXT_TRIM_HELPURL = "https://github.com/google/blockly/wiki/Text#trimming-removing-spaces";
/** @export */ Blockly.Msg.TEXT_TRIM_OPERATOR_BOTH = "양쪽의 공백 문자 제거";
/** @export */ Blockly.Msg.TEXT_TRIM_OPERATOR_LEFT = "왼쪽의 공백 문자 제거";
/** @export */ Blockly.Msg.TEXT_TRIM_OPERATOR_RIGHT = "오른쪽의 공백 문자 제거";
/** @export */ Blockly.Msg.TEXT_TRIM_TOOLTIP = "문장의 왼쪽/오른쪽/양쪽에서 스페이스 문자를 제거해 돌려줍니다.";
/** @export */ Blockly.Msg.TODAY = "오늘";
/** @export */ Blockly.Msg.UNDO = "실행 취소";
/** @export */ Blockly.Msg.VARIABLES_DEFAULT_NAME = "항목";
/** @export */ Blockly.Msg.VARIABLES_GET_CREATE_SET = "'집합 %1' 생성";
/** @export */ Blockly.Msg.VARIABLES_GET_HELPURL = "https://ko.wikipedia.org/wiki/%EB%B3%80%EC%88%98_(%EC%BB%B4%ED%93%A8%ED%84%B0_%EA%B3%BC%ED%95%99)";
/** @export */ Blockly.Msg.VARIABLES_GET_TOOLTIP = "변수에 저장 되어있는 값을 돌려줍니다.";
/** @export */ Blockly.Msg.VARIABLES_SET = "%1를 %2로 설정";
/** @export */ Blockly.Msg.VARIABLES_SET_CREATE_GET = "'%1 값 읽기' 블럭 생성";
/** @export */ Blockly.Msg.VARIABLES_SET_HELPURL = "https://ko.wikipedia.org/wiki/%EB%B3%80%EC%88%98_(%EC%BB%B4%ED%93%A8%ED%84%B0_%EA%B3%BC%ED%95%99)";
/** @export */ Blockly.Msg.VARIABLES_SET_TOOLTIP = "변수의 값을 입력한 값으로 변경해 줍니다.";
/** @export */ Blockly.Msg.VARIABLE_ALREADY_EXISTS = "'%1' 변수는 이미 존재합니다.";
/** @export */ Blockly.Msg.VARIABLE_ALREADY_EXISTS_FOR_ANOTHER_TYPE = "'%1' 변수는 다른 유형에 대해 이미 존재합니다: '%2'.";
/** @export */ Blockly.Msg.WORKSPACE_COMMENT_DEFAULT_TEXT = "Say something...";  // untranslated
/** @export */ Blockly.Msg.PROCEDURES_DEFRETURN_TITLE = Blockly.Msg.PROCEDURES_DEFNORETURN_TITLE;
/** @export */ Blockly.Msg.CONTROLS_IF_IF_TITLE_IF = Blockly.Msg.CONTROLS_IF_MSG_IF;
/** @export */ Blockly.Msg.CONTROLS_WHILEUNTIL_INPUT_DO = Blockly.Msg.CONTROLS_REPEAT_INPUT_DO;
/** @export */ Blockly.Msg.CONTROLS_IF_MSG_THEN = Blockly.Msg.CONTROLS_REPEAT_INPUT_DO;
/** @export */ Blockly.Msg.CONTROLS_IF_ELSE_TITLE_ELSE = Blockly.Msg.CONTROLS_IF_MSG_ELSE;
/** @export */ Blockly.Msg.PROCEDURES_DEFRETURN_PROCEDURE = Blockly.Msg.PROCEDURES_DEFNORETURN_PROCEDURE;
/** @export */ Blockly.Msg.LISTS_GET_SUBLIST_INPUT_IN_LIST = Blockly.Msg.LISTS_INLIST;
/** @export */ Blockly.Msg.LISTS_GET_INDEX_INPUT_IN_LIST = Blockly.Msg.LISTS_INLIST;
/** @export */ Blockly.Msg.MATH_CHANGE_TITLE_ITEM = Blockly.Msg.VARIABLES_DEFAULT_NAME;
/** @export */ Blockly.Msg.PROCEDURES_DEFRETURN_DO = Blockly.Msg.PROCEDURES_DEFNORETURN_DO;
/** @export */ Blockly.Msg.CONTROLS_IF_ELSEIF_TITLE_ELSEIF = Blockly.Msg.CONTROLS_IF_MSG_ELSEIF;
/** @export */ Blockly.Msg.LISTS_GET_INDEX_HELPURL = Blockly.Msg.LISTS_INDEX_OF_HELPURL;
/** @export */ Blockly.Msg.CONTROLS_FOREACH_INPUT_DO = Blockly.Msg.CONTROLS_REPEAT_INPUT_DO;
/** @export */ Blockly.Msg.LISTS_SET_INDEX_INPUT_IN_LIST = Blockly.Msg.LISTS_INLIST;
/** @export */ Blockly.Msg.CONTROLS_FOR_INPUT_DO = Blockly.Msg.CONTROLS_REPEAT_INPUT_DO;
/** @export */ Blockly.Msg.LISTS_CREATE_WITH_ITEM_TITLE = Blockly.Msg.VARIABLES_DEFAULT_NAME;
/** @export */ Blockly.Msg.TEXT_APPEND_VARIABLE = Blockly.Msg.VARIABLES_DEFAULT_NAME;
/** @export */ Blockly.Msg.TEXT_CREATE_JOIN_ITEM_TITLE_ITEM = Blockly.Msg.VARIABLES_DEFAULT_NAME;
/** @export */ Blockly.Msg.LISTS_INDEX_OF_INPUT_IN_LIST = Blockly.Msg.LISTS_INLIST;
/** @export */ Blockly.Msg.PROCEDURES_DEFRETURN_COMMENT = Blockly.Msg.PROCEDURES_DEFNORETURN_COMMENT;
>>>>>>> 82fd258a

/** @export */ Blockly.Msg.MATH_HUE = "230";
/** @export */ Blockly.Msg.LOOPS_HUE = "120";
/** @export */ Blockly.Msg.LISTS_HUE = "260";
/** @export */ Blockly.Msg.LOGIC_HUE = "210";
/** @export */ Blockly.Msg.VARIABLES_HUE = "330";
/** @export */ Blockly.Msg.TEXTS_HUE = "160";
/** @export */ Blockly.Msg.PROCEDURES_HUE = "290";
/** @export */ Blockly.Msg.COLOUR_HUE = "20";
/** @export */ Blockly.Msg.VARIABLES_DYNAMIC_HUE = "310";<|MERGE_RESOLUTION|>--- conflicted
+++ resolved
@@ -6,7 +6,6 @@
 
 goog.require('Blockly.Msg');
 
-<<<<<<< HEAD
 Blockly.Msg.ADD_COMMENT = "메모 추가";
 Blockly.Msg.CANNOT_DELETE_VARIABLE_PROCEDURE = "'%2' 함수 정의의 일부이기 때문에 '%1' 변수를 삭제할 수 없습니다";
 Blockly.Msg.CHANGE_VALUE_TITLE = "값 바꾸기:";
@@ -282,8 +281,12 @@
 Blockly.Msg.MATH_TRIG_TOOLTIP_COS = "각도의 코사인을 반환합니다. (라디안 아님)";
 Blockly.Msg.MATH_TRIG_TOOLTIP_SIN = "각도의 사인을 반환합니다. (라디안 아님)";
 Blockly.Msg.MATH_TRIG_TOOLTIP_TAN = "각도의 탄젠트를 반환합니다. (라디안 아님)";
+Blockly.Msg.NEW_COLOUR_VARIABLE = "Create colour variable...";  // untranslated
+Blockly.Msg.NEW_NUMBER_VARIABLE = "Create number variable...";  // untranslated
+Blockly.Msg.NEW_STRING_VARIABLE = "Create string variable...";  // untranslated
 Blockly.Msg.NEW_VARIABLE = "변수 만들기...";
 Blockly.Msg.NEW_VARIABLE_TITLE = "새 변수 이름:";
+Blockly.Msg.NEW_VARIABLE_TYPE_TITLE = "New variable type:";  // untranslated
 Blockly.Msg.ORDINAL_NUMBER_SUFFIX = "";
 Blockly.Msg.PROCEDURES_ALLOW_STATEMENTS = "서술 허가";
 Blockly.Msg.PROCEDURES_BEFORE_PARAMS = "사용:";
@@ -311,7 +314,6 @@
 Blockly.Msg.PROCEDURES_MUTATORARG_TOOLTIP = "함수에 값을 더합니다.";
 Blockly.Msg.PROCEDURES_MUTATORCONTAINER_TITLE = "매개 변수들";
 Blockly.Msg.PROCEDURES_MUTATORCONTAINER_TOOLTIP = "이 함수를 추가, 삭제, 혹은 재정렬합니다.";
-Blockly.Msg.PROCEDURE_ALREADY_EXISTS = "'%1' 함수는 이미 존재합니다.";
 Blockly.Msg.REDO = "다시 실행";
 Blockly.Msg.REMOVE_COMMENT = "내용 제거";
 Blockly.Msg.RENAME_VARIABLE = "변수 이름 바꾸기:";
@@ -396,6 +398,7 @@
 Blockly.Msg.VARIABLES_SET_TOOLTIP = "변수의 값을 입력한 값으로 변경해 줍니다.";
 Blockly.Msg.VARIABLE_ALREADY_EXISTS = "'%1' 변수는 이미 존재합니다.";
 Blockly.Msg.VARIABLE_ALREADY_EXISTS_FOR_ANOTHER_TYPE = "'%1' 변수는 '%2' 유형의 다른 변수에 대해 이미 존재합니다.";
+Blockly.Msg.WORKSPACE_COMMENT_DEFAULT_TEXT = "Say something...";  // untranslated
 Blockly.Msg.PROCEDURES_DEFRETURN_TITLE = Blockly.Msg.PROCEDURES_DEFNORETURN_TITLE;
 Blockly.Msg.CONTROLS_IF_IF_TITLE_IF = Blockly.Msg.CONTROLS_IF_MSG_IF;
 Blockly.Msg.CONTROLS_WHILEUNTIL_INPUT_DO = Blockly.Msg.CONTROLS_REPEAT_INPUT_DO;
@@ -416,428 +419,13 @@
 Blockly.Msg.TEXT_CREATE_JOIN_ITEM_TITLE_ITEM = Blockly.Msg.VARIABLES_DEFAULT_NAME;
 Blockly.Msg.LISTS_INDEX_OF_INPUT_IN_LIST = Blockly.Msg.LISTS_INLIST;
 Blockly.Msg.PROCEDURES_DEFRETURN_COMMENT = Blockly.Msg.PROCEDURES_DEFNORETURN_COMMENT;
-=======
-/** @export */ Blockly.Msg.ADD_COMMENT = "주석 추가";
-/** @export */ Blockly.Msg.CANNOT_DELETE_VARIABLE_PROCEDURE = "'%2' 함수 정의의 일부이기 때문에 '%1' 변수를 삭제할 수 없습니다";
-/** @export */ Blockly.Msg.CHANGE_VALUE_TITLE = "값 바꾸기:";
-/** @export */ Blockly.Msg.CLEAN_UP = "블록 정리";
-/** @export */ Blockly.Msg.COLLAPSE_ALL = "블록 축소";
-/** @export */ Blockly.Msg.COLLAPSE_BLOCK = "블록 축소";
-/** @export */ Blockly.Msg.COLOUR_BLEND_COLOUR1 = "색 1";
-/** @export */ Blockly.Msg.COLOUR_BLEND_COLOUR2 = "색 2";
-/** @export */ Blockly.Msg.COLOUR_BLEND_HELPURL = "http://meyerweb.com/eric/tools/color-blend/";
-/** @export */ Blockly.Msg.COLOUR_BLEND_RATIO = "비율";
-/** @export */ Blockly.Msg.COLOUR_BLEND_TITLE = "혼합";
-/** @export */ Blockly.Msg.COLOUR_BLEND_TOOLTIP = "두 색을 주어진 비율로 혼합 (0.0 - 1.0)";
-/** @export */ Blockly.Msg.COLOUR_PICKER_HELPURL = "https://ko.wikipedia.org/wiki/색";
-/** @export */ Blockly.Msg.COLOUR_PICKER_TOOLTIP = "팔레트에서 색을 고릅니다";
-/** @export */ Blockly.Msg.COLOUR_RANDOM_HELPURL = "http://randomcolour.com";  // untranslated
-/** @export */ Blockly.Msg.COLOUR_RANDOM_TITLE = "임의 색상";
-/** @export */ Blockly.Msg.COLOUR_RANDOM_TOOLTIP = "무작위로 색을 고릅니다.";
-/** @export */ Blockly.Msg.COLOUR_RGB_BLUE = "파랑";
-/** @export */ Blockly.Msg.COLOUR_RGB_GREEN = "초록";
-/** @export */ Blockly.Msg.COLOUR_RGB_HELPURL = "http://www.december.com/html/spec/colorper.html";
-/** @export */ Blockly.Msg.COLOUR_RGB_RED = "빨강";
-/** @export */ Blockly.Msg.COLOUR_RGB_TITLE = "색";
-/** @export */ Blockly.Msg.COLOUR_RGB_TOOLTIP = "빨강,파랑,초록의 값을 이용하여 색을 만드십시오. 모든 값은 0과 100 사이에 있어야 합니다.";
-/** @export */ Blockly.Msg.CONTROLS_FLOW_STATEMENTS_HELPURL = "https://ko.wikipedia.org/wiki/%EC%A0%9C%EC%96%B4_%ED%9D%90%EB%A6%84";
-/** @export */ Blockly.Msg.CONTROLS_FLOW_STATEMENTS_OPERATOR_BREAK = "반복 중단";
-/** @export */ Blockly.Msg.CONTROLS_FLOW_STATEMENTS_OPERATOR_CONTINUE = "다음 반복";
-/** @export */ Blockly.Msg.CONTROLS_FLOW_STATEMENTS_TOOLTIP_BREAK = "현재 반복 실행 블럭을 빠져나갑니다.";
-/** @export */ Blockly.Msg.CONTROLS_FLOW_STATEMENTS_TOOLTIP_CONTINUE = "나머지 반복 부분을 더 이상 실행하지 않고, 다음 반복을 수행합니다.";
-/** @export */ Blockly.Msg.CONTROLS_FLOW_STATEMENTS_WARNING = "경고 : 이 블록은 반복 실행 블럭 안에서만 사용됩니다.";
-/** @export */ Blockly.Msg.CONTROLS_FOREACH_HELPURL = "https://ko.wikipedia.org/wiki/For_%EB%A3%A8%ED%94%84#.EC.9E.84.EC.9D.98.EC.9D.98_.EC.A7.91.ED.95.A9";
-/** @export */ Blockly.Msg.CONTROLS_FOREACH_TITLE = "각 항목에 대해 %1 목록으로 %2";
-/** @export */ Blockly.Msg.CONTROLS_FOREACH_TOOLTIP = "리스트 안에 들어있는 각 아이템들을, 순서대로 변수 '%1' 에 한 번씩 저장시키고, 그 때 마다 명령을 실행합니다.";
-/** @export */ Blockly.Msg.CONTROLS_FOR_HELPURL = "https://ko.wikipedia.org/wiki/For_%EB%A3%A8%ED%94%84";
-/** @export */ Blockly.Msg.CONTROLS_FOR_TITLE = "으로 계산 %1 %2에서 %4을 이용하여 %3로";
-/** @export */ Blockly.Msg.CONTROLS_FOR_TOOLTIP = "변수 \"%1\"은 지정된 간격으로 시작 수에서 끝 수까지를 세어 지정된 블록을 수행해야 합니다.";
-/** @export */ Blockly.Msg.CONTROLS_IF_ELSEIF_TOOLTIP = "\"만약\" 블럭에 조건 검사를 추가합니다.";
-/** @export */ Blockly.Msg.CONTROLS_IF_ELSE_TOOLTIP = "\"만약\" 블럭의 마지막에, 모든 검사 결과가 거짓인 경우 실행할 부분을 추가합니다.";
-/** @export */ Blockly.Msg.CONTROLS_IF_HELPURL = "https://ko.wikipedia.org/wiki/%EC%A1%B0%EA%B1%B4%EB%AC%B8";
-/** @export */ Blockly.Msg.CONTROLS_IF_IF_TOOLTIP = "섹션을 추가, 제거하거나 순서를 변경하여 이 if 블럭을 재구성합니다.";
-/** @export */ Blockly.Msg.CONTROLS_IF_MSG_ELSE = "아니라면";
-/** @export */ Blockly.Msg.CONTROLS_IF_MSG_ELSEIF = "다른 경우";
-/** @export */ Blockly.Msg.CONTROLS_IF_MSG_IF = "만약";
-/** @export */ Blockly.Msg.CONTROLS_IF_TOOLTIP_1 = "조건식의 계산 결과가 참이면, 명령을 실행합니다.";
-/** @export */ Blockly.Msg.CONTROLS_IF_TOOLTIP_2 = "조건식의 계산 결과가 참이면, 첫 번째 블럭의 명령을 실행하고, 그렇지 않으면 두 번째 블럭의 명령을 실행합니다.";
-/** @export */ Blockly.Msg.CONTROLS_IF_TOOLTIP_3 = "첫 번째 조건식의 계산 결과가 참이면, 첫 번째 블럭의 명령을 실행하고, 두 번째 조건식의 계산 결과가 참이면, 두 번째 블럭의 명령을 실행합니다.";
-/** @export */ Blockly.Msg.CONTROLS_IF_TOOLTIP_4 = "첫 번째 조건식의 계산 결과가 참이면, 첫 번째 블럭의 명령을 실행하고, 두 번째 조건식의 계산 결과가 참이면, 두 번째 블럭의 명령을 실행하고, ... , 어떤 조건식의 계산 결과도 참이 아니면, 마지막 블럭의 명령을 실행합니다.";
-/** @export */ Blockly.Msg.CONTROLS_REPEAT_HELPURL = "https://ko.wikipedia.org/wiki/For_루프";
-/** @export */ Blockly.Msg.CONTROLS_REPEAT_INPUT_DO = "하기";
-/** @export */ Blockly.Msg.CONTROLS_REPEAT_TITLE = "%1회 반복";
-/** @export */ Blockly.Msg.CONTROLS_REPEAT_TOOLTIP = "여러 번 반복해 명령들을 실행합니다.";
-/** @export */ Blockly.Msg.CONTROLS_WHILEUNTIL_HELPURL = "https://ko.wikipedia.org/wiki/While_%EB%A3%A8%ED%94%84";
-/** @export */ Blockly.Msg.CONTROLS_WHILEUNTIL_OPERATOR_UNTIL = "다음까지 반복";
-/** @export */ Blockly.Msg.CONTROLS_WHILEUNTIL_OPERATOR_WHILE = "동안 반복";
-/** @export */ Blockly.Msg.CONTROLS_WHILEUNTIL_TOOLTIP_UNTIL = "값이 거짓일 때, 몇 가지 선언을 합니다.";
-/** @export */ Blockly.Msg.CONTROLS_WHILEUNTIL_TOOLTIP_WHILE = "값이 참일 때, 몇 가지 선언을 합니다.";
-/** @export */ Blockly.Msg.DELETE_ALL_BLOCKS = "모든 블록 %1개를 삭제하겠습니까?";
-/** @export */ Blockly.Msg.DELETE_BLOCK = "블록 삭제";
-/** @export */ Blockly.Msg.DELETE_VARIABLE = "'%1' 변수를 삭제합니다";
-/** @export */ Blockly.Msg.DELETE_VARIABLE_CONFIRMATION = "'%2' 변수에서 %1을(를) 삭제하시겠습니까?";
-/** @export */ Blockly.Msg.DELETE_X_BLOCKS = "블록 %1개 삭제";
-/** @export */ Blockly.Msg.DISABLE_BLOCK = "블록 비활성화";
-/** @export */ Blockly.Msg.DUPLICATE_BLOCK = "복제";
-/** @export */ Blockly.Msg.ENABLE_BLOCK = "블록 활성화";
-/** @export */ Blockly.Msg.EXPAND_ALL = "블록 확장";
-/** @export */ Blockly.Msg.EXPAND_BLOCK = "블록 확장";
-/** @export */ Blockly.Msg.EXTERNAL_INPUTS = "외부 입력";
-/** @export */ Blockly.Msg.HELP = "도움말";
-/** @export */ Blockly.Msg.INLINE_INPUTS = "내부 입력";
-/** @export */ Blockly.Msg.IOS_CANCEL = "취소";
-/** @export */ Blockly.Msg.IOS_ERROR = "오류";
-/** @export */ Blockly.Msg.IOS_OK = "확인";
-/** @export */ Blockly.Msg.IOS_PROCEDURES_ADD_INPUT = "+ 입력 추가";
-/** @export */ Blockly.Msg.IOS_PROCEDURES_ALLOW_STATEMENTS = "Allow statements";  // untranslated
-/** @export */ Blockly.Msg.IOS_PROCEDURES_DUPLICATE_INPUTS_ERROR = "이 기능은 중복된 입력이 있습니다.";
-/** @export */ Blockly.Msg.IOS_PROCEDURES_INPUTS = "INPUTS";  // untranslated
-/** @export */ Blockly.Msg.IOS_VARIABLES_ADD_BUTTON = "추가";
-/** @export */ Blockly.Msg.IOS_VARIABLES_ADD_VARIABLE = "+ 변수 추가";
-/** @export */ Blockly.Msg.IOS_VARIABLES_DELETE_BUTTON = "삭제";
-/** @export */ Blockly.Msg.IOS_VARIABLES_EMPTY_NAME_ERROR = "비어있는 변수 이름을 사용할 수 없습니다.";
-/** @export */ Blockly.Msg.IOS_VARIABLES_RENAME_BUTTON = "이름 바꾸기";
-/** @export */ Blockly.Msg.IOS_VARIABLES_VARIABLE_NAME = "변수 이름";
-/** @export */ Blockly.Msg.LISTS_CREATE_EMPTY_HELPURL = "https://github.com/google/blockly/wiki/Lists#create-empty-list";
-/** @export */ Blockly.Msg.LISTS_CREATE_EMPTY_TITLE = "빈 리스트 생성";
-/** @export */ Blockly.Msg.LISTS_CREATE_EMPTY_TOOLTIP = "데이터 레코드가 없는, 길이가 0인 목록을 반환합니다.";
-/** @export */ Blockly.Msg.LISTS_CREATE_WITH_CONTAINER_TITLE_ADD = "리스트";
-/** @export */ Blockly.Msg.LISTS_CREATE_WITH_CONTAINER_TOOLTIP = "섹션을 추가, 제거하거나 순서를 변경하여 이 리스트 블럭을 재구성합니다.";
-/** @export */ Blockly.Msg.LISTS_CREATE_WITH_HELPURL = "https://github.com/google/blockly/wiki/Lists#create-list-with";
-/** @export */ Blockly.Msg.LISTS_CREATE_WITH_INPUT_WITH = "리스트 만들기";
-/** @export */ Blockly.Msg.LISTS_CREATE_WITH_ITEM_TOOLTIP = "아이템을 리스트에 추가합니다.";
-/** @export */ Blockly.Msg.LISTS_CREATE_WITH_TOOLTIP = "원하는 수의 항목들로 목록을 생성합니다.";
-/** @export */ Blockly.Msg.LISTS_GET_INDEX_FIRST = "첫 번째";
-/** @export */ Blockly.Msg.LISTS_GET_INDEX_FROM_END = "마지막 번째 위치부터, # 번째";
-/** @export */ Blockly.Msg.LISTS_GET_INDEX_FROM_START = "#";
-/** @export */ Blockly.Msg.LISTS_GET_INDEX_GET = "가져오기";
-/** @export */ Blockly.Msg.LISTS_GET_INDEX_GET_REMOVE = "잘라 내기";
-/** @export */ Blockly.Msg.LISTS_GET_INDEX_LAST = "마지막";
-/** @export */ Blockly.Msg.LISTS_GET_INDEX_RANDOM = "임의로";
-/** @export */ Blockly.Msg.LISTS_GET_INDEX_REMOVE = "삭제";
-/** @export */ Blockly.Msg.LISTS_GET_INDEX_TAIL = "";
-/** @export */ Blockly.Msg.LISTS_GET_INDEX_TOOLTIP_GET_FIRST = "첫 번째 아이템을 찾아 돌려줍니다.";
-/** @export */ Blockly.Msg.LISTS_GET_INDEX_TOOLTIP_GET_FROM = "목록에서 특정 위치의 항목을 반환합니다.";
-/** @export */ Blockly.Msg.LISTS_GET_INDEX_TOOLTIP_GET_LAST = "마지막 아이템을 찾아 돌려줍니다.";
-/** @export */ Blockly.Msg.LISTS_GET_INDEX_TOOLTIP_GET_RANDOM = "리스트의 아이템들 중, 랜덤으로 선택해 돌려줍니다.";
-/** @export */ Blockly.Msg.LISTS_GET_INDEX_TOOLTIP_GET_REMOVE_FIRST = "첫 번째 아이템을 찾아내 돌려주고, 그 아이템을 리스트에서 삭제합니다.";
-/** @export */ Blockly.Msg.LISTS_GET_INDEX_TOOLTIP_GET_REMOVE_FROM = "목록의 특정 위치에 있는 항목을 제거하고 반환합니다.";
-/** @export */ Blockly.Msg.LISTS_GET_INDEX_TOOLTIP_GET_REMOVE_LAST = "마지막 아이템을 찾아내 돌려주고, 그 아이템을 리스트에서 삭제합니다.";
-/** @export */ Blockly.Msg.LISTS_GET_INDEX_TOOLTIP_GET_REMOVE_RANDOM = "목록에서 임의 위치의 아이템을 찾아내 삭제하고 돌려줍니다.";
-/** @export */ Blockly.Msg.LISTS_GET_INDEX_TOOLTIP_REMOVE_FIRST = "리스트에서 첫 번째 아이템을 삭제합니다.";
-/** @export */ Blockly.Msg.LISTS_GET_INDEX_TOOLTIP_REMOVE_FROM = "목록에서 특정 위치의 항목을 삭제합니다.";
-/** @export */ Blockly.Msg.LISTS_GET_INDEX_TOOLTIP_REMOVE_LAST = "리스트에서 마지막 아이템을 찾아 삭제합니다.";
-/** @export */ Blockly.Msg.LISTS_GET_INDEX_TOOLTIP_REMOVE_RANDOM = "리스트에서 랜덤하게 아이템을 삭제합니다.";
-/** @export */ Blockly.Msg.LISTS_GET_SUBLIST_END_FROM_END = "끝에서부터 # 번째로";
-/** @export */ Blockly.Msg.LISTS_GET_SUBLIST_END_FROM_START = "앞에서부터 # 번째로";
-/** @export */ Blockly.Msg.LISTS_GET_SUBLIST_END_LAST = "마지막으로";
-/** @export */ Blockly.Msg.LISTS_GET_SUBLIST_HELPURL = "https://github.com/google/blockly/wiki/Lists#getting-a-sublist";
-/** @export */ Blockly.Msg.LISTS_GET_SUBLIST_START_FIRST = "첫 번째 위치부터, 서브 리스트 추출";
-/** @export */ Blockly.Msg.LISTS_GET_SUBLIST_START_FROM_END = "마지막부터 # 번째 위치부터, 서브 리스트 추출";
-/** @export */ Blockly.Msg.LISTS_GET_SUBLIST_START_FROM_START = "처음 # 번째 위치부터, 서브 리스트 추출";
-/** @export */ Blockly.Msg.LISTS_GET_SUBLIST_TAIL = "";
-/** @export */ Blockly.Msg.LISTS_GET_SUBLIST_TOOLTIP = "목록의 특정 부분에 대한 복사본을 만듭니다.";
-/** @export */ Blockly.Msg.LISTS_INDEX_FROM_END_TOOLTIP = "%1은(는) 마지막 항목입니다.";
-/** @export */ Blockly.Msg.LISTS_INDEX_FROM_START_TOOLTIP = "%1은 첫 번째 항목입니다.";
-/** @export */ Blockly.Msg.LISTS_INDEX_OF_FIRST = "처음으로 나타난 위치";
-/** @export */ Blockly.Msg.LISTS_INDEX_OF_HELPURL = "https://github.com/google/blockly/wiki/Lists#getting-items-from-a-list";
-/** @export */ Blockly.Msg.LISTS_INDEX_OF_LAST = "마지막으로 나타난 위치";
-/** @export */ Blockly.Msg.LISTS_INDEX_OF_TOOLTIP = "목록에서 항목이 처음 또는 마지막으로 발생한 색인 위치를 반환합니다. 항목이 없으면 %1을 반환합니다.";
-/** @export */ Blockly.Msg.LISTS_INLIST = "리스트";
-/** @export */ Blockly.Msg.LISTS_ISEMPTY_HELPURL = "https://github.com/google/blockly/wiki/Lists#is-empty";
-/** @export */ Blockly.Msg.LISTS_ISEMPTY_TITLE = "%1이 비어 있습니다";
-/** @export */ Blockly.Msg.LISTS_ISEMPTY_TOOLTIP = "목록이 비었을 때 참을 반환합니다.";
-/** @export */ Blockly.Msg.LISTS_LENGTH_HELPURL = "https://github.com/google/blockly/wiki/Lists#length-of";
-/** @export */ Blockly.Msg.LISTS_LENGTH_TITLE = "%1의 길이";
-/** @export */ Blockly.Msg.LISTS_LENGTH_TOOLTIP = "목록의 길이를 반환합니다.";
-/** @export */ Blockly.Msg.LISTS_REPEAT_HELPURL = "https://github.com/google/blockly/wiki/Lists#create-list-with";
-/** @export */ Blockly.Msg.LISTS_REPEAT_TITLE = "%1을 %2번 넣어, 리스트 생성";
-/** @export */ Blockly.Msg.LISTS_REPEAT_TOOLTIP = "원하는 값을, 원하는 갯수 만큼 넣어, 목록을 생성합니다.";
-/** @export */ Blockly.Msg.LISTS_REVERSE_HELPURL = "https://github.com/google/blockly/wiki/Lists#reversing-a-list";
-/** @export */ Blockly.Msg.LISTS_REVERSE_MESSAGE0 = "reverse %1";  // untranslated
-/** @export */ Blockly.Msg.LISTS_REVERSE_TOOLTIP = "Reverse a copy of a list.";  // untranslated
-/** @export */ Blockly.Msg.LISTS_SET_INDEX_HELPURL = "https://github.com/google/blockly/wiki/Lists#in-list--set";
-/** @export */ Blockly.Msg.LISTS_SET_INDEX_INPUT_TO = "에";
-/** @export */ Blockly.Msg.LISTS_SET_INDEX_INSERT = "에서 원하는 위치에 삽입";
-/** @export */ Blockly.Msg.LISTS_SET_INDEX_SET = "에서 설정";
-/** @export */ Blockly.Msg.LISTS_SET_INDEX_TOOLTIP_INSERT_FIRST = "항목을 목록의 처음 위치에 삽입합니다.";
-/** @export */ Blockly.Msg.LISTS_SET_INDEX_TOOLTIP_INSERT_FROM = "목록의 특정 위치에 항목을 삽입합니다.";
-/** @export */ Blockly.Msg.LISTS_SET_INDEX_TOOLTIP_INSERT_LAST = "리스트의 마지막에 아이템을 추가합니다.";
-/** @export */ Blockly.Msg.LISTS_SET_INDEX_TOOLTIP_INSERT_RANDOM = "목록에서 임의 위치에 아이템을 삽입합니다.";
-/** @export */ Blockly.Msg.LISTS_SET_INDEX_TOOLTIP_SET_FIRST = "첫 번째 위치의 아이템으로 설정합니다.";
-/** @export */ Blockly.Msg.LISTS_SET_INDEX_TOOLTIP_SET_FROM = "목록의 특정 위치에 있는 항목으로 설정합니다.";
-/** @export */ Blockly.Msg.LISTS_SET_INDEX_TOOLTIP_SET_LAST = "마지막 아이템으로 설정합니다.";
-/** @export */ Blockly.Msg.LISTS_SET_INDEX_TOOLTIP_SET_RANDOM = "목록에서 임의 위치의 아이템을 설정합니다.";
-/** @export */ Blockly.Msg.LISTS_SORT_HELPURL = "https://github.com/google/blockly/wiki/Lists#sorting-a-list";
-/** @export */ Blockly.Msg.LISTS_SORT_ORDER_ASCENDING = "오름차순";
-/** @export */ Blockly.Msg.LISTS_SORT_ORDER_DESCENDING = "내림차순";
-/** @export */ Blockly.Msg.LISTS_SORT_TITLE = "정렬 %1 %2 %3";
-/** @export */ Blockly.Msg.LISTS_SORT_TOOLTIP = "목록의 사본을 정렬합니다.";
-/** @export */ Blockly.Msg.LISTS_SORT_TYPE_IGNORECASE = "알파벳순 (대소문자 구분 안 함)";
-/** @export */ Blockly.Msg.LISTS_SORT_TYPE_NUMERIC = "숫자순";
-/** @export */ Blockly.Msg.LISTS_SORT_TYPE_TEXT = "알파벳순";
-/** @export */ Blockly.Msg.LISTS_SPLIT_HELPURL = "https://github.com/google/blockly/wiki/Lists#splitting-strings-and-joining-lists";
-/** @export */ Blockly.Msg.LISTS_SPLIT_LIST_FROM_TEXT = "텍스트에서 목록 만들기";
-/** @export */ Blockly.Msg.LISTS_SPLIT_TEXT_FROM_LIST = "목록에서 텍스트 만들기";
-/** @export */ Blockly.Msg.LISTS_SPLIT_TOOLTIP_JOIN = "구분 기호로 구분하여 텍스트 목록을 하나의 텍스트에 병합합니다.";
-/** @export */ Blockly.Msg.LISTS_SPLIT_TOOLTIP_SPLIT = "각 속보, 텍스트의 목록들에서 텍스트를 분할합니다.";
-/** @export */ Blockly.Msg.LISTS_SPLIT_WITH_DELIMITER = "분리와";
-/** @export */ Blockly.Msg.LOGIC_BOOLEAN_FALSE = "거짓";
-/** @export */ Blockly.Msg.LOGIC_BOOLEAN_HELPURL = "https://ko.wikipedia.org/wiki/%EC%A7%84%EB%A6%BF%EA%B0%92";
-/** @export */ Blockly.Msg.LOGIC_BOOLEAN_TOOLTIP = "참 혹은 거짓 모두 반환합니다.";
-/** @export */ Blockly.Msg.LOGIC_BOOLEAN_TRUE = "참";
-/** @export */ Blockly.Msg.LOGIC_COMPARE_HELPURL = "https://ko.wikipedia.org/wiki/부등식";
-/** @export */ Blockly.Msg.LOGIC_COMPARE_TOOLTIP_EQ = "두 값이 같으면, 참(true) 값을 돌려줍니다.";
-/** @export */ Blockly.Msg.LOGIC_COMPARE_TOOLTIP_GT = "첫 번째 값이 두 번째 값보다 크면, 참(true) 값을 돌려줍니다.";
-/** @export */ Blockly.Msg.LOGIC_COMPARE_TOOLTIP_GTE = "첫 번째 값이 두 번째 값보다 크거나 같으면, 참(true) 값을 돌려줍니다.";
-/** @export */ Blockly.Msg.LOGIC_COMPARE_TOOLTIP_LT = "첫 번째 값이 두 번째 값보다 작으면, 참(true) 값을 돌려줍니다.";
-/** @export */ Blockly.Msg.LOGIC_COMPARE_TOOLTIP_LTE = "첫 번째 값이 두 번째 값보다 작거나 같으면, 참(true) 값을 돌려줍니다.";
-/** @export */ Blockly.Msg.LOGIC_COMPARE_TOOLTIP_NEQ = "두 값이 서로 다르면, 참(true) 값을 돌려줍니다.";
-/** @export */ Blockly.Msg.LOGIC_NEGATE_HELPURL = "https://ko.wikipedia.org/wiki/%EB%B6%80%EC%A0%95";
-/** @export */ Blockly.Msg.LOGIC_NEGATE_TITLE = "%1가 아닙니다";
-/** @export */ Blockly.Msg.LOGIC_NEGATE_TOOLTIP = "입력값이 거짓이라면 참을 반환합니다. 참이라면 거짓을 반환합니다.";
-/** @export */ Blockly.Msg.LOGIC_NULL = "빈 값";
-/** @export */ Blockly.Msg.LOGIC_NULL_HELPURL = "https://en.wikipedia.org/wiki/Nullable_type";
-/** @export */ Blockly.Msg.LOGIC_NULL_TOOLTIP = "빈 값을 반환합니다.";
-/** @export */ Blockly.Msg.LOGIC_OPERATION_AND = "그리고";
-/** @export */ Blockly.Msg.LOGIC_OPERATION_HELPURL = "https://ko.wikipedia.org/wiki/%EB%B6%88_%EB%85%BC%EB%A6%AC";
-/** @export */ Blockly.Msg.LOGIC_OPERATION_OR = "또는";
-/** @export */ Blockly.Msg.LOGIC_OPERATION_TOOLTIP_AND = "두 값이 모두 참(true) 값이면, 참 값을 돌려줍니다.";
-/** @export */ Blockly.Msg.LOGIC_OPERATION_TOOLTIP_OR = "적어도 하나의 값이 참일 경우 참을 반환합니다.";
-/** @export */ Blockly.Msg.LOGIC_TERNARY_CONDITION = "테스트";
-/** @export */ Blockly.Msg.LOGIC_TERNARY_HELPURL = "https://ko.wikipedia.org/wiki/물음표";
-/** @export */ Blockly.Msg.LOGIC_TERNARY_IF_FALSE = "만약 거짓이라면";
-/** @export */ Blockly.Msg.LOGIC_TERNARY_IF_TRUE = "만약 참이라면";
-/** @export */ Blockly.Msg.LOGIC_TERNARY_TOOLTIP = "'test'의 조건을 검사합니다. 조건이 참이면 'if true' 값을 반환합니다. 거짓이면 'if false' 값을 반환합니다.";
-/** @export */ Blockly.Msg.MATH_ADDITION_SYMBOL = "+";
-/** @export */ Blockly.Msg.MATH_ARITHMETIC_HELPURL = "https://ko.wikipedia.org/wiki/산술";
-/** @export */ Blockly.Msg.MATH_ARITHMETIC_TOOLTIP_ADD = "두 수의 합을 반환합니다.";
-/** @export */ Blockly.Msg.MATH_ARITHMETIC_TOOLTIP_DIVIDE = "두 수의 나눈 결과를 반환합니다.";
-/** @export */ Blockly.Msg.MATH_ARITHMETIC_TOOLTIP_MINUS = "두 수간의 차이를 반환합니다.";
-/** @export */ Blockly.Msg.MATH_ARITHMETIC_TOOLTIP_MULTIPLY = "두 수의 곱을 반환합니다.";
-/** @export */ Blockly.Msg.MATH_ARITHMETIC_TOOLTIP_POWER = "첫 번째 수를 두 번째 수 만큼, 거듭제곱 한 결과값을 돌려줍니다.";
-/** @export */ Blockly.Msg.MATH_CHANGE_HELPURL = "https://en.wikipedia.org/wiki/Programming_idiom#Incrementing_a_counter";
-/** @export */ Blockly.Msg.MATH_CHANGE_TITLE = "바꾸기 %1 만큼 %2";
-/** @export */ Blockly.Msg.MATH_CHANGE_TOOLTIP = "변수 '%1' 에 저장되어있는 값에, 어떤 수를 더해, 변수에 다시 저장합니다.";
-/** @export */ Blockly.Msg.MATH_CONSTANT_HELPURL = "https://ko.wikipedia.org/wiki/수학_상수";
-/** @export */ Blockly.Msg.MATH_CONSTANT_TOOLTIP = "일반적인 상수 값들 중 하나를 돌려줍니다. : π (3.141…), e (2.718…), φ (1.618…), sqrt(2) (1.414…), sqrt(½) (0.707…), or ∞ (infinity).";
-/** @export */ Blockly.Msg.MATH_CONSTRAIN_HELPURL = "https://ko.wikipedia.org/wiki/%ED%81%B4%EB%9E%A8%ED%95%91_(%EA%B7%B8%EB%9E%98%ED%94%BD)";
-/** @export */ Blockly.Msg.MATH_CONSTRAIN_TITLE = "%1의 값을, 최소 %2 최대 %3으로 조정";
-/** @export */ Blockly.Msg.MATH_CONSTRAIN_TOOLTIP = "어떤 수를, 특정 범위의 값이 되도록 강제로 조정합니다.";
-/** @export */ Blockly.Msg.MATH_DIVISION_SYMBOL = "÷";
-/** @export */ Blockly.Msg.MATH_IS_DIVISIBLE_BY = "가 다음 수로 나누어 떨어지면 :";
-/** @export */ Blockly.Msg.MATH_IS_EVEN = "가 짝수(even) 이면";
-/** @export */ Blockly.Msg.MATH_IS_NEGATIVE = "가 음(-)수 이면";
-/** @export */ Blockly.Msg.MATH_IS_ODD = "가 홀수(odd) 이면";
-/** @export */ Blockly.Msg.MATH_IS_POSITIVE = "가 양(+)수 이면";
-/** @export */ Blockly.Msg.MATH_IS_PRIME = "가 소수(prime) 이면";
-/** @export */ Blockly.Msg.MATH_IS_TOOLTIP = "어떤 수가 짝 수, 홀 수, 소 수, 정 수, 양 수, 음 수, 나누어 떨어지는 수 인지 검사해 결과값을 돌려줍니다. 참(true) 또는 거짓(false) 값을 돌려줌.";
-/** @export */ Blockly.Msg.MATH_IS_WHOLE = "가 정수이면";
-/** @export */ Blockly.Msg.MATH_MODULO_HELPURL = "https://en.wikipedia.org/wiki/Modulo_operation";
-/** @export */ Blockly.Msg.MATH_MODULO_TITLE = "%1 ÷ %2의 나머지";
-/** @export */ Blockly.Msg.MATH_MODULO_TOOLTIP = "첫 번째 수를 두 번째 수로 나눈, 나머지 값을 돌려줍니다.";
-/** @export */ Blockly.Msg.MATH_MULTIPLICATION_SYMBOL = "x";
-/** @export */ Blockly.Msg.MATH_NUMBER_HELPURL = "https://ko.wikipedia.org/wiki/수_(수학)";
-/** @export */ Blockly.Msg.MATH_NUMBER_TOOLTIP = "수";
-/** @export */ Blockly.Msg.MATH_ONLIST_HELPURL = "";
-/** @export */ Blockly.Msg.MATH_ONLIST_OPERATOR_AVERAGE = "평균값";
-/** @export */ Blockly.Msg.MATH_ONLIST_OPERATOR_MAX = "최대값";
-/** @export */ Blockly.Msg.MATH_ONLIST_OPERATOR_MEDIAN = "중간값";
-/** @export */ Blockly.Msg.MATH_ONLIST_OPERATOR_MIN = "최소값";
-/** @export */ Blockly.Msg.MATH_ONLIST_OPERATOR_MODE = "가장 여러 개 있는 값";
-/** @export */ Blockly.Msg.MATH_ONLIST_OPERATOR_RANDOM = "목록의 임의 항목";
-/** @export */ Blockly.Msg.MATH_ONLIST_OPERATOR_STD_DEV = "표준 편차";
-/** @export */ Blockly.Msg.MATH_ONLIST_OPERATOR_SUM = "합";
-/** @export */ Blockly.Msg.MATH_ONLIST_TOOLTIP_AVERAGE = "리스트에 들어있는 수(값)들에 대해, 산술 평균(arithmetic mean) 한 값을 돌려줍니다.";
-/** @export */ Blockly.Msg.MATH_ONLIST_TOOLTIP_MAX = "리스트에 들어있는 수(값) 들 중, 가장 큰(max) 수(값)를 돌려줍니다.";
-/** @export */ Blockly.Msg.MATH_ONLIST_TOOLTIP_MEDIAN = "리스트에 들어있는 수(값) 들 중, 중간(median) 수(값)를 돌려줍니다.";
-/** @export */ Blockly.Msg.MATH_ONLIST_TOOLTIP_MIN = "리스트에 들어있는 수(값) 들 중, 가장 작은(min) 수(값)를 돌려줍니다.";
-/** @export */ Blockly.Msg.MATH_ONLIST_TOOLTIP_MODE = "리스트에 들어있는 아이템들 중에서, 가장 여러 번 들어있는 아이템들을 리스트로 만들어 돌려줍니다. (최빈값, modes)";
-/** @export */ Blockly.Msg.MATH_ONLIST_TOOLTIP_RANDOM = "목록에서 임의의 아이템을 돌려줍니다.";
-/** @export */ Blockly.Msg.MATH_ONLIST_TOOLTIP_STD_DEV = "이 리스트의 표준 편차를 반환합니다.";
-/** @export */ Blockly.Msg.MATH_ONLIST_TOOLTIP_SUM = "리스트에 들어있는 수(값)들을, 모두 합(sum) 한, 총합(sum)을 돌려줍니다.";
-/** @export */ Blockly.Msg.MATH_POWER_SYMBOL = "^";
-/** @export */ Blockly.Msg.MATH_RANDOM_FLOAT_HELPURL = "https://en.wikipedia.org/wiki/Random_number_generation";
-/** @export */ Blockly.Msg.MATH_RANDOM_FLOAT_TITLE_RANDOM = "임의 분수";
-/** @export */ Blockly.Msg.MATH_RANDOM_FLOAT_TOOLTIP = "0.0 (포함)과 1.0 (배타적) 사이의 임의 분수 값을 돌려줍니다.";
-/** @export */ Blockly.Msg.MATH_RANDOM_INT_HELPURL = "https://en.wikipedia.org/wiki/Random_number_generation";
-/** @export */ Blockly.Msg.MATH_RANDOM_INT_TITLE = "랜덤정수(%1<= n <=%2)";
-/** @export */ Blockly.Msg.MATH_RANDOM_INT_TOOLTIP = "두 주어진 제한된 범위 사이의 임의 정수값을 돌려줍니다.";
-/** @export */ Blockly.Msg.MATH_ROUND_HELPURL = "https://ko.wikipedia.org/wiki/반올림";
-/** @export */ Blockly.Msg.MATH_ROUND_OPERATOR_ROUND = "반올림";
-/** @export */ Blockly.Msg.MATH_ROUND_OPERATOR_ROUNDDOWN = "버림";
-/** @export */ Blockly.Msg.MATH_ROUND_OPERATOR_ROUNDUP = "올림";
-/** @export */ Blockly.Msg.MATH_ROUND_TOOLTIP = "어떤 수를 반올림/올림/버림한 결과를, 정수값으로 돌려줍니다.";
-/** @export */ Blockly.Msg.MATH_SINGLE_HELPURL = "https://ko.wikipedia.org/wiki/제곱근";
-/** @export */ Blockly.Msg.MATH_SINGLE_OP_ABSOLUTE = "절대값";
-/** @export */ Blockly.Msg.MATH_SINGLE_OP_ROOT = "제곱근";
-/** @export */ Blockly.Msg.MATH_SINGLE_TOOLTIP_ABS = "어떤 수의 절대값(absolute)을 계산한 결과를, 정수값으로 돌려줍니다.";
-/** @export */ Blockly.Msg.MATH_SINGLE_TOOLTIP_EXP = "e의 거듭제곱 값을 반환합니다.";
-/** @export */ Blockly.Msg.MATH_SINGLE_TOOLTIP_LN = "어떤 수의, 자연로그(natural logarithm) 값을 돌려줍니다.(밑 e, 예시 log e x)";
-/** @export */ Blockly.Msg.MATH_SINGLE_TOOLTIP_LOG10 = "어떤 수의, 기본로그(logarithm) 값을 돌려줍니다.(밑 10, 예시 log 10 x)";
-/** @export */ Blockly.Msg.MATH_SINGLE_TOOLTIP_NEG = "음(-)/양(+), 부호를 반대로 하여 값을 돌려줍니다.";
-/** @export */ Blockly.Msg.MATH_SINGLE_TOOLTIP_POW10 = "10의 거듭제곱 값을 반환합니다.";
-/** @export */ Blockly.Msg.MATH_SINGLE_TOOLTIP_ROOT = "숫자의 제곱근을 반환합니다.";
-/** @export */ Blockly.Msg.MATH_SUBTRACTION_SYMBOL = "-";
-/** @export */ Blockly.Msg.MATH_TRIG_ACOS = "acos";
-/** @export */ Blockly.Msg.MATH_TRIG_ASIN = "asin";
-/** @export */ Blockly.Msg.MATH_TRIG_ATAN = "atan";
-/** @export */ Blockly.Msg.MATH_TRIG_COS = "cos";
-/** @export */ Blockly.Msg.MATH_TRIG_HELPURL = "https://ko.wikipedia.org/wiki/삼각함수";
-/** @export */ Blockly.Msg.MATH_TRIG_SIN = "sin";
-/** @export */ Blockly.Msg.MATH_TRIG_TAN = "tan";
-/** @export */ Blockly.Msg.MATH_TRIG_TOOLTIP_ACOS = "어떤 수에 대한, acos(arccosine) 값을 돌려줍니다.";
-/** @export */ Blockly.Msg.MATH_TRIG_TOOLTIP_ASIN = "어떤 수에 대한, asin(arcsine) 값을 돌려줍니다.";
-/** @export */ Blockly.Msg.MATH_TRIG_TOOLTIP_ATAN = "어떤 수에 대한, atan(arctangent) 값을 돌려줍니다.";
-/** @export */ Blockly.Msg.MATH_TRIG_TOOLTIP_COS = "각도의 코사인을 반환합니다. (라디안 아님)";
-/** @export */ Blockly.Msg.MATH_TRIG_TOOLTIP_SIN = "각도의 사인을 반환합니다. (라디안 아님)";
-/** @export */ Blockly.Msg.MATH_TRIG_TOOLTIP_TAN = "각도의 탄젠트를 반환합니다. (라디안 아님)";
-/** @export */ Blockly.Msg.NEW_COLOUR_VARIABLE = "색 변수 만들기...";
-/** @export */ Blockly.Msg.NEW_NUMBER_VARIABLE = "숫자 변수 만들기....";
-/** @export */ Blockly.Msg.NEW_STRING_VARIABLE = "문자열 변수 만들기...";
-/** @export */ Blockly.Msg.NEW_VARIABLE = "변수 만들기...";
-/** @export */ Blockly.Msg.NEW_VARIABLE_TITLE = "새 변수 이름:";
-/** @export */ Blockly.Msg.NEW_VARIABLE_TYPE_TITLE = "새 변수 유형:";
-/** @export */ Blockly.Msg.ORDINAL_NUMBER_SUFFIX = "";
-/** @export */ Blockly.Msg.PROCEDURES_ALLOW_STATEMENTS = "서술 허가";
-/** @export */ Blockly.Msg.PROCEDURES_BEFORE_PARAMS = "사용:";
-/** @export */ Blockly.Msg.PROCEDURES_CALLNORETURN_HELPURL = "https://ko.wikipedia.org/wiki/함수_(프로그래밍)";
-/** @export */ Blockly.Msg.PROCEDURES_CALLNORETURN_TOOLTIP = "미리 정의해 둔 '%1' 함수를 실행합니다.";
-/** @export */ Blockly.Msg.PROCEDURES_CALLRETURN_HELPURL = "https://ko.wikipedia.org/wiki/함수_(프로그래밍)";
-/** @export */ Blockly.Msg.PROCEDURES_CALLRETURN_TOOLTIP = "미리 정의해 둔 '%1' 함수를 실행하고, 함수를 실행한 결과 값을 돌려줍니다.";
-/** @export */ Blockly.Msg.PROCEDURES_CALL_BEFORE_PARAMS = "사용:";
-/** @export */ Blockly.Msg.PROCEDURES_CREATE_DO = "'%1' 생성";
-/** @export */ Blockly.Msg.PROCEDURES_DEFNORETURN_COMMENT = "이 함수를 설명하세요...";
-/** @export */ Blockly.Msg.PROCEDURES_DEFNORETURN_DO = "";
-/** @export */ Blockly.Msg.PROCEDURES_DEFNORETURN_HELPURL = "https://ko.wikipedia.org/wiki/%ED%95%A8%EC%88%98_%28%ED%94%84%EB%A1%9C%EA%B7%B8%EB%9E%98%EB%B0%8D%29";
-/** @export */ Blockly.Msg.PROCEDURES_DEFNORETURN_PROCEDURE = "함수 이름";
-/** @export */ Blockly.Msg.PROCEDURES_DEFNORETURN_TITLE = "함수";
-/** @export */ Blockly.Msg.PROCEDURES_DEFNORETURN_TOOLTIP = "실행 후, 결과 값을 돌려주지 않는 함수를 만듭니다.";
-/** @export */ Blockly.Msg.PROCEDURES_DEFRETURN_HELPURL = "https://ko.wikipedia.org/wiki/%ED%95%A8%EC%88%98_%28%ED%94%84%EB%A1%9C%EA%B7%B8%EB%9E%98%EB%B0%8D%29";
-/** @export */ Blockly.Msg.PROCEDURES_DEFRETURN_RETURN = "다음을 돌려줌";
-/** @export */ Blockly.Msg.PROCEDURES_DEFRETURN_TOOLTIP = "실행 후, 결과 값을 돌려주는 함수를 만듭니다.";
-/** @export */ Blockly.Msg.PROCEDURES_DEF_DUPLICATE_WARNING = "경고: 이 함수에는, 같은 이름을 사용하는 매개 변수들이 있습니다.";
-/** @export */ Blockly.Msg.PROCEDURES_HIGHLIGHT_DEF = "함수 정의 찾기";
-/** @export */ Blockly.Msg.PROCEDURES_IFRETURN_HELPURL = "http://c2.com/cgi/wiki?GuardClause";
-/** @export */ Blockly.Msg.PROCEDURES_IFRETURN_TOOLTIP = "값이 참이라면, 두 번째 값을 반환합니다.";
-/** @export */ Blockly.Msg.PROCEDURES_IFRETURN_WARNING = "경고: 이 블럭은, 함수 정의 블럭 안에서만 사용할 수 있습니다.";
-/** @export */ Blockly.Msg.PROCEDURES_MUTATORARG_TITLE = "매개 변수:";
-/** @export */ Blockly.Msg.PROCEDURES_MUTATORARG_TOOLTIP = "함수에 값을 더합니다.";
-/** @export */ Blockly.Msg.PROCEDURES_MUTATORCONTAINER_TITLE = "매개 변수들";
-/** @export */ Blockly.Msg.PROCEDURES_MUTATORCONTAINER_TOOLTIP = "이 함수를 추가, 삭제, 혹은 재정렬합니다.";
-/** @export */ Blockly.Msg.REDO = "다시 실행";
-/** @export */ Blockly.Msg.REMOVE_COMMENT = "주석 제거";
-/** @export */ Blockly.Msg.RENAME_VARIABLE = "변수 이름 바꾸기:";
-/** @export */ Blockly.Msg.RENAME_VARIABLE_TITLE = "'%1' 변수 이름을 바꾸기:";
-/** @export */ Blockly.Msg.TEXT_APPEND_HELPURL = "https://github.com/google/blockly/wiki/Text#text-modification";
-/** @export */ Blockly.Msg.TEXT_APPEND_TITLE = "다음 %1 내용 덧붙이기 %2";
-/** @export */ Blockly.Msg.TEXT_APPEND_TOOLTIP = "'%1' 변수의 끝에 일부 텍스트를 덧붙입니다.";
-/** @export */ Blockly.Msg.TEXT_CHANGECASE_HELPURL = "https://github.com/google/blockly/wiki/Text#adjusting-text-case";
-/** @export */ Blockly.Msg.TEXT_CHANGECASE_OPERATOR_LOWERCASE = "소문자로";
-/** @export */ Blockly.Msg.TEXT_CHANGECASE_OPERATOR_TITLECASE = "첫 문자만 대문자로";
-/** @export */ Blockly.Msg.TEXT_CHANGECASE_OPERATOR_UPPERCASE = "대문자로";
-/** @export */ Blockly.Msg.TEXT_CHANGECASE_TOOLTIP = "영문 대소문자 형태를 변경해 돌려줍니다.";
-/** @export */ Blockly.Msg.TEXT_CHARAT_FIRST = "에서, 첫 번째 문자 얻기";
-/** @export */ Blockly.Msg.TEXT_CHARAT_FROM_END = "에서, 마지막부터 # 번째 위치의 문자 얻기";
-/** @export */ Blockly.Msg.TEXT_CHARAT_FROM_START = "에서, 앞에서부터 # 번째 위치의 문자 얻기";
-/** @export */ Blockly.Msg.TEXT_CHARAT_HELPURL = "https://github.com/google/blockly/wiki/Text#extracting-text";
-/** @export */ Blockly.Msg.TEXT_CHARAT_LAST = "에서, 마지막 문자 얻기";
-/** @export */ Blockly.Msg.TEXT_CHARAT_RANDOM = "에서, 랜덤하게 한 문자 얻기";
-/** @export */ Blockly.Msg.TEXT_CHARAT_TAIL = "";
-/** @export */ Blockly.Msg.TEXT_CHARAT_TITLE = "텍스트 %1 %2에서";
-/** @export */ Blockly.Msg.TEXT_CHARAT_TOOLTIP = "특정 번째 위치에서, 문자를 얻어내 돌려줍니다.";
-/** @export */ Blockly.Msg.TEXT_COUNT_HELPURL = "https://github.com/google/blockly/wiki/Text#counting-substrings";
-/** @export */ Blockly.Msg.TEXT_COUNT_MESSAGE0 = "count %1 in %2";  // untranslated
-/** @export */ Blockly.Msg.TEXT_COUNT_TOOLTIP = "Count how many times some text occurs within some other text.";  // untranslated
-/** @export */ Blockly.Msg.TEXT_CREATE_JOIN_ITEM_TOOLTIP = "텍스트에 항목을 추가합니다.";
-/** @export */ Blockly.Msg.TEXT_CREATE_JOIN_TITLE_JOIN = "가입";
-/** @export */ Blockly.Msg.TEXT_CREATE_JOIN_TOOLTIP = "섹션을 추가, 제거하거나 순서를 변경하여 이 텍스트 블럭을 재구성합니다.";
-/** @export */ Blockly.Msg.TEXT_GET_SUBSTRING_END_FROM_END = "끝에서부터 # 번째 문자까지";
-/** @export */ Blockly.Msg.TEXT_GET_SUBSTRING_END_FROM_START = "# 번째 문자까지";
-/** @export */ Blockly.Msg.TEXT_GET_SUBSTRING_END_LAST = "마지막 문자까지";
-/** @export */ Blockly.Msg.TEXT_GET_SUBSTRING_HELPURL = "https://github.com/google/blockly/wiki/Text#extracting-a-region-of-text";
-/** @export */ Blockly.Msg.TEXT_GET_SUBSTRING_INPUT_IN_TEXT = "문장";
-/** @export */ Blockly.Msg.TEXT_GET_SUBSTRING_START_FIRST = "에서, 처음부터 얻어냄";
-/** @export */ Blockly.Msg.TEXT_GET_SUBSTRING_START_FROM_END = "에서, 마지막에서 # 번째부터 얻어냄";
-/** @export */ Blockly.Msg.TEXT_GET_SUBSTRING_START_FROM_START = "에서, 처음부터 # 번째 문자부터 얻어냄";
-/** @export */ Blockly.Msg.TEXT_GET_SUBSTRING_TAIL = "";
-/** @export */ Blockly.Msg.TEXT_GET_SUBSTRING_TOOLTIP = "문장 중 일부를 얻어내 돌려줍니다.";
-/** @export */ Blockly.Msg.TEXT_INDEXOF_HELPURL = "https://github.com/google/blockly/wiki/Text#finding-text";
-/** @export */ Blockly.Msg.TEXT_INDEXOF_OPERATOR_FIRST = "에서 다음 문장이 처음으로 나타난 위치 찾기 :";
-/** @export */ Blockly.Msg.TEXT_INDEXOF_OPERATOR_LAST = "에서 다음 문장이 마지막으로 나타난 위치 찾기 :";
-/** @export */ Blockly.Msg.TEXT_INDEXOF_TITLE = "문장 %1 %2 %3";
-/** @export */ Blockly.Msg.TEXT_INDEXOF_TOOLTIP = "두 번째 텍스트에서 첫 번째 텍스트가 처음 또는 마지막으로 발생한 색인 위치를 반환합니다. 텍스트가 없으면 %1을 반환합니다.";
-/** @export */ Blockly.Msg.TEXT_ISEMPTY_HELPURL = "https://github.com/google/blockly/wiki/Text#checking-for-empty-text";
-/** @export */ Blockly.Msg.TEXT_ISEMPTY_TITLE = "%1이 비어 있습니다";
-/** @export */ Blockly.Msg.TEXT_ISEMPTY_TOOLTIP = "입력된 문장이, 빈 문장(\"\")이면 참(true) 값을 돌려줍니다.";
-/** @export */ Blockly.Msg.TEXT_JOIN_HELPURL = "https://github.com/google/blockly/wiki/Text#text-creation";
-/** @export */ Blockly.Msg.TEXT_JOIN_TITLE_CREATEWITH = "텍스트 만들기";
-/** @export */ Blockly.Msg.TEXT_JOIN_TOOLTIP = "여러 개의 아이템들을 연결해(묶어), 새로운 문장을 만듭니다.";
-/** @export */ Blockly.Msg.TEXT_LENGTH_HELPURL = "https://github.com/google/blockly/wiki/Text#text-modification";
-/** @export */ Blockly.Msg.TEXT_LENGTH_TITLE = "다음 문장의 문자 개수 %1";
-/** @export */ Blockly.Msg.TEXT_LENGTH_TOOLTIP = "입력된 문장의, 문자 개수를 돌려줍니다.(공백문자 포함)";
-/** @export */ Blockly.Msg.TEXT_PRINT_HELPURL = "https://github.com/google/blockly/wiki/Text#printing-text";
-/** @export */ Blockly.Msg.TEXT_PRINT_TITLE = "다음 내용 출력 %1";
-/** @export */ Blockly.Msg.TEXT_PRINT_TOOLTIP = "원하는 문장, 수, 값 등을 출력합니다.";
-/** @export */ Blockly.Msg.TEXT_PROMPT_HELPURL = "https://github.com/google/blockly/wiki/Text#getting-input-from-the-user";
-/** @export */ Blockly.Msg.TEXT_PROMPT_TOOLTIP_NUMBER = "수에 대해 사용자의 입력을 받습니다.";
-/** @export */ Blockly.Msg.TEXT_PROMPT_TOOLTIP_TEXT = "문장에 대해 사용자의 입력을 받습니다.";
-/** @export */ Blockly.Msg.TEXT_PROMPT_TYPE_NUMBER = "메시지를 활용해 수 입력";
-/** @export */ Blockly.Msg.TEXT_PROMPT_TYPE_TEXT = "메시지를 활용해 문장 입력";
-/** @export */ Blockly.Msg.TEXT_REPLACE_HELPURL = "https://github.com/google/blockly/wiki/Text#replacing-substrings";
-/** @export */ Blockly.Msg.TEXT_REPLACE_MESSAGE0 = "replace %1 with %2 in %3";  // untranslated
-/** @export */ Blockly.Msg.TEXT_REPLACE_TOOLTIP = "Replace all occurances of some text within some other text.";  // untranslated
-/** @export */ Blockly.Msg.TEXT_REVERSE_HELPURL = "https://github.com/google/blockly/wiki/Text#reversing-text";
-/** @export */ Blockly.Msg.TEXT_REVERSE_MESSAGE0 = "reverse %1";  // untranslated
-/** @export */ Blockly.Msg.TEXT_REVERSE_TOOLTIP = "Reverses the order of the characters in the text.";  // untranslated
-/** @export */ Blockly.Msg.TEXT_TEXT_HELPURL = "https://ko.wikipedia.org/wiki/문자열";
-/** @export */ Blockly.Msg.TEXT_TEXT_TOOLTIP = "문자, 단어, 문장.";
-/** @export */ Blockly.Msg.TEXT_TRIM_HELPURL = "https://github.com/google/blockly/wiki/Text#trimming-removing-spaces";
-/** @export */ Blockly.Msg.TEXT_TRIM_OPERATOR_BOTH = "양쪽의 공백 문자 제거";
-/** @export */ Blockly.Msg.TEXT_TRIM_OPERATOR_LEFT = "왼쪽의 공백 문자 제거";
-/** @export */ Blockly.Msg.TEXT_TRIM_OPERATOR_RIGHT = "오른쪽의 공백 문자 제거";
-/** @export */ Blockly.Msg.TEXT_TRIM_TOOLTIP = "문장의 왼쪽/오른쪽/양쪽에서 스페이스 문자를 제거해 돌려줍니다.";
-/** @export */ Blockly.Msg.TODAY = "오늘";
-/** @export */ Blockly.Msg.UNDO = "실행 취소";
-/** @export */ Blockly.Msg.VARIABLES_DEFAULT_NAME = "항목";
-/** @export */ Blockly.Msg.VARIABLES_GET_CREATE_SET = "'집합 %1' 생성";
-/** @export */ Blockly.Msg.VARIABLES_GET_HELPURL = "https://ko.wikipedia.org/wiki/%EB%B3%80%EC%88%98_(%EC%BB%B4%ED%93%A8%ED%84%B0_%EA%B3%BC%ED%95%99)";
-/** @export */ Blockly.Msg.VARIABLES_GET_TOOLTIP = "변수에 저장 되어있는 값을 돌려줍니다.";
-/** @export */ Blockly.Msg.VARIABLES_SET = "%1를 %2로 설정";
-/** @export */ Blockly.Msg.VARIABLES_SET_CREATE_GET = "'%1 값 읽기' 블럭 생성";
-/** @export */ Blockly.Msg.VARIABLES_SET_HELPURL = "https://ko.wikipedia.org/wiki/%EB%B3%80%EC%88%98_(%EC%BB%B4%ED%93%A8%ED%84%B0_%EA%B3%BC%ED%95%99)";
-/** @export */ Blockly.Msg.VARIABLES_SET_TOOLTIP = "변수의 값을 입력한 값으로 변경해 줍니다.";
-/** @export */ Blockly.Msg.VARIABLE_ALREADY_EXISTS = "'%1' 변수는 이미 존재합니다.";
-/** @export */ Blockly.Msg.VARIABLE_ALREADY_EXISTS_FOR_ANOTHER_TYPE = "'%1' 변수는 다른 유형에 대해 이미 존재합니다: '%2'.";
-/** @export */ Blockly.Msg.WORKSPACE_COMMENT_DEFAULT_TEXT = "Say something...";  // untranslated
-/** @export */ Blockly.Msg.PROCEDURES_DEFRETURN_TITLE = Blockly.Msg.PROCEDURES_DEFNORETURN_TITLE;
-/** @export */ Blockly.Msg.CONTROLS_IF_IF_TITLE_IF = Blockly.Msg.CONTROLS_IF_MSG_IF;
-/** @export */ Blockly.Msg.CONTROLS_WHILEUNTIL_INPUT_DO = Blockly.Msg.CONTROLS_REPEAT_INPUT_DO;
-/** @export */ Blockly.Msg.CONTROLS_IF_MSG_THEN = Blockly.Msg.CONTROLS_REPEAT_INPUT_DO;
-/** @export */ Blockly.Msg.CONTROLS_IF_ELSE_TITLE_ELSE = Blockly.Msg.CONTROLS_IF_MSG_ELSE;
-/** @export */ Blockly.Msg.PROCEDURES_DEFRETURN_PROCEDURE = Blockly.Msg.PROCEDURES_DEFNORETURN_PROCEDURE;
-/** @export */ Blockly.Msg.LISTS_GET_SUBLIST_INPUT_IN_LIST = Blockly.Msg.LISTS_INLIST;
-/** @export */ Blockly.Msg.LISTS_GET_INDEX_INPUT_IN_LIST = Blockly.Msg.LISTS_INLIST;
-/** @export */ Blockly.Msg.MATH_CHANGE_TITLE_ITEM = Blockly.Msg.VARIABLES_DEFAULT_NAME;
-/** @export */ Blockly.Msg.PROCEDURES_DEFRETURN_DO = Blockly.Msg.PROCEDURES_DEFNORETURN_DO;
-/** @export */ Blockly.Msg.CONTROLS_IF_ELSEIF_TITLE_ELSEIF = Blockly.Msg.CONTROLS_IF_MSG_ELSEIF;
-/** @export */ Blockly.Msg.LISTS_GET_INDEX_HELPURL = Blockly.Msg.LISTS_INDEX_OF_HELPURL;
-/** @export */ Blockly.Msg.CONTROLS_FOREACH_INPUT_DO = Blockly.Msg.CONTROLS_REPEAT_INPUT_DO;
-/** @export */ Blockly.Msg.LISTS_SET_INDEX_INPUT_IN_LIST = Blockly.Msg.LISTS_INLIST;
-/** @export */ Blockly.Msg.CONTROLS_FOR_INPUT_DO = Blockly.Msg.CONTROLS_REPEAT_INPUT_DO;
-/** @export */ Blockly.Msg.LISTS_CREATE_WITH_ITEM_TITLE = Blockly.Msg.VARIABLES_DEFAULT_NAME;
-/** @export */ Blockly.Msg.TEXT_APPEND_VARIABLE = Blockly.Msg.VARIABLES_DEFAULT_NAME;
-/** @export */ Blockly.Msg.TEXT_CREATE_JOIN_ITEM_TITLE_ITEM = Blockly.Msg.VARIABLES_DEFAULT_NAME;
-/** @export */ Blockly.Msg.LISTS_INDEX_OF_INPUT_IN_LIST = Blockly.Msg.LISTS_INLIST;
-/** @export */ Blockly.Msg.PROCEDURES_DEFRETURN_COMMENT = Blockly.Msg.PROCEDURES_DEFNORETURN_COMMENT;
->>>>>>> 82fd258a
 
-/** @export */ Blockly.Msg.MATH_HUE = "230";
-/** @export */ Blockly.Msg.LOOPS_HUE = "120";
-/** @export */ Blockly.Msg.LISTS_HUE = "260";
-/** @export */ Blockly.Msg.LOGIC_HUE = "210";
-/** @export */ Blockly.Msg.VARIABLES_HUE = "330";
-/** @export */ Blockly.Msg.TEXTS_HUE = "160";
-/** @export */ Blockly.Msg.PROCEDURES_HUE = "290";
-/** @export */ Blockly.Msg.COLOUR_HUE = "20";
-/** @export */ Blockly.Msg.VARIABLES_DYNAMIC_HUE = "310";+Blockly.Msg.MATH_HUE = "230";
+Blockly.Msg.LOOPS_HUE = "120";
+Blockly.Msg.LISTS_HUE = "260";
+Blockly.Msg.LOGIC_HUE = "210";
+Blockly.Msg.VARIABLES_HUE = "330";
+Blockly.Msg.TEXTS_HUE = "160";
+Blockly.Msg.PROCEDURES_HUE = "290";
+Blockly.Msg.COLOUR_HUE = "20";
+Blockly.Msg.VARIABLES_DYNAMIC_HUE = "310";