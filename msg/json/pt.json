{
	"@metadata": {
		"authors": [
			"Imperadeiro98",
			"Waldir",
			"Vitorvicentevalente",
			"아라",
			"Nicola Nascimento",
			"Önni",
			"Diniscoelho",
			"Fúlvio",
<<<<<<< HEAD
			"Mansil"
=======
			"Mansil",
			"Mauricio",
			"Vicng",
			"MokaAkashiyaPT",
			"Athena in Wonderland",
			"McDutchie",
			"Hamilton Abreu",
			"Waldyrious"
>>>>>>> de39d5f2
		]
	},
	"VARIABLES_DEFAULT_NAME": "item",
	"TODAY": "Hoje",
	"DUPLICATE_BLOCK": "Duplicar",
	"ADD_COMMENT": "Adicionar Comentário",
	"REMOVE_COMMENT": "Remover Comentário",
	"DUPLICATE_COMMENT": "Duplicar comentário",
	"EXTERNAL_INPUTS": "Entradas Externas",
	"INLINE_INPUTS": "Entradas Em Linhas",
	"DELETE_BLOCK": "Eliminar Bloco",
	"DELETE_X_BLOCKS": "Eliminar %1 Blocos",
	"DELETE_ALL_BLOCKS": "Eliminar todos os %1 blocos?",
	"CLEAN_UP": "Limpar Blocos",
	"COLLAPSE_BLOCK": "Ocultar Bloco",
	"COLLAPSE_ALL": "Ocultar Blocos",
	"EXPAND_BLOCK": "Expandir Bloco",
	"EXPAND_ALL": "Expandir Blocos",
	"DISABLE_BLOCK": "Desativar Bloco",
	"ENABLE_BLOCK": "Ativar Bloco",
	"HELP": "Ajuda",
	"UNDO": "Anular",
	"REDO": "Refazer",
	"CHANGE_VALUE_TITLE": "Alterar valor:",
	"RENAME_VARIABLE": "Renomear variável...",
	"RENAME_VARIABLE_TITLE": "Renomear todas as variáveis '%1' para:",
	"NEW_VARIABLE": "Criar variável…",
	"NEW_VARIABLE_TITLE": "Nome da nova variável:",
	"VARIABLE_ALREADY_EXISTS": "Já existe uma variável com o nome de '%1'.",
	"DELETE_VARIABLE_CONFIRMATION": "Eliminar %1 utilizações da variável '%2'?",
	"DELETE_VARIABLE": "Eliminar a variável '%1'",
	"COLOUR_PICKER_HELPURL": "http://pt.wikipedia.org/wiki/Cor",
	"COLOUR_PICKER_TOOLTIP": "Escolha uma cor da paleta de cores.",
	"COLOUR_RANDOM_TITLE": "cor aleatória",
	"COLOUR_RANDOM_TOOLTIP": "Escolha uma cor aleatoriamente.",
	"COLOUR_RGB_HELPURL": "http://www.december.com/html/spec/colorper.html",
	"COLOUR_RGB_TITLE": "pinte com",
	"COLOUR_RGB_RED": "vermelho",
	"COLOUR_RGB_GREEN": "verde",
	"COLOUR_RGB_BLUE": "azul",
	"COLOUR_RGB_TOOLTIP": "Cria uma cor de acordo com a quantidade especificada de vermelho, verde e azul. Todos os valores devem estar entre 0 e 100.",
	"COLOUR_BLEND_HELPURL": "http://meyerweb.com/eric/tools/color-blend/",
	"COLOUR_BLEND_TITLE": "misturar",
	"COLOUR_BLEND_COLOUR1": "cor 1",
	"COLOUR_BLEND_COLOUR2": "cor 2",
	"COLOUR_BLEND_RATIO": "proporção",
	"COLOUR_BLEND_TOOLTIP": "Mistura duas cores com a proporção indicada (0.0 - 1.0).",
	"CONTROLS_REPEAT_HELPURL": "http://pt.wikipedia.org/wiki/Estrutura_de_repeti%C3%A7%C3%A3o#Repeti.C3.A7.C3.A3o_com_vari.C3.A1vel_de_controle",
	"CONTROLS_REPEAT_TITLE": "repetir %1 vez",
	"CONTROLS_REPEAT_INPUT_DO": "faça",
	"CONTROLS_REPEAT_TOOLTIP": "Faça algumas instruções várias vezes.",
	"CONTROLS_WHILEUNTIL_OPERATOR_WHILE": "repetir enquanto",
	"CONTROLS_WHILEUNTIL_OPERATOR_UNTIL": "repetir até",
	"CONTROLS_WHILEUNTIL_TOOLTIP_WHILE": "Enquanto um valor for verdadeiro, então faça algumas instruções.",
	"CONTROLS_WHILEUNTIL_TOOLTIP_UNTIL": "Enquanto um valor for falso, então faça algumas instruções.",
	"CONTROLS_FOR_TOOLTIP": "Faz com que a variável \"%1\" assuma os valores desde o número inicial até ao número final, contando de acordo com o intervalo especificado e executa os blocos especificados.",
	"CONTROLS_FOR_TITLE": "contar com %1 de %2 até %3 por %4",
	"CONTROLS_FOREACH_TITLE": "para cada item %1 na lista %2",
	"CONTROLS_FOREACH_TOOLTIP": "Para cada item numa lista, define a variável \"%1\" para o item e então faz algumas instruções.",
	"CONTROLS_FLOW_STATEMENTS_OPERATOR_BREAK": "sair do ciclo",
	"CONTROLS_FLOW_STATEMENTS_OPERATOR_CONTINUE": "continuar com a próxima iteração do ciclo",
	"CONTROLS_FLOW_STATEMENTS_TOOLTIP_BREAK": "Sair do ciclo que está contido.",
	"CONTROLS_FLOW_STATEMENTS_TOOLTIP_CONTINUE": "Ignorar o resto deste ciclo, e continuar com a próxima iteração.",
	"CONTROLS_FLOW_STATEMENTS_WARNING": "Aviso: Este bloco só pode ser usado dentro de um ciclo.",
	"CONTROLS_IF_TOOLTIP_1": "Se um valor é verdadeiro, então realize alguns passos.",
	"CONTROLS_IF_TOOLTIP_2": "Se um valor é verdadeiro, então realize o primeiro bloco de instruções.  Senão, realize o segundo bloco de instruções",
	"CONTROLS_IF_TOOLTIP_3": "Se o primeiro valor é verdadeiro, então realize o primeiro bloco de instruções.  Senão, se o segundo valor é verdadeiro, realize o segundo bloco de instruções.",
	"CONTROLS_IF_TOOLTIP_4": "Se o primeiro valor é verdadeiro, então realize o primeiro bloco de instruções.  Senão, se o segundo valor é verdadeiro, realize o segundo bloco de instruções.  Se nenhum dos blocos for verdadeiro, realize o último bloco de instruções.",
	"CONTROLS_IF_MSG_IF": "se",
	"CONTROLS_IF_MSG_ELSEIF": "senão se",
	"CONTROLS_IF_MSG_ELSE": "senão",
	"CONTROLS_IF_IF_TOOLTIP": "Acrescente, remova ou reordene secções para reconfigurar este bloco se.",
	"CONTROLS_IF_ELSEIF_TOOLTIP": "Acrescente uma condição ao bloco se.",
	"CONTROLS_IF_ELSE_TOOLTIP": "Acrescente uma condição de excepação final para o bloco se.",
	"LOGIC_COMPARE_HELPURL": "http://pt.wikipedia.org/wiki/Inequa%C3%A7%C3%A3o",
	"LOGIC_COMPARE_TOOLTIP_EQ": "Retorna verdadeiro se ambas as entradas forem iguais entre si.",
	"LOGIC_COMPARE_TOOLTIP_NEQ": "Retorna verdadeiro se ambas as entradas forem diferentes entre si.",
	"LOGIC_COMPARE_TOOLTIP_LT": "Retorna verdadeiro se a primeira entrada for menor que a segunda entrada.",
	"LOGIC_COMPARE_TOOLTIP_LTE": "Retorna verdadeiro se a primeira entrada for menor ou igual à segunda entrada.",
	"LOGIC_COMPARE_TOOLTIP_GT": "Retorna verdadeiro se a primeira entrada for maior que a segunda entrada.",
	"LOGIC_COMPARE_TOOLTIP_GTE": "Retorna verdadeiro se a primeira entrada for maior ou igual à segunda entrada.",
	"LOGIC_OPERATION_TOOLTIP_AND": "Retorna verdadeiro se ambas as entradas forem verdadeiras.",
	"LOGIC_OPERATION_AND": "e",
	"LOGIC_OPERATION_TOOLTIP_OR": "Retorna verdadeiro se pelo menos uma das estradas for verdadeira.",
	"LOGIC_OPERATION_OR": "ou",
	"LOGIC_NEGATE_TITLE": "não %1",
	"LOGIC_NEGATE_TOOLTIP": "Retorna verdadeiro se a entrada for falsa.  Retorna falso se a entrada for verdadeira.",
	"LOGIC_BOOLEAN_TRUE": "verdadeiro",
	"LOGIC_BOOLEAN_FALSE": "falso",
	"LOGIC_BOOLEAN_TOOLTIP": "Retorna verdadeiro ou falso.",
	"LOGIC_NULL_HELPURL": "http://en.wikipedia.org/wiki/Nullable_type",
	"LOGIC_NULL": "nulo",
	"LOGIC_NULL_TOOLTIP": "Retorna nulo.",
	"LOGIC_TERNARY_HELPURL": "http://en.wikipedia.org/wiki/%3F:",
	"LOGIC_TERNARY_CONDITION": "teste",
	"LOGIC_TERNARY_IF_TRUE": "se verdadeiro",
	"LOGIC_TERNARY_IF_FALSE": "se falso",
	"LOGIC_TERNARY_TOOLTIP": "Avalia a condição em \"teste\". Se a condição for verdadeira retorna o valor \"se verdadeiro\", senão retorna o valor \"se falso\".",
	"MATH_NUMBER_HELPURL": "http://pt.wikipedia.org/wiki/N%C3%BAmero",
	"MATH_NUMBER_TOOLTIP": "Um número.",
	"MATH_ADDITION_SYMBOL": "+",
	"MATH_SUBTRACTION_SYMBOL": "-",
	"MATH_DIVISION_SYMBOL": "÷",
	"MATH_MULTIPLICATION_SYMBOL": "×",
	"MATH_POWER_SYMBOL": "^",
	"MATH_TRIG_SIN": "sin",
	"MATH_TRIG_COS": "cos",
	"MATH_TRIG_TAN": "tan",
	"MATH_TRIG_ASIN": "asin",
	"MATH_TRIG_ACOS": "acos",
	"MATH_TRIG_ATAN": "atan",
	"MATH_ARITHMETIC_HELPURL": "http://pt.wikipedia.org/wiki/Aritm%C3%A9tica",
	"MATH_ARITHMETIC_TOOLTIP_ADD": "Retorna a soma de dois números.",
	"MATH_ARITHMETIC_TOOLTIP_MINUS": "Retorna a diferença de dois números.",
	"MATH_ARITHMETIC_TOOLTIP_MULTIPLY": "Retorna o produto de dois números.",
	"MATH_ARITHMETIC_TOOLTIP_DIVIDE": "Retorna o quociente da divisão de dois números.",
	"MATH_ARITHMETIC_TOOLTIP_POWER": "Retorna o primeiro número elevado à potência do segundo número.",
	"MATH_SINGLE_HELPURL": "http://pt.wikipedia.org/wiki/Raiz_quadrada",
	"MATH_SINGLE_OP_ROOT": "raíz quadrada",
	"MATH_SINGLE_TOOLTIP_ROOT": "Retorna a raiz quadrada de um número.",
	"MATH_SINGLE_OP_ABSOLUTE": "absoluto",
	"MATH_SINGLE_TOOLTIP_ABS": "Retorna o valor absoluto de um número.",
	"MATH_SINGLE_TOOLTIP_NEG": "Retorna o oposto de um número.",
	"MATH_SINGLE_TOOLTIP_LN": "Retorna o logarítmo natural de um número.",
	"MATH_SINGLE_TOOLTIP_LOG10": "Retorna o logarítmo em base 10 de um número.",
	"MATH_SINGLE_TOOLTIP_EXP": "Retorna o número e elevado à potência de um número.",
	"MATH_SINGLE_TOOLTIP_POW10": "Retorna 10 elevado à potência de um número.",
	"MATH_TRIG_HELPURL": "http://pt.wikipedia.org/wiki/Fun%C3%A7%C3%A3o_trigonom%C3%A9trica",
	"MATH_TRIG_TOOLTIP_SIN": "Retorna o seno de um grau (não radiano).",
	"MATH_TRIG_TOOLTIP_COS": "Retorna o cosseno de um grau (não radiano).",
	"MATH_TRIG_TOOLTIP_TAN": "Retorna a tangente de um grau (não radiano).",
	"MATH_TRIG_TOOLTIP_ASIN": "Retorna o arco seno de um número.",
	"MATH_TRIG_TOOLTIP_ACOS": "Retorna o arco cosseno de um número.",
	"MATH_TRIG_TOOLTIP_ATAN": "Retorna o arco tangente de um número.",
	"MATH_CONSTANT_HELPURL": "http://pt.wikipedia.org/wiki/Anexo:Lista_de_constantes_matem%C3%A1ticas",
	"MATH_CONSTANT_TOOLTIP": "Retorna uma das constantes comuns: π (3.141…), e (2.718…), φ (1.618…), sqrt(2) (1.414…), sqrt(½) (0.707…), ou ∞ (infinito).",
	"MATH_IS_EVEN": "é par",
	"MATH_IS_ODD": "é impar",
	"MATH_IS_PRIME": "é primo",
	"MATH_IS_WHOLE": "é inteiro",
	"MATH_IS_POSITIVE": "é positivo",
	"MATH_IS_NEGATIVE": "é negativo",
	"MATH_IS_DIVISIBLE_BY": "é divisível por",
	"MATH_IS_TOOLTIP": "Verifica se um número é par, impar, primo, inteiro, positivo, negativo, ou se é divisível por outro número.  Retorna verdadeiro ou falso.",
	"MATH_CHANGE_HELPURL": "http://pt.wikipedia.org/wiki/Adi%C3%A7%C3%A3o",
	"MATH_CHANGE_TITLE": "alterar %1 por %2",
	"MATH_CHANGE_TOOLTIP": "Soma um número à variável \"%1\".",
	"MATH_ROUND_HELPURL": "http://pt.wikipedia.org/wiki/Arredondamento",
	"MATH_ROUND_TOOLTIP": "Arredonda um número para cima ou para baixo.",
	"MATH_ROUND_OPERATOR_ROUND": "arredonda",
	"MATH_ROUND_OPERATOR_ROUNDUP": "arredonda para cima",
	"MATH_ROUND_OPERATOR_ROUNDDOWN": "arredonda para baixo",
	"MATH_ONLIST_OPERATOR_SUM": "soma da lista",
	"MATH_ONLIST_TOOLTIP_SUM": "Retorna a soma de todos os números da lista.",
	"MATH_ONLIST_OPERATOR_MIN": "menor de uma lista",
	"MATH_ONLIST_TOOLTIP_MIN": "Retorna o menor número da lista.",
	"MATH_ONLIST_OPERATOR_MAX": "maior de uma lista",
	"MATH_ONLIST_TOOLTIP_MAX": "Retorna o maior número da lista.",
	"MATH_ONLIST_OPERATOR_AVERAGE": "média de uma lista",
	"MATH_ONLIST_TOOLTIP_AVERAGE": "Retorna a média aritmética dos valores números da lista.",
	"MATH_ONLIST_OPERATOR_MEDIAN": "mediana de uma lista",
	"MATH_ONLIST_TOOLTIP_MEDIAN": "Retorna a mediana da lista.",
	"MATH_ONLIST_OPERATOR_MODE": "moda de uma lista",
	"MATH_ONLIST_TOOLTIP_MODE": "Retorna a lista de item(ns) mais comum(ns) da lista.",
	"MATH_ONLIST_OPERATOR_STD_DEV": "desvio padrão de uma lista",
	"MATH_ONLIST_TOOLTIP_STD_DEV": "Retorna o desvio padrão dos números da lista.",
	"MATH_ONLIST_OPERATOR_RANDOM": "item aleatório de uma lista",
	"MATH_ONLIST_TOOLTIP_RANDOM": "Retorna um elemento aleatório da lista.",
	"MATH_MODULO_HELPURL": "http://pt.wikipedia.org/wiki/Opera%C3%A7%C3%A3o_m%C3%B3dulo",
	"MATH_MODULO_TITLE": "resto da divisão de %1 ÷ %2",
	"MATH_MODULO_TOOLTIP": "Retorna o resto da divisão de dois números.",
	"MATH_CONSTRAIN_TITLE": "restringe %1 inferior %2 superior %3",
	"MATH_CONSTRAIN_TOOLTIP": "Restringe um número entre os limites especificados (inclusive).",
	"MATH_RANDOM_INT_HELPURL": "http://pt.wikipedia.org/wiki/N%C3%BAmero_aleat%C3%B3rio",
	"MATH_RANDOM_INT_TITLE": "inteiro aleatório entre %1 e %2",
	"MATH_RANDOM_INT_TOOLTIP": "Retorna um número inteiro entre os dois limites especificados, inclusive.",
	"MATH_RANDOM_FLOAT_HELPURL": "http://pt.wikipedia.org/wiki/N%C3%BAmero_aleat%C3%B3rio",
	"MATH_RANDOM_FLOAT_TITLE_RANDOM": "fração aleatória",
	"MATH_RANDOM_FLOAT_TOOLTIP": "Insere uma fração aleatória entre 0.0 (inclusive) e 1.0 (exclusive).",
	"MATH_ATAN2_HELPURL": "https://en.wikipedia.org/wiki/Atan2",
	"MATH_ATAN2_TITLE": "atan2 de X:%1 Y:%2",
	"MATH_ATAN2_TOOLTIP": "Devolver o arco tangente do ponto (X, Y) em graus entre -180 e 180.",
	"TEXT_TEXT_HELPURL": "http://pt.wikipedia.org/wiki/Cadeia_de_caracteres",
	"TEXT_TEXT_TOOLTIP": "Uma letra, palavra ou linha de texto.",
	"TEXT_JOIN_TITLE_CREATEWITH": "criar texto com",
	"TEXT_JOIN_TOOLTIP": "Criar um pedaço de texto juntando qualquer número de itens.",
	"TEXT_CREATE_JOIN_TITLE_JOIN": "unir",
	"TEXT_CREATE_JOIN_TOOLTIP": "Acrescenta, remove ou reordena seções para reconfigurar este bloco de texto.",
	"TEXT_CREATE_JOIN_ITEM_TOOLTIP": "Acrescentar um item ao texto.",
	"TEXT_APPEND_TOOLTIP": "Acrescentar um pedaço de texto à variável \"%1\".",
	"TEXT_LENGTH_TITLE": "tamanho de %1",
	"TEXT_LENGTH_TOOLTIP": "Devolve o número de letras (incluindo espaços) do texto fornecido.",
	"TEXT_ISEMPTY_TITLE": "%1 está vazio",
	"TEXT_ISEMPTY_TOOLTIP": "Retorna verdadeiro se o texto fornecido estiver vazio.",
	"TEXT_INDEXOF_TOOLTIP": "Retorna a posição da primeira/última ocorrência do primeiro texto no segundo texto. Retorna %1 se o texto não for encontrado.",
	"TEXT_INDEXOF_OPERATOR_FIRST": "primeira ocorrência do texto",
	"TEXT_INDEXOF_OPERATOR_LAST": "última ocorrência do texto",
	"TEXT_CHARAT_FROM_START": "obter letra nº",
	"TEXT_CHARAT_FROM_END": "obter letra nº a partir do final",
	"TEXT_CHARAT_FIRST": "obter primeira letra",
	"TEXT_CHARAT_LAST": "obter última letra",
	"TEXT_CHARAT_RANDOM": "obter letra aleatória",
	"TEXT_CHARAT_TOOLTIP": "Retorna a letra na posição especificada.",
	"TEXT_GET_SUBSTRING_TOOLTIP": "Retorna a parte especificada do texto.",
	"TEXT_GET_SUBSTRING_INPUT_IN_TEXT": "no texto",
	"TEXT_GET_SUBSTRING_START_FROM_START": "obter subsequência de tamanho #",
	"TEXT_GET_SUBSTRING_START_FROM_END": "obter subsequência de tamanho # a partir do final",
	"TEXT_GET_SUBSTRING_START_FIRST": "obter subsequência a partir da primeira letra",
	"TEXT_GET_SUBSTRING_END_FROM_START": "até letra nº",
	"TEXT_GET_SUBSTRING_END_FROM_END": "até letra nº a partir do final",
	"TEXT_GET_SUBSTRING_END_LAST": "até última letra",
	"TEXT_CHANGECASE_TOOLTIP": "Retorna uma cópia do texto em formato diferente.",
	"TEXT_CHANGECASE_OPERATOR_UPPERCASE": "para MAIÚSCULAS",
	"TEXT_CHANGECASE_OPERATOR_LOWERCASE": "para minúsculas",
	"TEXT_CHANGECASE_OPERATOR_TITLECASE": "para Iniciais Maiúsculas",
	"TEXT_TRIM_TOOLTIP": "Retorna uma cópia do texto com os espaços removidos de uma ou ambas as extremidades.",
	"TEXT_TRIM_OPERATOR_BOTH": "remover espaços de ambos os lados",
	"TEXT_TRIM_OPERATOR_LEFT": "remover espaços à esquerda de",
	"TEXT_TRIM_OPERATOR_RIGHT": "remover espaços à direita",
	"TEXT_PRINT_TITLE": "imprime %1",
	"TEXT_PRINT_TOOLTIP": "Imprime o texto, número ou outro valor especificado.",
	"TEXT_PROMPT_TYPE_TEXT": "Pede um texto com a mensagem",
	"TEXT_PROMPT_TYPE_NUMBER": "pede um número com a mensagem",
	"TEXT_PROMPT_TOOLTIP_NUMBER": "Pede ao utilizador um número.",
	"TEXT_PROMPT_TOOLTIP_TEXT": "Pede ao utilizador um texto.",
<<<<<<< HEAD
=======
	"TEXT_COUNT_MESSAGE0": "contar %1 em %2",
	"TEXT_COUNT_HELPURL": "https://github.com/google/blockly/wiki/Text#counting-substrings",
	"TEXT_COUNT_TOOLTIP": "Conte quantas vezes um certo texto aparece dentro de algum outro texto.",
	"TEXT_REPLACE_MESSAGE0": "substituir %1 por %2 em %3",
	"TEXT_REPLACE_HELPURL": "https://github.com/google/blockly/wiki/Text#replacing-substrings",
	"TEXT_REPLACE_TOOLTIP": "Substituir todas as ocorrências de um certo texto dentro de algum outro texto.",
	"TEXT_REVERSE_MESSAGE0": "inverter %1",
	"TEXT_REVERSE_HELPURL": "https://github.com/google/blockly/wiki/Text#reversing-text",
	"TEXT_REVERSE_TOOLTIP": "Inverte a ordem dos caracteres no texto.",
>>>>>>> de39d5f2
	"LISTS_CREATE_EMPTY_HELPURL": "https://github.com/google/blockly/wiki/Lists#create-empty-list",
	"LISTS_CREATE_EMPTY_TITLE": "criar lista vazia",
	"LISTS_CREATE_EMPTY_TOOLTIP": "Retorna uma lista, de tamanho 0, contendo nenhum registo",
	"LISTS_CREATE_WITH_TOOLTIP": "Cria uma lista com qualquer número de itens.",
	"LISTS_CREATE_WITH_INPUT_WITH": "criar lista com",
	"LISTS_CREATE_WITH_CONTAINER_TITLE_ADD": "lista",
	"LISTS_CREATE_WITH_CONTAINER_TOOLTIP": "Acrescente, remova ou reordene as seções para reconfigurar este bloco lista.",
	"LISTS_CREATE_WITH_ITEM_TOOLTIP": "Acrescenta um item à lista.",
	"LISTS_REPEAT_TOOLTIP": "Cria uma lista constituída por um dado valor repetido o número de vezes especificado.",
	"LISTS_REPEAT_TITLE": "criar lista com o item %1 repetido %2 vezes",
	"LISTS_LENGTH_TITLE": "tamanho de %1",
	"LISTS_LENGTH_TOOLTIP": "Retorna o tamanho de uma lista.",
	"LISTS_ISEMPTY_TITLE": "%1 está vazia",
	"LISTS_ISEMPTY_TOOLTIP": "Retona verdadeiro se a lista estiver vazia.",
	"LISTS_INLIST": "na lista",
	"LISTS_INDEX_OF_FIRST": "encontre a primeira ocorrência do item",
	"LISTS_INDEX_OF_LAST": "encontre a última ocorrência do item",
	"LISTS_INDEX_OF_TOOLTIP": "Retorna a posição da primeira/última ocorrência do item na lista.  Retorna %1 se o item não for encontrado.",
	"LISTS_GET_INDEX_GET": "obter",
	"LISTS_GET_INDEX_GET_REMOVE": "obter e remover",
	"LISTS_GET_INDEX_REMOVE": "remover",
	"LISTS_GET_INDEX_FROM_START": "#",
	"LISTS_GET_INDEX_FROM_END": "# a partir do final",
	"LISTS_GET_INDEX_FIRST": "primeiro",
	"LISTS_GET_INDEX_LAST": "último",
	"LISTS_GET_INDEX_RANDOM": "aleatório",
	"LISTS_INDEX_FROM_START_TOOLTIP": "%1 é o primeiro item.",
	"LISTS_INDEX_FROM_END_TOOLTIP": "%1 é o último item.",
	"LISTS_GET_INDEX_TOOLTIP_GET_FROM": "Retorna o item na posição especificada da lista.",
	"LISTS_GET_INDEX_TOOLTIP_GET_FIRST": "Retorna o primeiro item de uma lista.",
	"LISTS_GET_INDEX_TOOLTIP_GET_LAST": "Retorna o último item de uma lista.",
	"LISTS_GET_INDEX_TOOLTIP_GET_RANDOM": "Retorna um item aleatório de uma lista.",
	"LISTS_GET_INDEX_TOOLTIP_GET_REMOVE_FROM": "Remove e retorna o item na posição especificada de uma lista.",
	"LISTS_GET_INDEX_TOOLTIP_GET_REMOVE_FIRST": "Remove e retorna o primeiro item de uma lista.",
	"LISTS_GET_INDEX_TOOLTIP_GET_REMOVE_LAST": "Remove e retorna o último item de uma lista.",
	"LISTS_GET_INDEX_TOOLTIP_GET_REMOVE_RANDOM": "Remove e retorna um item aleatório de uma lista.",
	"LISTS_GET_INDEX_TOOLTIP_REMOVE_FROM": "Remove o item de uma posição especifica da lista.",
	"LISTS_GET_INDEX_TOOLTIP_REMOVE_FIRST": "Remove o primeiro item de uma lista.",
	"LISTS_GET_INDEX_TOOLTIP_REMOVE_LAST": "Remove o último item de uma lista.",
	"LISTS_GET_INDEX_TOOLTIP_REMOVE_RANDOM": "Remove um item aleatório de uma lista.",
	"LISTS_SET_INDEX_SET": "definir",
	"LISTS_SET_INDEX_INSERT": "inserir em",
	"LISTS_SET_INDEX_INPUT_TO": "como",
	"LISTS_SET_INDEX_TOOLTIP_SET_FROM": "Define o item na posição especificada de uma lista.",
	"LISTS_SET_INDEX_TOOLTIP_SET_FIRST": "Define o primeiro item de uma lista.",
	"LISTS_SET_INDEX_TOOLTIP_SET_LAST": "Define o último item de uma lista.",
	"LISTS_SET_INDEX_TOOLTIP_SET_RANDOM": "Define um item aleatório de uma lista.",
	"LISTS_SET_INDEX_TOOLTIP_INSERT_FROM": "Insere o item numa posição especificada numa lista.",
	"LISTS_SET_INDEX_TOOLTIP_INSERT_FIRST": "Insere o item no início da lista.",
	"LISTS_SET_INDEX_TOOLTIP_INSERT_LAST": "Insere o item no final da lista.",
	"LISTS_SET_INDEX_TOOLTIP_INSERT_RANDOM": "Insere o item numa posição aleatória de uma lista.",
	"LISTS_GET_SUBLIST_START_FROM_START": "obtem sublista de #",
	"LISTS_GET_SUBLIST_START_FROM_END": "obtem sublista de # a partir do final",
	"LISTS_GET_SUBLIST_START_FIRST": "obtem sublista da primeira lista",
	"LISTS_GET_SUBLIST_END_FROM_START": "até #",
	"LISTS_GET_SUBLIST_END_FROM_END": "até #, a partir do final",
	"LISTS_GET_SUBLIST_END_LAST": "para o último",
	"LISTS_GET_SUBLIST_TOOLTIP": "Cria uma cópia da porção especificada de uma lista.",
	"LISTS_SORT_HELPURL": "https://github.com/google/blockly/wiki/Lists#sorting-a-list",
	"LISTS_SORT_TITLE": "ordenar %1 %2 %3",
	"LISTS_SORT_TOOLTIP": "Ordenar uma cópia de uma lista.",
	"LISTS_SORT_ORDER_ASCENDING": "ascendente",
	"LISTS_SORT_ORDER_DESCENDING": "descendente",
	"LISTS_SORT_TYPE_NUMERIC": "numérica",
	"LISTS_SORT_TYPE_TEXT": "alfabética",
	"LISTS_SORT_TYPE_IGNORECASE": "alfabética, ignorar maiúsculas/minúsculas",
	"LISTS_SPLIT_LIST_FROM_TEXT": "fazer lista a partir de texto",
	"LISTS_SPLIT_TEXT_FROM_LIST": "fazer texto a partir da lista",
	"LISTS_SPLIT_WITH_DELIMITER": "com delimitador",
	"LISTS_SPLIT_TOOLTIP_SPLIT": "Dividir o texto numa lista de textos, separando-o em cada delimitador.",
	"LISTS_SPLIT_TOOLTIP_JOIN": "Juntar uma lista de textos num único texto, separado por um delimitador.",
	"VARIABLES_GET_TOOLTIP": "Retorna o valor desta variável.",
	"VARIABLES_GET_CREATE_SET": "Criar \"definir %1\"",
	"VARIABLES_SET": "definir %1 para %2",
	"VARIABLES_SET_TOOLTIP": "Define esta variável para o valor inserido.",
	"VARIABLES_SET_CREATE_GET": "Criar \"obter %1\"",
	"PROCEDURES_DEFNORETURN_HELPURL": "http://en.wikipedia.org/wiki/Procedure_%28computer_science%29",
	"PROCEDURES_DEFNORETURN_TITLE": "para",
	"PROCEDURES_DEFNORETURN_PROCEDURE": "faz algo",
	"PROCEDURES_BEFORE_PARAMS": "com:",
	"PROCEDURES_CALL_BEFORE_PARAMS": "com:",
	"PROCEDURES_DEFNORETURN_TOOLTIP": "Cria uma função que não tem retorno.",
	"PROCEDURES_DEFNORETURN_COMMENT": "Descreva esta função...",
	"PROCEDURES_DEFRETURN_HELPURL": "http://en.wikipedia.org/wiki/Procedure_%28computer_science%29",
	"PROCEDURES_DEFRETURN_RETURN": "retorna",
	"PROCEDURES_DEFRETURN_TOOLTIP": "Cria uma função que possui um valor de retorno.",
	"PROCEDURES_ALLOW_STATEMENTS": "permitir declarações",
	"PROCEDURES_DEF_DUPLICATE_WARNING": "Aviso: Esta função tem parâmetros duplicados.",
	"PROCEDURES_CALLNORETURN_HELPURL": "https://pt.wikipedia.org/wiki/Sub-rotina",
	"PROCEDURES_CALLNORETURN_TOOLTIP": "Executa a função \"%1\".",
	"PROCEDURES_CALLRETURN_HELPURL": "https://pt.wikipedia.org/wiki/Sub-rotina",
	"PROCEDURES_CALLRETURN_TOOLTIP": "Executa a função \"%1\" e usa o seu retorno.",
	"PROCEDURES_MUTATORCONTAINER_TITLE": "entradas",
	"PROCEDURES_MUTATORCONTAINER_TOOLTIP": "Adicionar, remover ou reordenar as entradas para esta função.",
	"PROCEDURES_MUTATORARG_TITLE": "nome da entrada:",
	"PROCEDURES_MUTATORARG_TOOLTIP": "Adicionar uma entrada para a função.",
	"PROCEDURES_HIGHLIGHT_DEF": "Destacar definição da função",
	"PROCEDURES_CREATE_DO": "Criar \"%1\"",
	"PROCEDURES_IFRETURN_TOOLTIP": "se o valor é verdadeiro, então retorna um segundo valor.",
	"PROCEDURES_IFRETURN_WARNING": "Aviso: Este bloco só pode ser utilizado dentro da definição de uma função.",
	"WORKSPACE_COMMENT_DEFAULT_TEXT": "Diz algo...",
	"COLLAPSED_WARNINGS_WARNING": "Os blocos ocultados contêm avisos."
}<|MERGE_RESOLUTION|>--- conflicted
+++ resolved
@@ -9,9 +9,6 @@
 			"Önni",
 			"Diniscoelho",
 			"Fúlvio",
-<<<<<<< HEAD
-			"Mansil"
-=======
 			"Mansil",
 			"Mauricio",
 			"Vicng",
@@ -20,7 +17,6 @@
 			"McDutchie",
 			"Hamilton Abreu",
 			"Waldyrious"
->>>>>>> de39d5f2
 		]
 	},
 	"VARIABLES_DEFAULT_NAME": "item",
@@ -246,8 +242,6 @@
 	"TEXT_PROMPT_TYPE_NUMBER": "pede um número com a mensagem",
 	"TEXT_PROMPT_TOOLTIP_NUMBER": "Pede ao utilizador um número.",
 	"TEXT_PROMPT_TOOLTIP_TEXT": "Pede ao utilizador um texto.",
-<<<<<<< HEAD
-=======
 	"TEXT_COUNT_MESSAGE0": "contar %1 em %2",
 	"TEXT_COUNT_HELPURL": "https://github.com/google/blockly/wiki/Text#counting-substrings",
 	"TEXT_COUNT_TOOLTIP": "Conte quantas vezes um certo texto aparece dentro de algum outro texto.",
@@ -257,7 +251,6 @@
 	"TEXT_REVERSE_MESSAGE0": "inverter %1",
 	"TEXT_REVERSE_HELPURL": "https://github.com/google/blockly/wiki/Text#reversing-text",
 	"TEXT_REVERSE_TOOLTIP": "Inverte a ordem dos caracteres no texto.",
->>>>>>> de39d5f2
 	"LISTS_CREATE_EMPTY_HELPURL": "https://github.com/google/blockly/wiki/Lists#create-empty-list",
 	"LISTS_CREATE_EMPTY_TITLE": "criar lista vazia",
 	"LISTS_CREATE_EMPTY_TOOLTIP": "Retorna uma lista, de tamanho 0, contendo nenhum registo",
