{
  "name": "pxt-blockly",
  "version": "1.0.1",
  "description": "Blockly fork for Microsoft MakeCode",
  "keywords": ["blockly", "pxt"],
  "repository": {
    "type": "git",
    "url": "https://github.com/google/blockly.git"
  },
  "bugs": {
    "url": "https://github.com/google/blockly/issues"
  },
  "homepage": "https://developers.google.com/blockly/",
  "author": {
    "name": "Microsoft"
  },
  "scripts": {
    "deploy": "gh-pages -t -d gh-pages -m \"Build for $(git log --pretty=format:%H -n1)\"",
<<<<<<< HEAD
    "prepublish": "node_modules/.bin/gulp build && webpack",
    "lint": "jshint .",
    "pretest": "tests/scripts/test_setup.sh",
    "test": "node tests/jsunit/test_runner.js",
    "watch": "node_modules/.bin/gulp watch",
    "publish": "node_modules/.bin/gulp release"
=======
    "prepublish": "python build.py && webpack",
    "test:setup": "tests/scripts/test_setup.sh",
    "test:unit": "node tests/jsunit/test_runner.js",
    "test:lint": "eslint .",
    "test": "npm run test:lint && npm run test:setup && npm run test:unit",
    "version": "json -f package.json -I -e \"this.repository.sha = '$(git log -n1 --pretty=format:%H)'\""
>>>>>>> 36682a49
  },
  "license": "MIT",
  "private": true,
  "files": [
    "README.md",
    "blockly_compressed.js",
    "blocks_compressed.js",
    "media/**",
    "msg/**"
  ],
  "devDependencies": {
    "jshint": "latest",
    "copy-webpack-plugin": "4.0.1",
    "eslint": "2.9.0",
    "exports-loader": "0.6.3",
    "gh-pages": "0.12.0",
    "google-closure-library": "20170910.0.0",
    "graceful-fs": "4.1.11",
    "imports-loader": "0.6.5",
    "json": "9.0.4",
    "travis-after-all": "1.4.4",
<<<<<<< HEAD
    "webpack": "1.13.2",
    "gulp": "^3.9.1",
    "gulp-tsb": "^2.0.0",
    "gulp-bump": "^2.7.0",
    "merge-stream": "^1.0.0",
    "rimraf": "^2.5.4",
    "typescript": "2.1.5"
  },
  "jshintConfig": {
    "globalstrict": true,
    "predef": [
      "Blockly",
      "goog",
      "window",
      "document",
      "soy",
      "XMLHttpRequest"
    ],
    "sub": true,
    "undef": true,
    "unused": true
  },
  "dependencies": {
    "install": "^0.8.8",
    "npm": "^4.4.4",
    "travis-after-all": "1.4.4",
    "closure-library": "^1.43629075.2",
    "webdriverio": "^4.6.2"
=======
    "webdriverio": "4.8.0",
    "webpack": "1.13.2"
>>>>>>> 36682a49
  }
}<|MERGE_RESOLUTION|>--- conflicted
+++ resolved
@@ -1,6 +1,6 @@
 {
   "name": "pxt-blockly",
-  "version": "1.0.1",
+  "version": "2.0.1",
   "description": "Blockly fork for Microsoft MakeCode",
   "keywords": ["blockly", "pxt"],
   "repository": {
@@ -16,21 +16,12 @@
   },
   "scripts": {
     "deploy": "gh-pages -t -d gh-pages -m \"Build for $(git log --pretty=format:%H -n1)\"",
-<<<<<<< HEAD
     "prepublish": "node_modules/.bin/gulp build && webpack",
     "lint": "jshint .",
     "pretest": "tests/scripts/test_setup.sh",
     "test": "node tests/jsunit/test_runner.js",
     "watch": "node_modules/.bin/gulp watch",
     "publish": "node_modules/.bin/gulp release"
-=======
-    "prepublish": "python build.py && webpack",
-    "test:setup": "tests/scripts/test_setup.sh",
-    "test:unit": "node tests/jsunit/test_runner.js",
-    "test:lint": "eslint .",
-    "test": "npm run test:lint && npm run test:setup && npm run test:unit",
-    "version": "json -f package.json -I -e \"this.repository.sha = '$(git log -n1 --pretty=format:%H)'\""
->>>>>>> 36682a49
   },
   "license": "MIT",
   "private": true,
@@ -52,7 +43,6 @@
     "imports-loader": "0.6.5",
     "json": "9.0.4",
     "travis-after-all": "1.4.4",
-<<<<<<< HEAD
     "webpack": "1.13.2",
     "gulp": "^3.9.1",
     "gulp-tsb": "^2.0.0",
@@ -81,9 +71,5 @@
     "travis-after-all": "1.4.4",
     "closure-library": "^1.43629075.2",
     "webdriverio": "^4.6.2"
-=======
-    "webdriverio": "4.8.0",
-    "webpack": "1.13.2"
->>>>>>> 36682a49
   }
 }