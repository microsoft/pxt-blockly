--- conflicted
+++ resolved
@@ -1,19 +1,10 @@
 {
-<<<<<<< HEAD
   "name": "pxt-blockly",
-  "version": "3.1.1",
+  "version": "3.2.0",
   "description": "Blockly fork for Microsoft MakeCode",
   "author": "Microsoft",
   "license": "MIT",
   "homepage": "https://github.com/Microsoft/pxt-blockly#readme",
-=======
-  "name": "blockly",
-  "version": "6.20210701.0",
-  "description": "Blockly is a library for building visual programming editors.",
-  "keywords": [
-    "blockly"
-  ],
->>>>>>> a9f9086e
   "repository": {
     "type": "git",
     "url": "https://github.com/Microsoft/pxt-blockly.git"
@@ -27,45 +18,24 @@
   ],
   "scripts": {
     "build": "gulp build",
-<<<<<<< HEAD
-    "build:blocks": "gulp build-blocks",
-    "build:compressed": "gulp build-compressed --closure-library",
-    "build:core": "gulp build-core --closure-library",
-    "build:debug": "gulp build-compressed --closure-library --verbose --strict",
-    "build:debug:log": "npm run build:debug > build-debug.log 2>&1 && tail -3 build-debug.log",
-    "build:generators": "gulp build-generators",
-    "build:langfiles": "gulp build-langfiles",
-    "build:uncompressed": "gulp build-uncompressed --closure-library",
-    "bump": "npm version 3.$(date +'%Y%m%d').0",
-=======
     "build:blocks": "gulp buildBlocks",
-    "build:compressed": "gulp buildCompressed",
-    "build:core": "gulp buildCore",
-    "build:debug": "gulp buildCompressed --verbose --debug",
+    "build:compressed": "gulp buildCompressed --closure-library",
+    "build:core": "gulp buildCore --closure-library",
+    "build:debug": "gulp buildCompressed --closure-library --verbose --debug",
     "build:debug:log": "npm run build:debug > build-debug.log 2>&1 && tail -3 build-debug.log",
     "build:strict": "gulp buildCompressed --verbose --strict",
     "build:strict:log": "npm run build:strict > build-debug.log 2>&1 && tail -3 build-debug.log",
     "build:generators": "gulp buildGenerators",
     "build:langfiles": "gulp buildLangfiles",
-    "build:uncompressed": "gulp buildUncompressed",
+    "build:uncompressed": "gulp buildUncompressed --closure-library",
     "bump": "npm --no-git-tag-version version 4.$(date +'%Y%m%d').0",
     "deployDemos": "gulp deployDemos",
     "format": "git-clang-format",
     "format:sortrequires": "gulp sortRequires",
     "license": "gulp checkLicenses",
->>>>>>> a9f9086e
     "lint": "eslint .",
     "package": "gulp package",
     "prepare": "npm run package",
-<<<<<<< HEAD
-    "preversion": "gulp preversion",
-    "release": "gulp release",
-    "test": "npm run test:setupselenium && npm run test:run",
-    "test:prepare": "npm run test:setupselenium && npm run test:startselenium",
-    "test:run": "tests/run_all_tests.sh",
-    "test:setupselenium": "selenium-standalone install --config=./tests/scripts/selenium-config.js",
-    "test:startselenium": "selenium-standalone start --config=./tests/scripts/selenium-config.js",
-=======
     "prepareDemos": "gulp prepareDemos",
     "publish": "gulp publish",
     "publish:beta": "gulp publishBeta",
@@ -74,7 +44,6 @@
     "test": "tests/run_all_tests.sh",
     "test:generators": "tests/scripts/run_generators.sh",
     "test:compile:advanced": "gulp buildAdvancedCompilationTest",
->>>>>>> a9f9086e
     "typings": "gulp typings",
     "updateGithubPages": "gulp gitUpdateGithubPages"
   },
@@ -102,22 +71,15 @@
     "@wdio/selenium-standalone-service": "^6.11.0",
     "babel-eslint": "^10.1.0",
     "chai": "^4.2.0",
-<<<<<<< HEAD
-    "concurrently": "^4.1.2",
+    "clang-format": "^1.5.0",
+    "concurrently": "^6.0.0",
     "copy-webpack-plugin": "4.5.1",
-    "eslint": "^5.13.0",
+    "eslint": "^7.28.0",
     "gh-pages": "2.0.1",
-    "google-closure-compiler": "^20200101.0.0",
-    "google-closure-deps": "^20200101.0.0",
+    "google-closure-compiler": "^20210505.0.0",
+    "google-closure-deps": "^20210601.0.0",
     "google-closure-library": "^20200101.0.0",
     "graceful-fs": "4.1.11",
-=======
-    "clang-format": "^1.5.0",
-    "concurrently": "^6.0.0",
-    "eslint": "^7.28.0",
-    "google-closure-compiler": "^20210505.0.0",
-    "google-closure-deps": "^20210601.0.0",
->>>>>>> a9f9086e
     "gulp": "^4.0.2",
     "gulp-bump": "^2.7.0",
     "gulp-concat": "^2.6.1",
@@ -129,53 +91,22 @@
     "gulp-shell": "^0.8.0",
     "gulp-sourcemaps": "^3.0.0",
     "gulp-umd": "^2.0.0",
-<<<<<<< HEAD
-    "jshint": "^2.10.2",
-    "mocha": "^6.1.4",
-    "semver": "^6.0.0",
-    "selenium-standalone": "^6.16.0",
-    "rimraf": "^2.6.3",
-    "through2": "^3.0.1",
-    "travis-after-all": "1.4.4",
-    "typescript-closure-tools": "^0.0.7",
-    "uglifyjs-webpack-plugin": "^1.3.0",
-    "webdriverio": "^5.11.5",
-    "webpack": "^4.22.0",
-    "webpack-cli": "^3.1.1",
-    "yargs": "^14.0.0"
-  },
-  "jshintConfig": {
-    "globalstrict": true,
-    "predef": [
-      "Blockly",
-      "goog",
-      "window",
-      "document",
-      "soy",
-      "XMLHttpRequest"
-    ],
-    "sub": true,
-    "undef": true,
-    "unused": true
-  },
-  "dependencies": {
-    "jsdom": "^15.1.1",
-    "exports-loader": "0.6.3",
-    "imports-loader": "0.6.5"
-=======
     "js-green-licenses": "^3.0.0",
     "mocha": "^8.1.1",
     "readline-sync": "^1.4.10",
     "rimraf": "^3.0.2",
     "selenium-standalone": "^7.1.0",
+    "semver": "^6.0.0",
     "through2": "^4.0.2",
     "typescript": "^4.3.2",
     "typescript-closure-tools": "^0.0.7",
+    "uglifyjs-webpack-plugin": "^1.3.0",
     "webdriverio": "^7.0.3",
+    "webpack": "^4.22.0",
+    "webpack-cli": "^3.1.1",
     "yargs": "^16.0.3"
   },
   "dependencies": {
     "jsdom": "15.2.1"
->>>>>>> a9f9086e
   }
 }