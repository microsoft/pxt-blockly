--- conflicted
+++ resolved
@@ -55,12 +55,8 @@
       }
     ],
     "output": null,
-<<<<<<< HEAD
-    "colour": "%{BKY_VARIABLES_HUE}",
     "outputShape": Blockly.OUTPUT_SHAPE_ROUND,
-=======
     "style": "variable_blocks",
->>>>>>> de39d5f2
     "helpUrl": "%{BKY_VARIABLES_GET_HELPURL}",
     "tooltip": "%{BKY_VARIABLES_GET_TOOLTIP}",
     "extensions": ["contextMenu_variableSetterGetter"]
@@ -123,43 +119,24 @@
    * @this Blockly.Block
    */
   customContextMenu: function(options) {
-<<<<<<< HEAD
     if (this.isCollapsed()) {
       return;
     }
+
     if (!this.isInFlyout) {
       // Getter blocks have the option to create a setter block, and vice versa.
+      // pxt-blockly: handle variables_get_reporter
       if (this.type == 'variables_get' || this.type == 'variables_get_reporter') {
-        var opposite_type = 'variables_set';
-        var contextMenuMsg = Blockly.Msg.VARIABLES_GET_CREATE_SET;
-      } else {
-        var opposite_type = 'variables_get';
-        var contextMenuMsg = Blockly.Msg.VARIABLES_SET_CREATE_GET;
-=======
-    if (!this.isInFlyout) {
-      // Getter blocks have the option to create a setter block, and vice versa.
-      if (this.type == 'variables_get') {
         var opposite_type = 'variables_set';
         var contextMenuMsg = Blockly.Msg['VARIABLES_GET_CREATE_SET'];
       } else {
         var opposite_type = 'variables_get';
         var contextMenuMsg = Blockly.Msg['VARIABLES_SET_CREATE_GET'];
->>>>>>> de39d5f2
       }
 
       var option = {enabled: this.workspace.remainingCapacity() > 0};
       var name = this.getField('VAR').getText();
       option.text = contextMenuMsg.replace('%1', name);
-<<<<<<< HEAD
-      var xmlField = goog.dom.createDom('field', null, name);
-      xmlField.setAttribute('name', 'VAR');
-      var xmlBlock = goog.dom.createDom('block', null, xmlField);
-      xmlBlock.setAttribute('type', opposite_type);
-      option.callback = Blockly.ContextMenu.callbackFactory(this, xmlBlock);
-      options.push(option);
-    } else {
-      // Getter blocks have the option to rename or delete that variable.
-=======
       var xmlField = Blockly.utils.xml.createElement('field');
       xmlField.setAttribute('name', 'VAR');
       xmlField.appendChild(Blockly.utils.xml.createTextNode(name));
@@ -170,7 +147,6 @@
       options.push(option);
       // Getter blocks have the option to rename or delete that variable.
     } else {
->>>>>>> de39d5f2
       if (this.type == 'variables_get' || this.type == 'variables_get_reporter') {
         var renameOption = {
           text: Blockly.Msg.RENAME_VARIABLE,
@@ -187,11 +163,11 @@
         options.unshift(deleteOption);
       }
     }
-<<<<<<< HEAD
   }
 };
 
 /**
+ * pxt-blockly:
  * Mixin to add context menu items to select a different variable
  * setter/getter.
  * Used by blocks 'variables_get_reporter'.
@@ -236,6 +212,7 @@
 };
 
 /**
+ * pxt-blockly:
  * Callback factory for dropdown menu options associated with a variable getter
  * reporter block.  Each variable on the workspace gets its own item in the dropdown
  * menu, and clicking on that item changes the text of the field on the source
@@ -256,22 +233,11 @@
 };
 
 /**
- * Callback for rename variable dropdown menu option associated with a
- * variable getter block.
- * @param {!Blockly.Block} block The block with the variable to rename.
- * @return {!function()} A function that renames the variable.
- */
-=======
-  }
-};
-
-/**
   * Callback for rename variable dropdown menu option associated with a
   * variable getter block.
   * @param {!Blockly.Block} block The block with the variable to rename.
   * @return {!function()} A function that renames the variable.
   */
->>>>>>> de39d5f2
 Blockly.Constants.Variables.RENAME_OPTION_CALLBACK_FACTORY = function(block) {
   return function() {
     var workspace = block.workspace;
@@ -291,10 +257,6 @@
     var workspace = block.workspace;
     var variable = block.getField('VAR').getVariable();
     workspace.deleteVariableById(variable.getId());
-<<<<<<< HEAD
-
-=======
->>>>>>> de39d5f2
     workspace.refreshToolboxSelection();
   };
 };
