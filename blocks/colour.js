--- conflicted
+++ resolved
@@ -57,13 +57,8 @@
       }
     ],
     "output": "Colour",
-<<<<<<< HEAD
-    "colour": Blockly.Colours.textField,
-    "colourSecondary": Blockly.Colours.textField,
-    "colourTertiary": Blockly.Colours.textField,
     "outputShape": Blockly.OUTPUT_SHAPE_ROUND,
-=======
->>>>>>> de39d5f2
+    // TODO shakao check if colourSecondary, colourTertiary needed
     "helpUrl": "%{BKY_COLOUR_PICKER_HELPURL}",
     "style": "colour_blocks",
     "tooltip": "%{BKY_COLOUR_PICKER_TOOLTIP}",
@@ -75,11 +70,7 @@
     "type": "colour_random",
     "message0": "%{BKY_COLOUR_RANDOM_TITLE}",
     "output": "Colour",
-<<<<<<< HEAD
-    "colour": "%{BKY_COLOUR_HUE}",
     "outputShape": Blockly.OUTPUT_SHAPE_ROUND,
-=======
->>>>>>> de39d5f2
     "helpUrl": "%{BKY_COLOUR_RANDOM_HELPURL}",
     "style": "colour_blocks",
     "tooltip": "%{BKY_COLOUR_RANDOM_TOOLTIP}"
@@ -110,11 +101,7 @@
       }
     ],
     "output": "Colour",
-<<<<<<< HEAD
-    "colour": "%{BKY_COLOUR_HUE}",
     "outputShape": Blockly.OUTPUT_SHAPE_ROUND,
-=======
->>>>>>> de39d5f2
     "helpUrl": "%{BKY_COLOUR_RGB_HELPURL}",
     "style": "colour_blocks",
     "tooltip": "%{BKY_COLOUR_RGB_TOOLTIP}"
@@ -146,11 +133,7 @@
       }
     ],
     "output": "Colour",
-<<<<<<< HEAD
-    "colour": "%{BKY_COLOUR_HUE}",
     "outputShape": Blockly.OUTPUT_SHAPE_ROUND,
-=======
->>>>>>> de39d5f2
     "helpUrl": "%{BKY_COLOUR_BLEND_HELPURL}",
     "style": "colour_blocks",
     "tooltip": "%{BKY_COLOUR_BLEND_TOOLTIP}"
