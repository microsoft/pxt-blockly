--- conflicted
+++ resolved
@@ -114,19 +114,11 @@
       var option = {enabled: this.workspace.remainingCapacity() > 0};
       var name = this.getField('VAR').getText();
       option.text = contextMenuMsg.replace('%1', name);
-<<<<<<< HEAD
-      var xmlField = document.createElement('field');
-      xmlField.setAttribute('name', 'VAR');
-      xmlField.setAttribute('variabletype', varType);
-      xmlField.appendChild(document.createTextNode(name));
-      var xmlBlock = document.createElement('block');
-=======
       var xmlField = Blockly.utils.xml.createElement('field');
       xmlField.setAttribute('name', 'VAR');
       xmlField.setAttribute('variabletype', varType);
       xmlField.appendChild(Blockly.utils.xml.createTextNode(name));
       var xmlBlock = Blockly.utils.xml.createElement('block');
->>>>>>> de39d5f2
       xmlBlock.setAttribute('type', opposite_type);
       xmlBlock.appendChild(xmlField);
       option.callback = Blockly.ContextMenu.callbackFactory(this, xmlBlock);
