/**
 * @license
 * Copyright 2012 Google LLC
 *
 * Licensed under the Apache License, Version 2.0 (the "License");
 * you may not use this file except in compliance with the License.
 * You may obtain a copy of the License at
 *
 *   http://www.apache.org/licenses/LICENSE-2.0
 *
 * Unless required by applicable law or agreed to in writing, software
 * distributed under the License is distributed on an "AS IS" BASIS,
 * WITHOUT WARRANTIES OR CONDITIONS OF ANY KIND, either express or implied.
 * See the License for the specific language governing permissions and
 * limitations under the License.
 */

/**
 * @fileoverview List blocks for Blockly.
 *
 * This file is scraped to extract a .json file of block definitions. The array
 * passed to defineBlocksWithJsonArray(..) must be strict JSON: double quotes
 * only, no outside references, no functions, no trailing commas, etc. The one
 * exception is end-of-line comments, which the scraper will remove.
 * @author fraser@google.com (Neil Fraser)
 */
'use strict';

goog.provide('Blockly.Blocks.lists');  // Deprecated
goog.provide('Blockly.Constants.Lists');

goog.require('Blockly');
goog.require('Blockly.Blocks');
goog.require('Blockly.FieldDropdown');
goog.require('Blockly.FieldLabel');
goog.require('Blockly.Mutator');


goog.require('Blockly.PXTBlockly.Extensions');

/**
 * Unused constant for the common HSV hue for all blocks in this category.
 * @deprecated Use Blockly.Msg['LISTS_HUE']. (2018 April 5)
 */
Blockly.Constants.Lists.HUE = 260;

Blockly.defineBlocksWithJsonArray([  // BEGIN JSON EXTRACT
  // Block for creating an empty list
  // The 'list_create_with' block is preferred as it is more flexible.
  // <block type="lists_create_with">
  //   <mutation items="0"></mutation>
  // </block>
  {
    "type": "lists_create_empty",
    "message0": "%{BKY_LISTS_CREATE_EMPTY_TITLE}",
    "output": "Array",
    "outputShape": Blockly.OUTPUT_SHAPE_ROUND,
    "style": "list_blocks",
    "tooltip": "%{BKY_LISTS_CREATE_EMPTY_TOOLTIP}",
    "helpUrl": "%{BKY_LISTS_CREATE_EMPTY_HELPURL}"
  },
  // Block for creating a list with one element repeated.
  {
    "type": "lists_repeat",
    "message0": "%{BKY_LISTS_REPEAT_TITLE}",
    "args0": [
      {
        "type": "input_value",
        "name": "ITEM"
      },
      {
        "type": "input_value",
        "name": "NUM",
        "check": "Number"
      }
    ],
    "output": "Array",
    "outputShape": Blockly.OUTPUT_SHAPE_ROUND,
    "style": "list_blocks",
    "tooltip": "%{BKY_LISTS_REPEAT_TOOLTIP}",
    "helpUrl": "%{BKY_LISTS_REPEAT_HELPURL}"
  },
  // Block for reversing a list.
  {
    "type": "lists_reverse",
    "message0": "%{BKY_LISTS_REVERSE_MESSAGE0}",
    "args0": [
      {
        "type": "input_value",
        "name": "LIST",
        "check": "Array"
      }
    ],
    "output": "Array",
    "outputShape": Blockly.OUTPUT_SHAPE_ROUND,
    "inputsInline": true,
    "style": "list_blocks",
    "tooltip": "%{BKY_LISTS_REVERSE_TOOLTIP}",
    "helpUrl": "%{BKY_LISTS_REVERSE_HELPURL}"
  },
  // Block for checking if a list is empty
  {
    "type": "lists_isEmpty",
    "message0": "%{BKY_LISTS_ISEMPTY_TITLE}",
    "args0": [
      {
        "type": "input_value",
        "name": "VALUE",
        "check": ["String", "Array"]
      }
    ],
    "output": "Boolean",
    "outputShape": Blockly.OUTPUT_SHAPE_HEXAGONAL,
    "style": "list_blocks",
    "tooltip": "%{BKY_LISTS_ISEMPTY_TOOLTIP}",
    "helpUrl": "%{BKY_LISTS_ISEMPTY_HELPURL}"
  },
  // Block for getting the list length
  {
    "type": "lists_length",
    "message0": "%{BKY_LISTS_LENGTH_TITLE}",
    "args0": [
      {
        "type": "input_value",
        "name": "VALUE",
        "check": ["String", "Array"]
      }
    ],
    "output": "Number",
    "outputShape": Blockly.OUTPUT_SHAPE_ROUND,
    "style": "list_blocks",
    "tooltip": "%{BKY_LISTS_LENGTH_TOOLTIP}",
    "helpUrl": "%{BKY_LISTS_LENGTH_HELPURL}"
  }
]);  // END JSON EXTRACT (Do not delete this comment.)

Blockly.Blocks['lists_create_with'] = {
  /**
   * Block for creating a list with any number of elements of any type.
   * @this {Blockly.Block}
   */
  init: function() {
    Blockly.Extensions.apply('inline-svgs', this, false);
    this.setHelpUrl(Blockly.Msg['LISTS_CREATE_WITH_HELPURL']);
    this.setStyle('list_blocks');
    this.itemCount_ = 3;
    this.updateShape_();
    this.setOutput(true, 'Array');
    this.setOutputShape(Blockly.OUTPUT_SHAPE_ROUND);
    this.setInputsInline(true);
    //this.setMutator(new Blockly.Mutator(['lists_create_with_item']));
    this.setTooltip(Blockly.Msg['LISTS_CREATE_WITH_TOOLTIP']);
  },
  /**
   * Create XML to represent list inputs.
   * @return {!Element} XML storage element.
   * @this {Blockly.Block}
   */
  mutationToDom: function() {
    var container = Blockly.utils.xml.createElement('mutation');
    container.setAttribute('items', this.itemCount_);
    return container;
  },
  /**
   * Parse XML to restore the list inputs.
   * @param {!Element} xmlElement XML storage element.
   * @this {Blockly.Block}
   */
  domToMutation: function(xmlElement) {
    this.itemCount_ = parseInt(xmlElement.getAttribute('items'), 10);
    this.updateShape_();
  },
  /**
   * Populate the mutator's dialog with this block's components.
   * @param {!Blockly.Workspace} workspace Mutator's workspace.
   * @return {!Blockly.Block} Root block in mutator.
   * @this {Blockly.Block}
   */
  // pxtblockly: Removing the cogwheel for array with
  // decompose: function(workspace) {
  //   var containerBlock = workspace.newBlock('lists_create_with_container');
  //   containerBlock.initSvg();
  //   var connection = containerBlock.getInput('STACK').connection;
  //   for (var i = 0; i < this.itemCount_; i++) {
  //     var itemBlock = workspace.newBlock('lists_create_with_item');
  //     itemBlock.initSvg();
  //     connection.connect(itemBlock.previousConnection);
  //     connection = itemBlock.nextConnection;
  //   }
  //   return containerBlock;
  // },
  /**
   * Reconfigure this block based on the mutator dialog's components.
   * @param {!Blockly.Block} containerBlock Root block in mutator.
   * @this {Blockly.Block}
   */
  // pxtblockly: Removing the cogwheel for array with
  // compose: function(containerBlock) {
  //   var itemBlock = containerBlock.getInputTargetBlock('STACK');
  //   // Count number of inputs.
  //   var connections = [];
  //   while (itemBlock) {
  //     connections.push(itemBlock.valueConnection_);
  //     itemBlock = itemBlock.nextConnection &&
  //         itemBlock.nextConnection.targetBlock();
  //   }
  //   // Disconnect any children that don't belong.
  //   for (var i = 0; i < this.itemCount_; i++) {
  //     var connection = this.getInput('ADD' + i).connection.targetConnection;
  //     if (connection && connections.indexOf(connection) == -1) {
  //       connection.disconnect();
  //     }
  //   }
  //   this.itemCount_ = connections.length;
  //   this.updateShape_();
  //   // Reconnect any child blocks.
  //   for (var i = 0; i < this.itemCount_; i++) {
  //     Blockly.Mutator.reconnect(connections[i], this, 'ADD' + i);
  //   }
  // },
  /**
   * Store pointers to any connected child blocks.
   * @param {!Blockly.Block} containerBlock Root block in mutator.
   * @this Blockly.Block
   */
  // saveConnections: function(containerBlock) {
  //   var itemBlock = containerBlock.getInputTargetBlock('STACK');
  //   var i = 0;
  //   while (itemBlock) {
  //     var input = this.getInput('ADD' + i);
  //     itemBlock.valueConnection_ = input && input.connection.targetConnection;
  //     i++;
  //     itemBlock = itemBlock.nextConnection &&
  //         itemBlock.nextConnection.targetBlock();
  //   }
  // },
  /**
   * Store pointers to any connected child blocks.
   */
  storeConnections_: function() {
    this.valueConnections_ = [];
    for (var i = 0; i < this.itemCount_; i++) {
      this.valueConnections_.push(this.getInput('ADD' + i).connection.targetConnection);
    }
  },
  restoreConnections_: function() {
    for (var i = 0; i < this.itemCount_; i++) {
      Blockly.Mutator.reconnect(this.valueConnections_[i], this, 'ADD' + i);
    }
  },
  addItem_: function() {
    this.storeConnections_();
    var update = function() {
      this.itemCount_++;
    };
    this.update_(update);
    this.restoreConnections_();
    // Add shadow block
    if (this.itemCount_ > 1) {
      // Find shadow type
      var firstInput = this.getInput('ADD' + 0);
      if (firstInput && firstInput.connection.targetConnection) {
        // Create a new shadow DOM with the same type as the first input
        // but with an empty default value
        var newInput = this.getInput('ADD' + (this.itemCount_ - 1));
        var shadowInputDom = firstInput.connection.getShadowDom();
        if (shadowInputDom) {
          var shadowDom = Blockly.utils.xml.createElement('shadow');
          var shadowInputType = shadowInputDom.getAttribute('type');
          shadowDom.setAttribute('type', shadowInputType);
          var shadowDomField = Blockly.utils.xml.createElement('field');
          shadowDomField.setAttribute('name', 'NUM');
          shadowDom.appendChild(shadowDomField);
          if (shadowDom) {
            shadowDom.setAttribute('id', Blockly.utils.genUid());
            newInput.connection.setShadowDom(shadowDom);
            newInput.connection.respawnShadow_();
          }
        }
      }
    }
  },
  removeItem_: function() {
    this.storeConnections_();
    var update = function() {
      this.itemCount_--;
    };
    this.update_(update);
    this.restoreConnections_();
  },
  update_: function(update) {
    Blockly.Events.setGroup(true);
    var block = this;
    var oldMutationDom = block.mutationToDom();
    var oldMutation = oldMutationDom && Blockly.Xml.domToText(oldMutationDom);
    // Switch off rendering while the source block is rebuilt.
    var savedRendered = block.rendered;
    block.rendered = false;
    // Update the mutation
    if (update) update.call(this);
    // Allow the source block to rebuild itself.
    this.updateShape_();
    // Restore rendering and show the changes.
    block.rendered = savedRendered;
    // Mutation may have added some elements that need initializing.
    block.initSvg();
    // Ensure that any bump is part of this mutation's event group.
    var group = Blockly.Events.getGroup();
    var newMutationDom = block.mutationToDom();
    var newMutation = newMutationDom && Blockly.Xml.domToText(newMutationDom);
    if (oldMutation != newMutation) {
      Blockly.Events.fire(new Blockly.Events.BlockChange(
          block, 'mutation', null, oldMutation, newMutation));
      setTimeout(function() {
        Blockly.Events.setGroup(group);
        block.bumpNeighbours_();
        Blockly.Events.setGroup(false);
      }, Blockly.BUMP_DELAY);
    }
<<<<<<< HEAD
    if (block.rendered) {
      block.render();
=======
  },
  /**
   * Store pointers to any connected child blocks.
   * @param {!Blockly.Block} containerBlock Root block in mutator.
   * @this {Blockly.Block}
   */
  saveConnections: function(containerBlock) {
    var itemBlock = containerBlock.getInputTargetBlock('STACK');
    var i = 0;
    while (itemBlock) {
      var input = this.getInput('ADD' + i);
      itemBlock.valueConnection_ = input && input.connection.targetConnection;
      i++;
      itemBlock = itemBlock.nextConnection &&
          itemBlock.nextConnection.targetBlock();
>>>>>>> 1a2fb6dd
    }
    Blockly.Events.setGroup(false);
  },
  /**
   * Modify this block to have the correct number of inputs.
   * @private
   * @this {Blockly.Block}
   */
  updateShape_: function() {
    var that = this;
    var add = function() {
      that.addItem_();
    };
    var remove = function() {
      that.removeItem_();
    };
    if (this.itemCount_) {
      if (this.getInput('EMPTY')) this.removeInput('EMPTY');
      if (!this.getInput('TITLE')) {
        this.appendDummyInput('TITLE')
            .appendField(Blockly.Msg['LISTS_CREATE_WITH_INPUT_WITH']);
      }
    } else {
      if (this.getInput('TITLE')) this.removeInput('TITLE');
      if (!this.getInput('EMPTY')) {
        this.appendDummyInput('EMPTY')
            .appendField(Blockly.Msg['LISTS_CREATE_EMPTY_TITLE']);
      }
    }
    var i = 0;
    // Add new inputs.
    for (i = 0; i < this.itemCount_; i++) {
      if (!this.getInput('ADD' + i)) {
        this.appendValueInput('ADD' + i);
      }
    }
    // Remove deleted inputs.
    while (this.getInput('ADD' + i)) {
      this.removeInput('ADD' + i);
      i++;
    }
    if (this.getInput('BUTTONS')) this.removeInput('BUTTONS');
    var buttons = this.appendDummyInput('BUTTONS');
    if (this.itemCount_ > 0) {
      buttons.appendField(new Blockly.FieldImage(this.REMOVE_IMAGE_DATAURI, 24, 24, "*", remove,  false));
    }
    buttons.appendField(new Blockly.FieldImage(this.ADD_IMAGE_DATAURI, 24, 24, "*", add, false));

    /* Switch to vertical list when the list is too long */
    var showHorizontalList = this.itemCount_ <= 5;
    this.setInputsInline(showHorizontalList);
    this.setOutputShape(showHorizontalList ?
      Blockly.OUTPUT_SHAPE_ROUND : Blockly.OUTPUT_SHAPE_SQUARE);
  }
};

Blockly.Blocks['lists_create_with_container'] = {
  /**
   * Mutator block for list container.
   * @this {Blockly.Block}
   */
  init: function() {
    this.setStyle('list_blocks');
    this.appendDummyInput()
        .appendField(Blockly.Msg['LISTS_CREATE_WITH_CONTAINER_TITLE_ADD']);
    this.appendStatementInput('STACK');
    this.setTooltip(Blockly.Msg['LISTS_CREATE_WITH_CONTAINER_TOOLTIP']);
    this.contextMenu = false;
  }
};

Blockly.Blocks['lists_create_with_item'] = {
  /**
   * Mutator block for adding items.
   * @this {Blockly.Block}
   */
  init: function() {
    this.setStyle('list_blocks');
    this.appendDummyInput()
        .appendField(Blockly.Msg['LISTS_CREATE_WITH_ITEM_TITLE']);
    this.setPreviousStatement(true);
    this.setNextStatement(true);
    this.setTooltip(Blockly.Msg['LISTS_CREATE_WITH_ITEM_TOOLTIP']);
    this.contextMenu = false;
  }
};

Blockly.Blocks['lists_indexOf'] = {
  /**
   * Block for finding an item in the list.
   * @this {Blockly.Block}
   */
  init: function() {
    var OPERATORS =
        [
          [Blockly.Msg['LISTS_INDEX_OF_FIRST'], 'FIRST'],
          [Blockly.Msg['LISTS_INDEX_OF_LAST'], 'LAST']
        ];
    this.setHelpUrl(Blockly.Msg['LISTS_INDEX_OF_HELPURL']);
    this.setStyle('list_blocks');
    this.setOutput(true, 'Number');
    this.setOutputShape(Blockly.OUTPUT_SHAPE_ROUND);
    this.appendValueInput('VALUE')
        .setCheck('Array')
        .appendField(Blockly.Msg['LISTS_INDEX_OF_INPUT_IN_LIST']);
    this.appendValueInput('FIND')
        .appendField(new Blockly.FieldDropdown(OPERATORS), 'END');
    this.setInputsInline(true);
    // Assign 'this' to a variable for use in the tooltip closure below.
    var thisBlock = this;
    this.setTooltip(function() {
      return Blockly.Msg['LISTS_INDEX_OF_TOOLTIP'].replace('%1',
          thisBlock.workspace.options.oneBasedIndex ? '0' : '-1');
    });
  }
};

Blockly.Blocks['lists_getIndex'] = {
  /**
   * Block for getting element at index.
   * @this {Blockly.Block}
   */
  init: function() {
    var MODE =
        [
          [Blockly.Msg['LISTS_GET_INDEX_GET'], 'GET'],
          [Blockly.Msg['LISTS_GET_INDEX_GET_REMOVE'], 'GET_REMOVE'],
          [Blockly.Msg['LISTS_GET_INDEX_REMOVE'], 'REMOVE']
        ];
    this.WHERE_OPTIONS =
        [
          [Blockly.Msg['LISTS_GET_INDEX_FROM_START'], 'FROM_START'],
          [Blockly.Msg['LISTS_GET_INDEX_FROM_END'], 'FROM_END'],
          [Blockly.Msg['LISTS_GET_INDEX_FIRST'], 'FIRST'],
          [Blockly.Msg['LISTS_GET_INDEX_LAST'], 'LAST'],
          [Blockly.Msg['LISTS_GET_INDEX_RANDOM'], 'RANDOM']
        ];
    this.setHelpUrl(Blockly.Msg['LISTS_GET_INDEX_HELPURL']);
    this.setStyle('list_blocks');
    this.setOutputShape(Blockly.OUTPUT_SHAPE_ROUND);
    var modeMenu = new Blockly.FieldDropdown(MODE, function(value) {
      var isStatement = (value == 'REMOVE');
      this.getSourceBlock().updateStatement_(isStatement);
    });
    this.appendValueInput('VALUE')
        .setCheck('Array')
        .appendField(Blockly.Msg['LISTS_GET_INDEX_INPUT_IN_LIST']);
    this.appendDummyInput()
        .appendField(modeMenu, 'MODE')
        .appendField('', 'SPACE');
    this.appendDummyInput('AT');
    if (Blockly.Msg['LISTS_GET_INDEX_TAIL']) {
      this.appendDummyInput('TAIL')
          .appendField(Blockly.Msg['LISTS_GET_INDEX_TAIL']);
    }
    this.setInputsInline(true);
    this.setOutput(true);
    this.updateAt_(true);
    // Assign 'this' to a variable for use in the tooltip closure below.
    var thisBlock = this;
    this.setTooltip(function() {
      var mode = thisBlock.getFieldValue('MODE');
      var where = thisBlock.getFieldValue('WHERE');
      var tooltip = '';
      switch (mode + ' ' + where) {
        case 'GET FROM_START':
        case 'GET FROM_END':
          tooltip = Blockly.Msg['LISTS_GET_INDEX_TOOLTIP_GET_FROM'];
          break;
        case 'GET FIRST':
          tooltip = Blockly.Msg['LISTS_GET_INDEX_TOOLTIP_GET_FIRST'];
          break;
        case 'GET LAST':
          tooltip = Blockly.Msg['LISTS_GET_INDEX_TOOLTIP_GET_LAST'];
          break;
        case 'GET RANDOM':
          tooltip = Blockly.Msg['LISTS_GET_INDEX_TOOLTIP_GET_RANDOM'];
          break;
        case 'GET_REMOVE FROM_START':
        case 'GET_REMOVE FROM_END':
          tooltip = Blockly.Msg['LISTS_GET_INDEX_TOOLTIP_GET_REMOVE_FROM'];
          break;
        case 'GET_REMOVE FIRST':
          tooltip = Blockly.Msg['LISTS_GET_INDEX_TOOLTIP_GET_REMOVE_FIRST'];
          break;
        case 'GET_REMOVE LAST':
          tooltip = Blockly.Msg['LISTS_GET_INDEX_TOOLTIP_GET_REMOVE_LAST'];
          break;
        case 'GET_REMOVE RANDOM':
          tooltip = Blockly.Msg['LISTS_GET_INDEX_TOOLTIP_GET_REMOVE_RANDOM'];
          break;
        case 'REMOVE FROM_START':
        case 'REMOVE FROM_END':
          tooltip = Blockly.Msg['LISTS_GET_INDEX_TOOLTIP_REMOVE_FROM'];
          break;
        case 'REMOVE FIRST':
          tooltip = Blockly.Msg['LISTS_GET_INDEX_TOOLTIP_REMOVE_FIRST'];
          break;
        case 'REMOVE LAST':
          tooltip = Blockly.Msg['LISTS_GET_INDEX_TOOLTIP_REMOVE_LAST'];
          break;
        case 'REMOVE RANDOM':
          tooltip = Blockly.Msg['LISTS_GET_INDEX_TOOLTIP_REMOVE_RANDOM'];
          break;
      }
      if (where == 'FROM_START' || where == 'FROM_END') {
        var msg = (where == 'FROM_START') ?
            Blockly.Msg['LISTS_INDEX_FROM_START_TOOLTIP'] :
            Blockly.Msg['LISTS_INDEX_FROM_END_TOOLTIP'];
        tooltip += '  ' + msg.replace('%1',
                thisBlock.workspace.options.oneBasedIndex ? '#1' : '#0');
      }
      return tooltip;
    });
  },
  /**
   * Create XML to represent whether the block is a statement or a value.
   * Also represent whether there is an 'AT' input.
   * @return {Element} XML storage element.
   * @this {Blockly.Block}
   */
  mutationToDom: function() {
    var container = Blockly.utils.xml.createElement('mutation');
    var isStatement = !this.outputConnection;
    container.setAttribute('statement', isStatement);
    var isAt = this.getInput('AT').type == Blockly.INPUT_VALUE;
    container.setAttribute('at', isAt);
    return container;
  },
  /**
   * Parse XML to restore the 'AT' input.
   * @param {!Element} xmlElement XML storage element.
   * @this {Blockly.Block}
   */
  domToMutation: function(xmlElement) {
    // Note: Until January 2013 this block did not have mutations,
    // so 'statement' defaults to false and 'at' defaults to true.
    var isStatement = (xmlElement.getAttribute('statement') == 'true');
    this.updateStatement_(isStatement);
    var isAt = (xmlElement.getAttribute('at') != 'false');
    this.updateAt_(isAt);
  },
  /**
   * Switch between a value block and a statement block.
   * @param {boolean} newStatement True if the block should be a statement.
   *     False if the block should be a value.
   * @private
   * @this {Blockly.Block}
   */
  updateStatement_: function(newStatement) {
    var oldStatement = !this.outputConnection;
    if (newStatement != oldStatement) {
      this.unplug(true, true);
      if (newStatement) {
        this.setOutput(false);
        this.setPreviousStatement(true);
        this.setNextStatement(true);
      } else {
        this.setPreviousStatement(false);
        this.setNextStatement(false);
        this.setOutput(true);
      }
    }
  },
  /**
   * Create or delete an input for the numeric index.
   * @param {boolean} isAt True if the input should exist.
   * @private
   * @this {Blockly.Block}
   */
  updateAt_: function(isAt) {
    // Destroy old 'AT' and 'ORDINAL' inputs.
    this.removeInput('AT');
    this.removeInput('ORDINAL', true);
    // Create either a value 'AT' input or a dummy input.
    if (isAt) {
      this.appendValueInput('AT').setCheck('Number');
      if (Blockly.Msg['ORDINAL_NUMBER_SUFFIX']) {
        this.appendDummyInput('ORDINAL')
            .appendField(Blockly.Msg['ORDINAL_NUMBER_SUFFIX']);
      }
    } else {
      this.appendDummyInput('AT');
    }
    var menu = new Blockly.FieldDropdown(this.WHERE_OPTIONS, function(value) {
      var newAt = (value == 'FROM_START') || (value == 'FROM_END');
      // The 'isAt' variable is available due to this function being a closure.
      if (newAt != isAt) {
        var block = this.getSourceBlock();
        block.updateAt_(newAt);
        // This menu has been destroyed and replaced.  Update the replacement.
        block.setFieldValue(value, 'WHERE');
        return null;
      }
      return undefined;
    });
    this.getInput('AT').appendField(menu, 'WHERE');
    if (Blockly.Msg['LISTS_GET_INDEX_TAIL']) {
      this.moveInputBefore('TAIL', null);
    }
  }
};

Blockly.Blocks['lists_setIndex'] = {
  /**
   * Block for setting the element at index.
   * @this {Blockly.Block}
   */
  init: function() {
    var MODE =
        [
          [Blockly.Msg['LISTS_SET_INDEX_SET'], 'SET'],
          [Blockly.Msg['LISTS_SET_INDEX_INSERT'], 'INSERT']
        ];
    this.WHERE_OPTIONS =
        [
          [Blockly.Msg['LISTS_GET_INDEX_FROM_START'], 'FROM_START'],
          [Blockly.Msg['LISTS_GET_INDEX_FROM_END'], 'FROM_END'],
          [Blockly.Msg['LISTS_GET_INDEX_FIRST'], 'FIRST'],
          [Blockly.Msg['LISTS_GET_INDEX_LAST'], 'LAST'],
          [Blockly.Msg['LISTS_GET_INDEX_RANDOM'], 'RANDOM']
        ];
    this.setHelpUrl(Blockly.Msg['LISTS_SET_INDEX_HELPURL']);
    this.setStyle('list_blocks');
    this.appendValueInput('LIST')
        .setCheck('Array')
        .appendField(Blockly.Msg['LISTS_SET_INDEX_INPUT_IN_LIST']);
    this.appendDummyInput()
        .appendField(new Blockly.FieldDropdown(MODE), 'MODE')
        .appendField('', 'SPACE');
    this.appendDummyInput('AT');
    this.appendValueInput('TO')
        .appendField(Blockly.Msg['LISTS_SET_INDEX_INPUT_TO']);
    this.setInputsInline(true);
    this.setPreviousStatement(true);
    this.setNextStatement(true);
    this.setTooltip(Blockly.Msg['LISTS_SET_INDEX_TOOLTIP']);
    this.updateAt_(true);
    // Assign 'this' to a variable for use in the tooltip closure below.
    var thisBlock = this;
    this.setTooltip(function() {
      var mode = thisBlock.getFieldValue('MODE');
      var where = thisBlock.getFieldValue('WHERE');
      var tooltip = '';
      switch (mode + ' ' + where) {
        case 'SET FROM_START':
        case 'SET FROM_END':
          tooltip = Blockly.Msg['LISTS_SET_INDEX_TOOLTIP_SET_FROM'];
          break;
        case 'SET FIRST':
          tooltip = Blockly.Msg['LISTS_SET_INDEX_TOOLTIP_SET_FIRST'];
          break;
        case 'SET LAST':
          tooltip = Blockly.Msg['LISTS_SET_INDEX_TOOLTIP_SET_LAST'];
          break;
        case 'SET RANDOM':
          tooltip = Blockly.Msg['LISTS_SET_INDEX_TOOLTIP_SET_RANDOM'];
          break;
        case 'INSERT FROM_START':
        case 'INSERT FROM_END':
          tooltip = Blockly.Msg['LISTS_SET_INDEX_TOOLTIP_INSERT_FROM'];
          break;
        case 'INSERT FIRST':
          tooltip = Blockly.Msg['LISTS_SET_INDEX_TOOLTIP_INSERT_FIRST'];
          break;
        case 'INSERT LAST':
          tooltip = Blockly.Msg['LISTS_SET_INDEX_TOOLTIP_INSERT_LAST'];
          break;
        case 'INSERT RANDOM':
          tooltip = Blockly.Msg['LISTS_SET_INDEX_TOOLTIP_INSERT_RANDOM'];
          break;
      }
      if (where == 'FROM_START' || where == 'FROM_END') {
        tooltip += '  ' + Blockly.Msg['LISTS_INDEX_FROM_START_TOOLTIP']
            .replace('%1',
                thisBlock.workspace.options.oneBasedIndex ? '#1' : '#0');
      }
      return tooltip;
    });
  },
  /**
   * Create XML to represent whether there is an 'AT' input.
   * @return {Element} XML storage element.
   * @this {Blockly.Block}
   */
  mutationToDom: function() {
    var container = Blockly.utils.xml.createElement('mutation');
    var isAt = this.getInput('AT').type == Blockly.INPUT_VALUE;
    container.setAttribute('at', isAt);
    return container;
  },
  /**
   * Parse XML to restore the 'AT' input.
   * @param {!Element} xmlElement XML storage element.
   * @this {Blockly.Block}
   */
  domToMutation: function(xmlElement) {
    // Note: Until January 2013 this block did not have mutations,
    // so 'at' defaults to true.
    var isAt = (xmlElement.getAttribute('at') != 'false');
    this.updateAt_(isAt);
  },
  /**
   * Create or delete an input for the numeric index.
   * @param {boolean} isAt True if the input should exist.
   * @private
   * @this {Blockly.Block}
   */
  updateAt_: function(isAt) {
    // Destroy old 'AT' and 'ORDINAL' input.
    this.removeInput('AT');
    this.removeInput('ORDINAL', true);
    // Create either a value 'AT' input or a dummy input.
    if (isAt) {
      this.appendValueInput('AT').setCheck('Number');
      if (Blockly.Msg['ORDINAL_NUMBER_SUFFIX']) {
        this.appendDummyInput('ORDINAL')
            .appendField(Blockly.Msg['ORDINAL_NUMBER_SUFFIX']);
      }
    } else {
      this.appendDummyInput('AT');
    }
    var menu = new Blockly.FieldDropdown(this.WHERE_OPTIONS, function(value) {
      var newAt = (value == 'FROM_START') || (value == 'FROM_END');
      // The 'isAt' variable is available due to this function being a closure.
      if (newAt != isAt) {
        var block = this.getSourceBlock();
        block.updateAt_(newAt);
        // This menu has been destroyed and replaced.  Update the replacement.
        block.setFieldValue(value, 'WHERE');
        return null;
      }
      return undefined;
    });
    this.moveInputBefore('AT', 'TO');
    if (this.getInput('ORDINAL')) {
      this.moveInputBefore('ORDINAL', 'TO');
    }

    this.getInput('AT').appendField(menu, 'WHERE');
  }
};

Blockly.Blocks['lists_getSublist'] = {
  /**
   * Block for getting sublist.
   * @this {Blockly.Block}
   */
  init: function() {
    this['WHERE_OPTIONS_1'] =
        [
          [Blockly.Msg['LISTS_GET_SUBLIST_START_FROM_START'], 'FROM_START'],
          [Blockly.Msg['LISTS_GET_SUBLIST_START_FROM_END'], 'FROM_END'],
          [Blockly.Msg['LISTS_GET_SUBLIST_START_FIRST'], 'FIRST']
        ];
    this['WHERE_OPTIONS_2'] =
        [
          [Blockly.Msg['LISTS_GET_SUBLIST_END_FROM_START'], 'FROM_START'],
          [Blockly.Msg['LISTS_GET_SUBLIST_END_FROM_END'], 'FROM_END'],
          [Blockly.Msg['LISTS_GET_SUBLIST_END_LAST'], 'LAST']
        ];
    this.setHelpUrl(Blockly.Msg['LISTS_GET_SUBLIST_HELPURL']);
    this.setStyle('list_blocks');
    this.appendValueInput('LIST')
        .setCheck('Array')
        .appendField(Blockly.Msg['LISTS_GET_SUBLIST_INPUT_IN_LIST']);
    this.appendDummyInput('AT1');
    this.appendDummyInput('AT2');
    if (Blockly.Msg['LISTS_GET_SUBLIST_TAIL']) {
      this.appendDummyInput('TAIL')
          .appendField(Blockly.Msg['LISTS_GET_SUBLIST_TAIL']);
    }
    this.setInputsInline(true);
    this.setOutput(true, 'Array');
    this.setOutputShape(Blockly.OUTPUT_SHAPE_ROUND);
    this.updateAt_(1, true);
    this.updateAt_(2, true);
    this.setTooltip(Blockly.Msg['LISTS_GET_SUBLIST_TOOLTIP']);
  },
  /**
   * Create XML to represent whether there are 'AT' inputs.
   * @return {Element} XML storage element.
   * @this {Blockly.Block}
   */
  mutationToDom: function() {
    var container = Blockly.utils.xml.createElement('mutation');
    var isAt1 = this.getInput('AT1').type == Blockly.INPUT_VALUE;
    container.setAttribute('at1', isAt1);
    var isAt2 = this.getInput('AT2').type == Blockly.INPUT_VALUE;
    container.setAttribute('at2', isAt2);
    return container;
  },
  /**
   * Parse XML to restore the 'AT' inputs.
   * @param {!Element} xmlElement XML storage element.
   * @this {Blockly.Block}
   */
  domToMutation: function(xmlElement) {
    var isAt1 = (xmlElement.getAttribute('at1') == 'true');
    var isAt2 = (xmlElement.getAttribute('at2') == 'true');
    this.updateAt_(1, isAt1);
    this.updateAt_(2, isAt2);
  },
  /**
   * Create or delete an input for a numeric index.
   * This block has two such inputs, independent of each other.
   * @param {number} n Specify first or second input (1 or 2).
   * @param {boolean} isAt True if the input should exist.
   * @private
   * @this {Blockly.Block}
   */
  updateAt_: function(n, isAt) {
    // Create or delete an input for the numeric index.
    // Destroy old 'AT' and 'ORDINAL' inputs.
    this.removeInput('AT' + n);
    this.removeInput('ORDINAL' + n, true);
    // Create either a value 'AT' input or a dummy input.
    if (isAt) {
      this.appendValueInput('AT' + n).setCheck('Number');
      if (Blockly.Msg['ORDINAL_NUMBER_SUFFIX']) {
        this.appendDummyInput('ORDINAL' + n)
            .appendField(Blockly.Msg['ORDINAL_NUMBER_SUFFIX']);
      }
    } else {
      this.appendDummyInput('AT' + n);
    }
    var menu = new Blockly.FieldDropdown(this['WHERE_OPTIONS_' + n],
        function(value) {
          var newAt = (value == 'FROM_START') || (value == 'FROM_END');
          // The 'isAt' variable is available due to this function being a
          // closure.
          if (newAt != isAt) {
            var block = this.getSourceBlock();
            block.updateAt_(n, newAt);
            // This menu has been destroyed and replaced.
            // Update the replacement.
            block.setFieldValue(value, 'WHERE' + n);
            return null;
          }
        });
    this.getInput('AT' + n)
        .appendField(menu, 'WHERE' + n);
    if (n == 1) {
      this.moveInputBefore('AT1', 'AT2');
      if (this.getInput('ORDINAL1')) {
        this.moveInputBefore('ORDINAL1', 'AT2');
      }
    }
    if (Blockly.Msg['LISTS_GET_SUBLIST_TAIL']) {
      this.moveInputBefore('TAIL', null);
    }
  }
};

Blockly.Blocks['lists_sort'] = {
  /**
   * Block for sorting a list.
   * @this {Blockly.Block}
   */
  init: function() {
    this.jsonInit({
      "message0": Blockly.Msg['LISTS_SORT_TITLE'],
      "args0": [
        {
          "type": "field_dropdown",
          "name": "TYPE",
          "options": [
            [Blockly.Msg['LISTS_SORT_TYPE_NUMERIC'], "NUMERIC"],
            [Blockly.Msg['LISTS_SORT_TYPE_TEXT'], "TEXT"],
            [Blockly.Msg['LISTS_SORT_TYPE_IGNORECASE'], "IGNORE_CASE"]
          ]
        },
        {
          "type": "field_dropdown",
          "name": "DIRECTION",
          "options": [
            [Blockly.Msg['LISTS_SORT_ORDER_ASCENDING'], "1"],
            [Blockly.Msg['LISTS_SORT_ORDER_DESCENDING'], "-1"]
          ]
        },
        {
          "type": "input_value",
          "name": "LIST",
          "check": "Array"
        }
      ],
      "output": "Array",
      "outputShape": Blockly.OUTPUT_SHAPE_ROUND,
      "style": "list_blocks",
      "tooltip": Blockly.Msg['LISTS_SORT_TOOLTIP'],
      "helpUrl": Blockly.Msg['LISTS_SORT_HELPURL']
    });
  }
};

Blockly.Blocks['lists_split'] = {
  /**
   * Block for splitting text into a list, or joining a list into text.
   * @this {Blockly.Block}
   */
  init: function() {
    // Assign 'this' to a variable for use in the closures below.
    var thisBlock = this;
    var dropdown = new Blockly.FieldDropdown(
        [
          [Blockly.Msg['LISTS_SPLIT_LIST_FROM_TEXT'], 'SPLIT'],
          [Blockly.Msg['LISTS_SPLIT_TEXT_FROM_LIST'], 'JOIN']
        ],
        function(newMode) {
          thisBlock.updateType_(newMode);
        });
    this.setHelpUrl(Blockly.Msg['LISTS_SPLIT_HELPURL']);
    this.setStyle('list_blocks');
    this.appendValueInput('INPUT')
        .setCheck('String')
        .appendField(dropdown, 'MODE');
    this.appendValueInput('DELIM')
        .setCheck('String')
        .appendField(Blockly.Msg['LISTS_SPLIT_WITH_DELIMITER']);
    this.setInputsInline(true);
    this.setOutput(true, 'Array');
    this.setOutputShape(Blockly.OUTPUT_SHAPE_ROUND);
    this.setTooltip(function() {
      var mode = thisBlock.getFieldValue('MODE');
      if (mode == 'SPLIT') {
        return Blockly.Msg['LISTS_SPLIT_TOOLTIP_SPLIT'];
      } else if (mode == 'JOIN') {
        return Blockly.Msg['LISTS_SPLIT_TOOLTIP_JOIN'];
      }
      throw Error('Unknown mode: ' + mode);
    });
  },
  /**
   * Modify this block to have the correct input and output types.
   * @param {string} newMode Either 'SPLIT' or 'JOIN'.
   * @private
   * @this {Blockly.Block}
   */
  updateType_: function(newMode) {
    var mode = this.getFieldValue('MODE');
    if (mode != newMode) {
      var inputConnection = this.getInput('INPUT').connection;
      inputConnection.setShadowDom(null);
      var inputBlock = inputConnection.targetBlock();
      if (inputBlock) {
        inputConnection.disconnect();
        if (inputBlock.isShadow()) {
          inputBlock.dispose();
        } else {
          this.bumpNeighbours();
        }
      }
    }
    if (newMode == 'SPLIT') {
      this.outputConnection.setCheck('Array');
      this.getInput('INPUT').setCheck('String');
    } else {
      this.outputConnection.setCheck('String');
      this.getInput('INPUT').setCheck('Array');
    }
  },
  /**
   * Create XML to represent the input and output types.
   * @return {!Element} XML storage element.
   * @this {Blockly.Block}
   */
  mutationToDom: function() {
    var container = Blockly.utils.xml.createElement('mutation');
    container.setAttribute('mode', this.getFieldValue('MODE'));
    return container;
  },
  /**
   * Parse XML to restore the input and output types.
   * @param {!Element} xmlElement XML storage element.
   * @this {Blockly.Block}
   */
  domToMutation: function(xmlElement) {
    this.updateType_(xmlElement.getAttribute('mode'));
  }
};<|MERGE_RESOLUTION|>--- conflicted
+++ resolved
@@ -317,26 +317,8 @@
         Blockly.Events.setGroup(false);
       }, Blockly.BUMP_DELAY);
     }
-<<<<<<< HEAD
     if (block.rendered) {
       block.render();
-=======
-  },
-  /**
-   * Store pointers to any connected child blocks.
-   * @param {!Blockly.Block} containerBlock Root block in mutator.
-   * @this {Blockly.Block}
-   */
-  saveConnections: function(containerBlock) {
-    var itemBlock = containerBlock.getInputTargetBlock('STACK');
-    var i = 0;
-    while (itemBlock) {
-      var input = this.getInput('ADD' + i);
-      itemBlock.valueConnection_ = input && input.connection.targetConnection;
-      i++;
-      itemBlock = itemBlock.nextConnection &&
-          itemBlock.nextConnection.targetBlock();
->>>>>>> 1a2fb6dd
     }
     Blockly.Events.setGroup(false);
   },
