--- conflicted
+++ resolved
@@ -34,11 +34,8 @@
 goog.require('Blockly.Blocks');
 goog.require('Blockly');
 
-<<<<<<< HEAD
 goog.require('Blockly.PXTBlockly.Extensions');
 
-=======
->>>>>>> c3b5bb21
 /**
  * Unused constant for the common HSV hue for all blocks in this category.
  * @deprecated Use Blockly.Msg.LISTS_HUE. (2018 April 5)
@@ -882,12 +879,8 @@
         }
       ],
       "output": "Array",
-<<<<<<< HEAD
       "outputShape": Blockly.OUTPUT_SHAPE_ROUND,
-      "colour": Blockly.Blocks.lists.HUE,
-=======
       "colour": Blockly.Msg.LISTS_HUE,
->>>>>>> c3b5bb21
       "tooltip": Blockly.Msg.LISTS_SORT_TOOLTIP,
       "helpUrl": Blockly.Msg.LISTS_SORT_HELPURL
     });
