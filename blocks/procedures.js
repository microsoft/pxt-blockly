--- conflicted
+++ resolved
@@ -534,19 +534,6 @@
    * @private
    * @this Blockly.FieldTextInput
    */
-<<<<<<< HEAD
-  createNewVar_: function(newText) {
-    var source = this.sourceBlock_;
-    if (source && source.workspace && source.workspace.options &&
-        source.workspace.options.parentWorkspace) {
-      var workspace = source.workspace.options.parentWorkspace;
-      var variable = workspace.getVariable(newText);
-      // If there is a case change, rename the variable.
-      if (variable && variable.name !== newText) {
-        workspace.renameVariableById(variable.getId(), newText);
-      } else {
-        workspace.createVariable(newText);
-=======
   deleteIntermediateVars_: function(newText) {
     var outerWs = Blockly.Mutator.findParentWs(this.sourceBlock_.workspace);
     if (!outerWs) {
@@ -556,7 +543,6 @@
       var model = this.createdVariables_[i];
       if (model.name != newText) {
         outerWs.deleteVariableById(model.getId());
->>>>>>> 82fd258a
       }
     }
   }
