--- conflicted
+++ resolved
@@ -257,15 +257,11 @@
    * @this Blockly.Block
    */
   customContextMenu: function(options) {
-<<<<<<< HEAD
-    var varName = this.getField('VAR').getText();
-=======
     if (this.isInFlyout){
       return;
     }
     var variable = this.getField('VAR').getVariable();
     var varName = variable.name;
->>>>>>> c3b5bb21
     if (!this.isCollapsed() && varName != null) {
       var option = {enabled: true};
       option.text =
