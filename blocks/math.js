--- conflicted
+++ resolved
@@ -57,35 +57,24 @@
     "extensions": ["parent_tooltip_when_inline"]
   },
 
-<<<<<<< HEAD
-// Block for numeric value with min and max.
-Blockly.defineBlocksWithJsonArray([{
-  "type": "math_number_minmax",
-  "message0": "%1",
-  "args0": [{
-    "type": "field_number",
-    "name": "NUM",
-    "value": 0,
-    "min": 0, 
-    "max": 100
-  }],
-  "output": "Number",
-  "colour": "%{BKY_MATH_HUE}",
-  "helpUrl": "%{BKY_MATH_NUMBER_HELPURL}",
-  "extensions": ["math_number_tooltip"]
-}]);
-
-Blockly.Extensions.register('math_number_tooltip', function() {
-  // Use the parent's tooltip when attached to an inline value input.
-  this.setTooltip(function() {
-    var parent = this.getParent();
-    return (parent &&
-      parent.getInputsInline() &&
-      parent.tooltip) ||
-      Blockly.Msg.MATH_NUMBER_TOOLTIP;
-  }.bind(this));
-});
-=======
+  // Block for numeric value.
+  {
+    "type": "math_number_minmax",
+    "message0": "%1",
+    "args0": [{
+      "type": "field_number",
+      "name": "NUM",
+      "value": 0,
+      "min": 0,
+      "max": 100
+    }],
+    "output": "Number",
+    "colour": "%{BKY_MATH_HUE}",
+    "helpUrl": "%{BKY_MATH_NUMBER_HELPURL}",
+    "tooltip": "%{BKY_MATH_NUMBER_TOOLTIP}",
+    "extensions": ["parent_tooltip_when_inline"]
+  },
+
   // Block for basic arithmetic operator.
   {
     "type": "math_arithmetic",
@@ -119,7 +108,6 @@
     "helpUrl": "%{BKY_MATH_ARITHMETIC_HELPURL}",
     "extensions": ["math_op_tooltip"]
   },
->>>>>>> a29571a4
 
   // Block for advanced math operators with single operand.
   {
