/**
 * @license
 * Visual Blocks Editor
 *
 * Copyright 2012 Google Inc.
 * https://developers.google.com/blockly/
 *
 * Licensed under the Apache License, Version 2.0 (the "License");
 * you may not use this file except in compliance with the License.
 * You may obtain a copy of the License at
 *
 *   http://www.apache.org/licenses/LICENSE-2.0
 *
 * Unless required by applicable law or agreed to in writing, software
 * distributed under the License is distributed on an "AS IS" BASIS,
 * WITHOUT WARRANTIES OR CONDITIONS OF ANY KIND, either express or implied.
 * See the License for the specific language governing permissions and
 * limitations under the License.
 */

/**
 * @fileoverview Math blocks for Blockly.
 *
 * This file is scraped to extract a .json file of block definitions. The array
 * passed to defineBlocksWithJsonArray(..) must be strict JSON: double quotes
 * only, no outside references, no functions, no trailing commas, etc. The one
 * exception is end-of-line comments, which the scraper will remove.
 * @author q.neutron@gmail.com (Quynh Neutron)
 */
'use strict';

goog.provide('Blockly.Blocks.math');  // Deprecated
goog.provide('Blockly.Constants.Math');

goog.require('Blockly.Blocks');
<<<<<<< HEAD
goog.require('Blockly.Colours');
goog.require('Blockly.constants');
=======
>>>>>>> 82fd258a
goog.require('Blockly');


/**
 * Common HSV hue for all blocks in this category.
 * Should be the same as Blockly.Msg.MATH_HUE
 * @readonly
 */
Blockly.Constants.Math.HUE = 230;
/** @deprecated Use Blockly.Constants.Math.HUE */
Blockly.Blocks.math.HUE = Blockly.Constants.Math.HUE;

Blockly.defineBlocksWithJsonArray([  // BEGIN JSON EXTRACT
  // Block for numeric value.
  {
    "type": "math_number",
    "message0": "%1",
    "args0": [{
      "type": "field_number",
      "name": "NUM",
      "value": 0
    }],
    "output": "Number",
    "colour": Blockly.Colours.textField,
    "colourSecondary": Blockly.Colours.textField,
    "colourTertiary": Blockly.Colours.textField,
    "outputShape": Blockly.OUTPUT_SHAPE_ROUND,
    "helpUrl": "%{BKY_MATH_NUMBER_HELPURL}",
    "tooltip": "%{BKY_MATH_NUMBER_TOOLTIP}",
    "extensions": ["parent_tooltip_when_inline"]
  },
  // Block for integer numeric value.
  {
    "type": "math_integer",
    "message0": "%1",
    "args0": [{
      "type": "field_number",
      "name": "NUM",
      "precision": 1
    }],
    "output": "Number",
    "colour": Blockly.Colours.textField,
    "colourSecondary": Blockly.Colours.textField,
    "colourTertiary": Blockly.Colours.textField,
    "outputShape": Blockly.OUTPUT_SHAPE_ROUND,
    "helpUrl": "%{BKY_MATH_NUMBER_HELPURL}",
    "tooltip": "%{BKY_MATH_NUMBER_TOOLTIP}",
    "extensions": ["parent_tooltip_when_inline"]
  },
  // Block for whole numeric value.
  {
    "type": "math_whole_number",
    "message0": "%1",
    "args0": [{
      "type": "field_number",
      "name": "NUM",
      "min": 0,
      "precision": 1
    }],
    "output": "Number",
    "colour": Blockly.Colours.textField,
    "colourSecondary": Blockly.Colours.textField,
    "colourTertiary": Blockly.Colours.textField,
    "outputShape": Blockly.OUTPUT_SHAPE_ROUND,
    "helpUrl": "%{BKY_MATH_NUMBER_HELPURL}",
    "tooltip": "%{BKY_MATH_NUMBER_TOOLTIP}",
    "extensions": ["parent_tooltip_when_inline"]
  },
  // Block for positive numeric value.
  {
    "type": "math_positive_number",
    "message0": "%1",
    "args0": [{
      "type": "field_number",
      "name": "NUM",
      "min": 0
    }],
    "output": "Number",
    "colour": Blockly.Colours.textField,
    "colourSecondary": Blockly.Colours.textField,
    "colourTertiary": Blockly.Colours.textField,
    "outputShape": Blockly.OUTPUT_SHAPE_ROUND,
    "helpUrl": "%{BKY_MATH_NUMBER_HELPURL}",
    "tooltip": "%{BKY_MATH_NUMBER_TOOLTIP}",
    "extensions": ["parent_tooltip_when_inline"]
  },
  // Block for numeric value with min and max.
  {
    "type": "math_number_minmax",
    "message0": "%1",
    "args0": [{
      "type": "field_slider",
      "name": "SLIDER",
      "value": 0,
      "step": 1,
      "labelText": "Number"
    }],
    "output": "Number",
    "colour": Blockly.Colours.textField,
    "colourSecondary": Blockly.Colours.textField,
    "colourTertiary": Blockly.Colours.textField,
    "outputShape": Blockly.OUTPUT_SHAPE_ROUND,
    "helpUrl": "%{BKY_MATH_NUMBER_HELPURL}",
    "tooltip": "%{BKY_MATH_NUMBER_TOOLTIP}",
    "mutator": "math_number_minmax_mutator",
    "extensions": ["parent_tooltip_when_inline"]
  },

  // Block for basic arithmetic operator.
  {
    "type": "math_arithmetic",
    "message0": "%1 %2 %3",
    "args0": [
      {
        "type": "input_value",
        "name": "A",
        "check": "Number"
      },
      {
        "type": "field_dropdown",
        "name": "OP",
        "options": [
          ["%{BKY_MATH_ADDITION_SYMBOL}", "ADD"],
          ["%{BKY_MATH_SUBTRACTION_SYMBOL}", "MINUS"],
          ["%{BKY_MATH_MULTIPLICATION_SYMBOL}", "MULTIPLY"],
          ["%{BKY_MATH_DIVISION_SYMBOL}", "DIVIDE"],
          ["%{BKY_MATH_POWER_SYMBOL}", "POWER"]
        ]
      },
      {
        "type": "input_value",
        "name": "B",
        "check": "Number"
      }
    ],
    "inputsInline": true,
    "output": "Number",
    "colour": "%{BKY_MATH_HUE}",
    "outputShape": Blockly.OUTPUT_SHAPE_ROUND,
    "helpUrl": "%{BKY_MATH_ARITHMETIC_HELPURL}",
    "extensions": ["math_op_tooltip"]
  },

  // Block for advanced math operators with single operand.
  {
    "type": "math_single",
    "message0": "%1 %2",
    "args0": [
      {
        "type": "field_dropdown",
        "name": "OP",
        "options": [
          ["%{BKY_MATH_SINGLE_OP_ROOT}", 'ROOT'],
          ["%{BKY_MATH_SINGLE_OP_ABSOLUTE}", 'ABS'],
          ['-', 'NEG'],
          ['ln', 'LN'],
          ['log10', 'LOG10'],
          ['e^', 'EXP'],
          ['10^', 'POW10']
        ]
      },
      {
        "type": "input_value",
        "name": "NUM",
        "check": "Number"
      }
    ],
    "output": "Number",
    "colour": "%{BKY_MATH_HUE}",
    "outputShape": Blockly.OUTPUT_SHAPE_ROUND,
    "helpUrl": "%{BKY_MATH_SINGLE_HELPURL}",
    "extensions": ["math_op_tooltip"]
  },

  // Block for trigonometry operators.
  {
    "type": "math_trig",
    "message0": "%1 %2",
    "args0": [
      {
        "type": "field_dropdown",
        "name": "OP",
        "options": [
          ["%{BKY_MATH_TRIG_SIN}", "SIN"],
          ["%{BKY_MATH_TRIG_COS}", "COS"],
          ["%{BKY_MATH_TRIG_TAN}", "TAN"],
          ["%{BKY_MATH_TRIG_ASIN}", "ASIN"],
          ["%{BKY_MATH_TRIG_ACOS}", "ACOS"],
          ["%{BKY_MATH_TRIG_ATAN}", "ATAN"]
        ]
      },
      {
        "type": "input_value",
        "name": "NUM",
        "check": "Number"
      }
    ],
    "output": "Number",
    "colour": "%{BKY_MATH_HUE}",
    "outputShape": Blockly.OUTPUT_SHAPE_ROUND,
    "helpUrl": "%{BKY_MATH_TRIG_HELPURL}",
    "extensions": ["math_op_tooltip"]
  },

  // Block for constants: PI, E, the Golden Ratio, sqrt(2), 1/sqrt(2), INFINITY.
  {
    "type": "math_constant",
    "message0": "%1",
    "args0": [
      {
        "type": "field_dropdown",
        "name": "CONSTANT",
        "options": [
          ["\u03c0", "PI"],
          ["e", "E"],
          ["\u03c6", "GOLDEN_RATIO"],
          ["sqrt(2)", "SQRT2"],
          ["sqrt(\u00bd)", "SQRT1_2"],
          ["\u221e", "INFINITY"]
        ]
      }
    ],
    "output": "Number",
    "colour": "%{BKY_MATH_HUE}",
    "outputShape": Blockly.OUTPUT_SHAPE_ROUND,
    "tooltip": "%{BKY_MATH_CONSTANT_TOOLTIP}",
    "helpUrl": "%{BKY_MATH_CONSTANT_HELPURL}"
  },

  // Block for checking if a number is even, odd, prime, whole, positive,
  // negative or if it is divisible by certain number.
  {
    "type": "math_number_property",
    "message0": "%1 %2",
    "args0": [
      {
        "type": "input_value",
        "name": "NUMBER_TO_CHECK",
        "check": "Number"
      },
      {
        "type": "field_dropdown",
        "name": "PROPERTY",
        "options": [
          ["%{BKY_MATH_IS_EVEN}", "EVEN"],
          ["%{BKY_MATH_IS_ODD}", "ODD"],
          ["%{BKY_MATH_IS_PRIME}", "PRIME"],
          ["%{BKY_MATH_IS_WHOLE}", "WHOLE"],
          ["%{BKY_MATH_IS_POSITIVE}", "POSITIVE"],
          ["%{BKY_MATH_IS_NEGATIVE}", "NEGATIVE"],
          ["%{BKY_MATH_IS_DIVISIBLE_BY}", "DIVISIBLE_BY"]
        ]
      }
    ],
    "inputsInline": true,
    "output": "Boolean",
    "colour": "%{BKY_MATH_HUE}",
    "outputShape": Blockly.OUTPUT_SHAPE_HEXAGONAL,
    "tooltip": "%{BKY_MATH_IS_TOOLTIP}",
    "mutator": "math_is_divisibleby_mutator"
  },

  // Block for adding to a variable in place.
  {
    "type": "math_change",
    "message0": "%{BKY_MATH_CHANGE_TITLE}",
    "args0": [
      {
        "type": "field_variable",
        "name": "VAR",
        "variable": "%{BKY_MATH_CHANGE_TITLE_ITEM}"
      },
      {
        "type": "input_value",
        "name": "DELTA",
        "check": "Number"
      }
    ],
    "previousStatement": null,
    "nextStatement": null,
    "colour": "%{BKY_VARIABLES_HUE}",
    "helpUrl": "%{BKY_MATH_CHANGE_HELPURL}",
    "extensions": ["math_change_tooltip"]
  },

  // Block for rounding functions.
  {
    "type": "math_round",
    "message0": "%1 %2",
    "args0": [
      {
        "type": "field_dropdown",
        "name": "OP",
        "options": [
          ["%{BKY_MATH_ROUND_OPERATOR_ROUND}", "ROUND"],
          ["%{BKY_MATH_ROUND_OPERATOR_ROUNDUP}", "ROUNDUP"],
          ["%{BKY_MATH_ROUND_OPERATOR_ROUNDDOWN}", "ROUNDDOWN"]
        ]
      },
      {
        "type": "input_value",
        "name": "NUM",
        "check": "Number"
      }
    ],
    "output": "Number",
    "colour": "%{BKY_MATH_HUE}",
    "outputShape": Blockly.OUTPUT_SHAPE_ROUND,
    "helpUrl": "%{BKY_MATH_ROUND_HELPURL}",
    "tooltip": "%{BKY_MATH_ROUND_TOOLTIP}"
  },

  // Block for evaluating a list of numbers to return sum, average, min, max,
  // etc.  Some functions also work on text (min, max, mode, median).
  {
    "type": "math_on_list",
    "message0": "%1 %2",
    "args0": [
      {
        "type": "field_dropdown",
        "name": "OP",
        "options": [
          ["%{BKY_MATH_ONLIST_OPERATOR_SUM}", "SUM"],
          ["%{BKY_MATH_ONLIST_OPERATOR_MIN}", "MIN"],
          ["%{BKY_MATH_ONLIST_OPERATOR_MAX}", "MAX"],
          ["%{BKY_MATH_ONLIST_OPERATOR_AVERAGE}", "AVERAGE"],
          ["%{BKY_MATH_ONLIST_OPERATOR_MEDIAN}", "MEDIAN"],
          ["%{BKY_MATH_ONLIST_OPERATOR_MODE}", "MODE"],
          ["%{BKY_MATH_ONLIST_OPERATOR_STD_DEV}", "STD_DEV"],
          ["%{BKY_MATH_ONLIST_OPERATOR_RANDOM}", "RANDOM"]
        ]
      },
      {
        "type": "input_value",
        "name": "LIST",
        "check": "Array"
      }
    ],
    "output": "Number",
    "colour": "%{BKY_MATH_HUE}",
    "outputShape": Blockly.OUTPUT_SHAPE_ROUND,
    "helpUrl": "%{BKY_MATH_ONLIST_HELPURL}",
    "mutator": "math_modes_of_list_mutator",
    "extensions": ["math_op_tooltip"]
  },

  // Block for remainder of a division.
  {
    "type": "math_modulo",
    "message0": "%{BKY_MATH_MODULO_TITLE}",
    "args0": [
      {
        "type": "input_value",
        "name": "DIVIDEND",
        "check": "Number"
      },
      {
        "type": "input_value",
        "name": "DIVISOR",
        "check": "Number"
      }
    ],
    "inputsInline": true,
    "output": "Number",
    "colour": "%{BKY_MATH_HUE}",
    "outputShape": Blockly.OUTPUT_SHAPE_ROUND,
    "tooltip": "%{BKY_MATH_MODULO_TOOLTIP}",
    "helpUrl": "%{BKY_MATH_MODULO_HELPURL}"
  },

  // Block for constraining a number between two limits.
  {
    "type": "math_constrain",
    "message0": "%{BKY_MATH_CONSTRAIN_TITLE}",
    "args0": [
      {
        "type": "input_value",
        "name": "VALUE",
        "check": "Number"
      },
      {
        "type": "input_value",
        "name": "LOW",
        "check": "Number"
      },
      {
        "type": "input_value",
        "name": "HIGH",
        "check": "Number"
      }
    ],
    "inputsInline": true,
    "output": "Number",
    "colour": "%{BKY_MATH_HUE}",
    "outputShape": Blockly.OUTPUT_SHAPE_ROUND,
    "tooltip": "%{BKY_MATH_CONSTRAIN_TOOLTIP}",
    "helpUrl": "%{BKY_MATH_CONSTRAIN_HELPURL}"
  },

  // Block for random integer between [X] and [Y].
  {
    "type": "math_random_int",
    "message0": "%{BKY_MATH_RANDOM_INT_TITLE}",
    "args0": [
      {
        "type": "input_value",
        "name": "FROM",
        "check": "Number"
      },
      {
        "type": "input_value",
        "name": "TO",
        "check": "Number"
      }
    ],
    "inputsInline": true,
    "output": "Number",
    "colour": "%{BKY_MATH_HUE}",
    "outputShape": Blockly.OUTPUT_SHAPE_ROUND,
    "tooltip": "%{BKY_MATH_RANDOM_INT_TOOLTIP}",
    "helpUrl": "%{BKY_MATH_RANDOM_INT_HELPURL}"
  },

  // Block for random integer between [X] and [Y].
  {
    "type": "math_random_float",
    "message0": "%{BKY_MATH_RANDOM_FLOAT_TITLE_RANDOM}",
    "output": "Number",
    "colour": "%{BKY_MATH_HUE}",
    "outputShape": Blockly.OUTPUT_SHAPE_ROUND,
    "tooltip": "%{BKY_MATH_RANDOM_FLOAT_TOOLTIP}",
    "helpUrl": "%{BKY_MATH_RANDOM_FLOAT_HELPURL}"
  }
]);  // END JSON EXTRACT (Do not delete this comment.)

/**
 * Mapping of math block OP value to tooltip message for blocks
 * math_arithmetic, math_simple, math_trig, and math_on_lists.
 * @see {Blockly.Extensions#buildTooltipForDropdown}
 * @package
 * @readonly
 */
Blockly.Constants.Math.TOOLTIPS_BY_OP = {
  // math_arithmetic
  'ADD': '%{BKY_MATH_ARITHMETIC_TOOLTIP_ADD}',
  'MINUS': '%{BKY_MATH_ARITHMETIC_TOOLTIP_MINUS}',
  'MULTIPLY': '%{BKY_MATH_ARITHMETIC_TOOLTIP_MULTIPLY}',
  'DIVIDE': '%{BKY_MATH_ARITHMETIC_TOOLTIP_DIVIDE}',
  'POWER': '%{BKY_MATH_ARITHMETIC_TOOLTIP_POWER}',

  // math_simple
  'ROOT': '%{BKY_MATH_SINGLE_TOOLTIP_ROOT}',
  'ABS': '%{BKY_MATH_SINGLE_TOOLTIP_ABS}',
  'NEG': '%{BKY_MATH_SINGLE_TOOLTIP_NEG}',
  'LN': '%{BKY_MATH_SINGLE_TOOLTIP_LN}',
  'LOG10': '%{BKY_MATH_SINGLE_TOOLTIP_LOG10}',
  'EXP': '%{BKY_MATH_SINGLE_TOOLTIP_EXP}',
  'POW10': '%{BKY_MATH_SINGLE_TOOLTIP_POW10}',

  // math_trig
  'SIN': '%{BKY_MATH_TRIG_TOOLTIP_SIN}',
  'COS': '%{BKY_MATH_TRIG_TOOLTIP_COS}',
  'TAN': '%{BKY_MATH_TRIG_TOOLTIP_TAN}',
  'ASIN': '%{BKY_MATH_TRIG_TOOLTIP_ASIN}',
  'ACOS': '%{BKY_MATH_TRIG_TOOLTIP_ACOS}',
  'ATAN': '%{BKY_MATH_TRIG_TOOLTIP_ATAN}',

  // math_on_lists
  'SUM': '%{BKY_MATH_ONLIST_TOOLTIP_SUM}',
  'MIN': '%{BKY_MATH_ONLIST_TOOLTIP_MIN}',
  'MAX': '%{BKY_MATH_ONLIST_TOOLTIP_MAX}',
  'AVERAGE': '%{BKY_MATH_ONLIST_TOOLTIP_AVERAGE}',
  'MEDIAN': '%{BKY_MATH_ONLIST_TOOLTIP_MEDIAN}',
  'MODE': '%{BKY_MATH_ONLIST_TOOLTIP_MODE}',
  'STD_DEV': '%{BKY_MATH_ONLIST_TOOLTIP_STD_DEV}',
  'RANDOM': '%{BKY_MATH_ONLIST_TOOLTIP_RANDOM}'
};

Blockly.Extensions.register('math_op_tooltip',
    Blockly.Extensions.buildTooltipForDropdown(
        'OP', Blockly.Constants.Math.TOOLTIPS_BY_OP));


/**
 * Mixin for mutator functions in the 'math_is_divisibleby_mutator'
 * extension.
 * @mixin
 * @augments Blockly.Block
 * @package
 */
Blockly.Constants.Math.IS_DIVISIBLEBY_MUTATOR_MIXIN = {
  /**
   * Create XML to represent whether the 'divisorInput' should be present.
   * @return {Element} XML storage element.
   * @this Blockly.Block
   */
  mutationToDom: function() {
    var container = document.createElement('mutation');
    var divisorInput = (this.getFieldValue('PROPERTY') == 'DIVISIBLE_BY');
    container.setAttribute('divisor_input', divisorInput);
    return container;
  },
  /**
   * Parse XML to restore the 'divisorInput'.
   * @param {!Element} xmlElement XML storage element.
   * @this Blockly.Block
   */
  domToMutation: function(xmlElement) {
    var divisorInput = (xmlElement.getAttribute('divisor_input') == 'true');
    this.updateShape_(divisorInput);
  },
  /**
   * Modify this block to have (or not have) an input for 'is divisible by'.
   * @param {boolean} divisorInput True if this block has a divisor input.
   * @private
   * @this Blockly.Block
   */
  updateShape_: function(divisorInput) {
    // Add or remove a Value Input.
    var inputExists = this.getInput('DIVISOR');
    if (divisorInput) {
      if (!inputExists) {
        this.appendValueInput('DIVISOR')
            .setCheck('Number');
      }
    } else if (inputExists) {
      this.removeInput('DIVISOR');
    }
  }
};

/**
 * 'math_is_divisibleby_mutator' extension to the 'math_property' block that
 * can update the block shape (add/remove divisor input) based on whether
 * property is "divisble by".
 * @this Blockly.Block
 * @package
 */
Blockly.Constants.Math.IS_DIVISIBLE_MUTATOR_EXTENSION = function() {
  this.getField('PROPERTY').setValidator(function(option) {
    var divisorInput = (option == 'DIVISIBLE_BY');
    this.sourceBlock_.updateShape_(divisorInput);
  });
};

Blockly.Extensions.registerMutator('math_is_divisibleby_mutator',
    Blockly.Constants.Math.IS_DIVISIBLEBY_MUTATOR_MIXIN,
    Blockly.Constants.Math.IS_DIVISIBLE_MUTATOR_EXTENSION);
<<<<<<< HEAD

/**
 * Update the tooltip of 'math_change' block to reference the variable.
 * @this Blockly.Block
 * @package
 */
Blockly.Constants.Math.CHANGE_TOOLTIP_EXTENSION = function() {
  this.setTooltip(function() {
    return Blockly.Msg.MATH_CHANGE_TOOLTIP.replace('%1',
        this.getFieldValue('VAR'));
  }.bind(this));
};
=======
>>>>>>> 82fd258a

// Update the tooltip of 'math_change' block to reference the variable.
Blockly.Extensions.register('math_change_tooltip',
<<<<<<< HEAD
    Blockly.Extensions.buildTooltipWithFieldValue(
        Blockly.Msg.MATH_CHANGE_TOOLTIP, 'VAR'));
=======
    Blockly.Extensions.buildTooltipWithFieldText(
        '%{BKY_MATH_CHANGE_TOOLTIP}', 'VAR'));
>>>>>>> 82fd258a

/**
 * Mixin with mutator methods to support alternate output based if the
 * 'math_on_list' block uses the 'MODE' operation.
 * @mixin
 * @augments Blockly.Block
 * @package
 * @readonly
 */
Blockly.Constants.Math.LIST_MODES_MUTATOR_MIXIN = {
  /**
   * Modify this block to have the correct output type.
   * @param {string} newOp Either 'MODE' or some op than returns a number.
   * @private
   * @this Blockly.Block
   */
  updateType_: function(newOp) {
    if (newOp == 'MODE') {
      this.outputConnection.setCheck('Array');
    } else {
      this.outputConnection.setCheck('Number');
    }
  },
  /**
   * Create XML to represent the output type.
   * @return {Element} XML storage element.
   * @this Blockly.Block
   */
  mutationToDom: function() {
    var container = document.createElement('mutation');
    container.setAttribute('op', this.getFieldValue('OP'));
    return container;
  },
  /**
   * Parse XML to restore the output type.
   * @param {!Element} xmlElement XML storage element.
   * @this Blockly.Block
   */
  domToMutation: function(xmlElement) {
    this.updateType_(xmlElement.getAttribute('op'));
  }
};

/**
 * Extension to 'math_on_list' blocks that allows support of
 * modes operation (outputs a list of numbers).
 * @this Blockly.Block
 * @package
 */
Blockly.Constants.Math.LIST_MODES_MUTATOR_EXTENSION = function() {
  this.getField('OP').setValidator(function(newOp) {
    this.updateType_(newOp);
  }.bind(this));
};

Blockly.Extensions.registerMutator('math_modes_of_list_mutator',
    Blockly.Constants.Math.LIST_MODES_MUTATOR_MIXIN,
<<<<<<< HEAD
    Blockly.Constants.Math.LIST_MODES_MUTATOR_EXTENSION);

// pxtblockly: Mutator for the math number minmax
Blockly.Constants.Math.MATH_NUMBER_MINMAX_MIXIN = {
  /**
   * Create XML to represent whether the 'divisorInput' should be present.
   * @return {Element} XML storage element.
   * @this Blockly.Block
   */
  mutationToDom: function() {
    var container = document.createElement('mutation');
    if (this.inputList[0].fieldRow[0].min_ != undefined) var min = container.setAttribute('min', this.inputList[0].fieldRow[0].min_);
    if (this.inputList[0].fieldRow[0].max_ != undefined) var max = container.setAttribute('max', this.inputList[0].fieldRow[0].max_);
    if (this.inputList[0].fieldRow[0].labelText_ != undefined) var label = container.setAttribute('label', this.inputList[0].fieldRow[0].labelText_);
    if (this.inputList[0].fieldRow[0].step_ != undefined) var step = container.setAttribute('step', this.inputList[0].fieldRow[0].step_);
    if (this.inputList[0].fieldRow[0].sliderColor_ != undefined) var step = container.setAttribute('color', this.inputList[0].fieldRow[0].sliderColor_);
    return container;
  },
  /**
   * Parse XML to restore the 'divisorInput'.
   * @param {!Element} xmlElement XML storage element.
   * @this Blockly.Block
   */
  domToMutation: function(xmlElement) {
    var min = (xmlElement.getAttribute('min'));
    var max = (xmlElement.getAttribute('max'));
    var step = (xmlElement.getAttribute('step'));
    var label = (xmlElement.getAttribute('label'));
    var color = (xmlElement.getAttribute('color'));
    this.inputList[0].fieldRow[0].setLabel(label);
    this.inputList[0].fieldRow[0].setMinMax(min, max, step);
    this.inputList[0].fieldRow[0].setColor(color);
  }
};

Blockly.Extensions.registerMutator('math_number_minmax_mutator',
  Blockly.Constants.Math.MATH_NUMBER_MINMAX_MIXIN);
=======
    Blockly.Constants.Math.LIST_MODES_MUTATOR_EXTENSION);
>>>>>>> 82fd258a
<|MERGE_RESOLUTION|>--- conflicted
+++ resolved
@@ -33,11 +33,8 @@
 goog.provide('Blockly.Constants.Math');
 
 goog.require('Blockly.Blocks');
-<<<<<<< HEAD
 goog.require('Blockly.Colours');
 goog.require('Blockly.constants');
-=======
->>>>>>> 82fd258a
 goog.require('Blockly');
 
 
@@ -586,31 +583,11 @@
 Blockly.Extensions.registerMutator('math_is_divisibleby_mutator',
     Blockly.Constants.Math.IS_DIVISIBLEBY_MUTATOR_MIXIN,
     Blockly.Constants.Math.IS_DIVISIBLE_MUTATOR_EXTENSION);
-<<<<<<< HEAD
-
-/**
- * Update the tooltip of 'math_change' block to reference the variable.
- * @this Blockly.Block
- * @package
- */
-Blockly.Constants.Math.CHANGE_TOOLTIP_EXTENSION = function() {
-  this.setTooltip(function() {
-    return Blockly.Msg.MATH_CHANGE_TOOLTIP.replace('%1',
-        this.getFieldValue('VAR'));
-  }.bind(this));
-};
-=======
->>>>>>> 82fd258a
 
 // Update the tooltip of 'math_change' block to reference the variable.
 Blockly.Extensions.register('math_change_tooltip',
-<<<<<<< HEAD
-    Blockly.Extensions.buildTooltipWithFieldValue(
-        Blockly.Msg.MATH_CHANGE_TOOLTIP, 'VAR'));
-=======
     Blockly.Extensions.buildTooltipWithFieldText(
         '%{BKY_MATH_CHANGE_TOOLTIP}', 'VAR'));
->>>>>>> 82fd258a
 
 /**
  * Mixin with mutator methods to support alternate output based if the
@@ -668,7 +645,6 @@
 
 Blockly.Extensions.registerMutator('math_modes_of_list_mutator',
     Blockly.Constants.Math.LIST_MODES_MUTATOR_MIXIN,
-<<<<<<< HEAD
     Blockly.Constants.Math.LIST_MODES_MUTATOR_EXTENSION);
 
 // pxtblockly: Mutator for the math number minmax
@@ -705,7 +681,4 @@
 };
 
 Blockly.Extensions.registerMutator('math_number_minmax_mutator',
-  Blockly.Constants.Math.MATH_NUMBER_MINMAX_MIXIN);
-=======
-    Blockly.Constants.Math.LIST_MODES_MUTATOR_EXTENSION);
->>>>>>> 82fd258a
+  Blockly.Constants.Math.MATH_NUMBER_MINMAX_MIXIN);