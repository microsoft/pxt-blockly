/**
 * @license
 * Blockly Tests
 *
 * Copyright 2012 Google Inc.
 * https://developers.google.com/blockly/
 *
 * Licensed under the Apache License, Version 2.0 (the "License");
 * you may not use this file except in compliance with the License.
 * You may obtain a copy of the License at
 *
 *   http://www.apache.org/licenses/LICENSE-2.0
 *
 * Unless required by applicable law or agreed to in writing, software
 * distributed under the License is distributed on an "AS IS" BASIS,
 * WITHOUT WARRANTIES OR CONDITIONS OF ANY KIND, either express or implied.
 * See the License for the specific language governing permissions and
 * limitations under the License.
 */
'use strict';

goog.require('goog.testing');
goog.require('goog.testing.MockControl');

var workspace;
var mockControl_;

function workspaceTest_setUp() {
  defineGetVarBlock();
  workspace = new Blockly.Workspace();
  mockControl_ = new goog.testing.MockControl();
}

function workspaceTest_tearDown() {
  undefineGetVarBlock();
  mockControl_.$tearDown();
  workspace.dispose();
}

function test_emptyWorkspace() {
  workspaceTest_setUp();
  try {
    assertEquals('Empty workspace (1).', 0, workspace.getTopBlocks(true).length);
    assertEquals('Empty workspace (2).', 0, workspace.getTopBlocks(false).length);
    assertEquals('Empty workspace (3).', 0, workspace.getAllBlocks().length);
    workspace.clear();
    assertEquals('Empty workspace (4).', 0, workspace.getTopBlocks(true).length);
    assertEquals('Empty workspace (5).', 0, workspace.getTopBlocks(false).length);
    assertEquals('Empty workspace (6).', 0, workspace.getAllBlocks().length);
  } finally {
    workspaceTest_tearDown();
  }
}

function test_flatWorkspace() {
  workspaceTest_setUp();
  try {
    var blockA = workspace.newBlock('');
    assertEquals('One block workspace (1).', 1, workspace.getTopBlocks(true).length);
    assertEquals('One block workspace (2).', 1, workspace.getTopBlocks(false).length);
    assertEquals('One block workspace (3).', 1, workspace.getAllBlocks().length);
    var blockB = workspace.newBlock('');
    assertEquals('Two block workspace (1).', 2, workspace.getTopBlocks(true).length);
    assertEquals('Two block workspace (2).', 2, workspace.getTopBlocks(false).length);
    assertEquals('Two block workspace (3).', 2, workspace.getAllBlocks().length);
    blockA.dispose();
    assertEquals('One block workspace (4).', 1, workspace.getTopBlocks(true).length);
    assertEquals('One block workspace (5).', 1, workspace.getTopBlocks(false).length);
    assertEquals('One block workspace (6).', 1, workspace.getAllBlocks().length);
    workspace.clear();
    assertEquals('Cleared workspace (1).', 0, workspace.getTopBlocks(true).length);
    assertEquals('Cleared workspace (2).', 0, workspace.getTopBlocks(false).length);
    assertEquals('Cleared workspace (3).', 0, workspace.getAllBlocks().length);
  } finally {
    workspaceTest_tearDown();
  }
}

function test_maxBlocksWorkspace() {
  workspaceTest_setUp();
  try {
    var blockA = workspace.newBlock('');
    var blockB = workspace.newBlock('');
    assertEquals('Infinite capacity.', Infinity, workspace.remainingCapacity());
    workspace.options.maxBlocks = 3;
    assertEquals('Three capacity.', 1, workspace.remainingCapacity());
    workspace.options.maxBlocks = 2;
    assertEquals('Two capacity.', 0, workspace.remainingCapacity());
    workspace.options.maxBlocks = 1;
    assertEquals('One capacity.', -1, workspace.remainingCapacity());
    workspace.options.maxBlocks = 0;
    assertEquals('Zero capacity.', -2, workspace.remainingCapacity());
    workspace.clear();
    assertEquals('Cleared capacity.', 0, workspace.remainingCapacity());
  } finally {
    workspaceTest_tearDown();
  }
}

function test_getWorkspaceById() {
  var workspaceA = new Blockly.Workspace();
  var workspaceB = new Blockly.Workspace();
  try {
    assertEquals('Find workspaceA.', workspaceA,
        Blockly.Workspace.getById(workspaceA.id));
    assertEquals('Find workspaceB.', workspaceB,
        Blockly.Workspace.getById(workspaceB.id));
    assertEquals('No workspace found.', null,
        Blockly.Workspace.getById('I do not exist.'));
    workspaceA.dispose();
    assertEquals('Can\'t find workspaceA.', null,
        Blockly.Workspace.getById(workspaceA.id));
    assertEquals('WorkspaceB exists.', workspaceB,
        Blockly.Workspace.getById(workspaceB.id));
  } finally {
    workspaceB.dispose();
    workspaceA.dispose();
  }
}

function test_getBlockById() {
  workspaceTest_setUp();
  try {
    var blockA = workspace.newBlock('');
    var blockB = workspace.newBlock('');
    assertEquals('Find blockA.', blockA, workspace.getBlockById(blockA.id));
    assertEquals('Find blockB.', blockB, workspace.getBlockById(blockB.id));
    assertEquals('No block found.', null,
        workspace.getBlockById('I do not exist.'));
    blockA.dispose();
    assertEquals('Can\'t find blockA.', null, workspace.getBlockById(blockA.id));
    assertEquals('BlockB exists.', blockB, workspace.getBlockById(blockB.id));
    workspace.clear();
    assertEquals('Can\'t find blockB.', null, workspace.getBlockById(blockB.id));
  } finally {
    workspaceTest_tearDown();
  }
}

function test_deleteVariable_InternalTrivial() {
  workspaceTest_setUp();
  var var_1 = workspace.createVariable('name1', 'type1', 'id1');
  workspace.createVariable('name2', 'type2', 'id2');
  createMockVarBlock(workspace, 'id1');
  createMockVarBlock(workspace, 'id1');
  createMockVarBlock(workspace, 'id2');

  var uses = workspace.getVariableUsesById(var_1.getId());
  workspace.deleteVariableInternal_(var_1, uses);

  var variable = workspace.getVariableById('id1');
  var block_var_name = workspace.topBlocks_[0].getVarModels()[0].name;
  assertNull(variable);
  checkVariableValues(workspace, 'name2', 'type2', 'id2');
  assertEquals('name2', block_var_name);
  workspaceTest_tearDown();
}

// TODO(marisaleung): Test the alert for deleting a variable that is a procedure.

<<<<<<< HEAD
function test_updateVariableStore_TrivialNoClear() {
  workspaceTest_setUp();
  workspace.createVariable('name1', 'type1', 'id1');
  workspace.createVariable('name2', 'type2', 'id2');
  setUpMockMethod(mockControl_, Blockly.Variables, 'allUsedVariables',
    [workspace], [['name1', 'name2']]);

  try {
    workspace.updateVariableStore();
    checkVariableValues(workspace, 'name1', 'type1', 'id1');
    checkVariableValues(workspace, 'name2', 'type2', 'id2');
  }
  finally {
    workspaceTest_tearDown();
  }
}

function test_updateVariableStore_NameNotInvariableMap_NoClear() {
  workspaceTest_setUp();
  setUpMockMethod(mockControl_, Blockly.Variables, 'allUsedVariables',
    [workspace], [['name1']]);
  setUpMockMethod(mockControl_, Blockly.utils, 'genUid', null, ['1']);

  try {
    workspace.updateVariableStore();
    checkVariableValues(workspace, 'name1', '', '1');
  }
  finally {
    workspaceTest_tearDown();
  }
}

function test_updateVariableStore_ClearAndAllInUse() {
  workspaceTest_setUp();
  workspace.createVariable('name1', 'type1', 'id1');
  workspace.createVariable('name2', 'type2', 'id2');
  setUpMockMethod(mockControl_, Blockly.Variables, 'allUsedVariables',
    [workspace], [['name1', 'name2']]);

  try {
    workspace.updateVariableStore(true);
    checkVariableValues(workspace, 'name1', 'type1', 'id1');
    checkVariableValues(workspace, 'name2', 'type2', 'id2');
  }
  finally {
    workspaceTest_tearDown();
  }
}

function test_updateVariableStore_ClearAndOneInUse() {
  workspaceTest_setUp();
  workspace.createVariable('name1', 'type1', 'id1');
  workspace.createVariable('name2', 'type2', 'id2');
  setUpMockMethod(mockControl_, Blockly.Variables, 'allUsedVariables',
    [workspace], [['name1']]);

  try {
    workspace.updateVariableStore(true);
    checkVariableValues(workspace, 'name1', 'type1', 'id1');
    var variable = workspace.getVariable('name2');
    assertNull(variable);
  }
  finally {
    workspaceTest_tearDown();
  }
}

=======
>>>>>>> 82fd258a
function test_addTopBlock_TrivialFlyoutIsTrue() {
  workspaceTest_setUp();
  var targetWorkspace = new Blockly.Workspace();
  workspace.isFlyout = true;
<<<<<<< HEAD
  var block = createMockBlock('name1');
  workspace.removeTopBlock(block);
  setUpMockMethod(mockControl_, Blockly.Variables, 'allUsedVariables', [block],
    [['name1']]);
  setUpMockMethod(mockControl_, Blockly.utils, 'genUid', null, ['1']);
=======
  workspace.targetWorkspace = targetWorkspace;
  targetWorkspace.createVariable('name1', '', '1');

  // Flyout.init usually does this binding.
  workspace.variableMap_ = targetWorkspace.getVariableMap();
>>>>>>> 82fd258a

  try {
    var block = createMockVarBlock(workspace, '1');
    workspace.removeTopBlock(block);
    workspace.addTopBlock(block);
    checkVariableValues(workspace, 'name1', '', '1');
  } finally {
    workspaceTest_tearDown();
    // Have to dispose of the main workspace after the flyout workspace, because
    // it holds the variable map.
    // Normally the main workspace disposes of the flyout workspace.
    targetWorkspace.dispose();
  }
}

function test_clear_Trivial() {
  workspaceTest_setUp();
  workspace.createVariable('name1', 'type1', 'id1');
  workspace.createVariable('name2', 'type2', 'id2');
  setUpMockMethod(mockControl_, Blockly.Events, 'setGroup', [true, false],
    null);

  try {
    workspace.clear();
    var topBlocks_length = workspace.topBlocks_.length;
    var varMapLength = Object.keys(workspace.variableMap_.variableMap_).length;
    assertEquals(0, topBlocks_length);
    assertEquals(0, varMapLength);
  } finally {
    workspaceTest_tearDown();
  }
}

function test_clear_NoVariables() {
  workspaceTest_setUp();
  setUpMockMethod(mockControl_, Blockly.Events, 'setGroup', [true, false],
    null);

  try {
    workspace.clear();
    var topBlocks_length = workspace.topBlocks_.length;
    var varMapLength = Object.keys(workspace.variableMap_.variableMap_).length;
    assertEquals(0, topBlocks_length);
    assertEquals(0, varMapLength);
  } finally {
    workspaceTest_tearDown();
  }
}

function test_renameVariable_NoReference() {
  // Test renaming a variable in the simplest case: when no blocks refer to it.
  workspaceTest_setUp();
  var id = 'id1';
  var type = 'type1';
  var oldName = 'name1';
  var newName = 'name2';
  workspace.createVariable(oldName, type, id);

  try {
    workspace.renameVariableById(id, newName);
    checkVariableValues(workspace, newName, type, id);
    // Renaming should not have created a new variable.
    assertEquals(1, workspace.getAllVariables().length);
  } finally {
    workspaceTest_tearDown();
  }
}

function test_renameVariable_ReferenceExists() {
  // Test renaming a variable when a reference to it exists.
  // Expect 'renameVariable' to change oldName variable name to newName.
  workspaceTest_setUp();
  var newName = 'name2';

  createVariableAndBlock(workspace);

  workspace.renameVariableById('id1', newName);
  checkVariableValues(workspace, newName, 'type1', 'id1');
  // Renaming should not have created a new variable.
  assertEquals(1, workspace.getAllVariables().length);
  var block_var_name = workspace.topBlocks_[0].getVarModels()[0].name;
  assertEquals(newName, block_var_name);
  workspaceTest_tearDown();
}

function test_renameVariable_TwoVariablesSameType() {
  // Expect 'renameVariable' to change oldName variable name to newName.
  // Expect oldName block name to change to newName
  workspaceTest_setUp();
  var id1 = 'id1';
  var id2 = 'id2';
  var type = 'type1';

  var oldName = 'name1';
  var newName = 'name2';
  // Create two variables of the same type.
  workspace.createVariable(oldName, type, id1);
  workspace.createVariable(newName, type, id2);
  // Create blocks to refer to both of them.
  createMockVarBlock(workspace, id1);
  createMockVarBlock(workspace, id2);

  workspace.renameVariableById(id1, newName);
  checkVariableValues(workspace, newName, type, id2);
  // The old variable should have been deleted.
  var variable = workspace.getVariableById(id1);
  assertNull(variable);

  // There should only be one variable left.
  assertEquals(1, workspace.getAllVariables().length);

  // References should have the correct names.
  var block_var_name_1 = workspace.topBlocks_[0].getVarModels()[0].name;
  var block_var_name_2 = workspace.topBlocks_[1].getVarModels()[0].name;
  assertEquals(newName, block_var_name_1);
  assertEquals(newName, block_var_name_2);

  workspaceTest_tearDown();
}

function test_renameVariable_TwoVariablesDifferentType() {
  // Expect the rename to succeed, because variables with different types are
  // allowed to have the same name.
  workspaceTest_setUp();
  createTwoVariablesAndBlocks(workspace);

  var newName = 'name2';
  workspace.renameVariableById('id1', newName);

  checkVariableValues(workspace, newName, 'type1', 'id1');
  checkVariableValues(workspace, newName, 'type2', 'id2');

  // References shoul have the correct names.
  var block_var_name_1 = workspace.topBlocks_[0].getVarModels()[0].name;
  var block_var_name_2 = workspace.topBlocks_[1].getVarModels()[0].name;
  assertEquals(newName, block_var_name_1);
  assertEquals(newName, block_var_name_2);

  workspaceTest_tearDown();
}

function test_renameVariable_OldCase() {
  // Rename a variable with a single reference.  Update only the capitalization.
  workspaceTest_setUp();
  var newName = 'Name1';

  createVariableAndBlock(workspace);

  workspace.renameVariableById('id1', newName);
  checkVariableValues(workspace, newName, 'type1', 'id1');
  var variable = workspace.getVariableById('id1');
  assertNotEquals('name1', variable.name);
  workspaceTest_tearDown();
}

function test_renameVariable_TwoVariablesAndOldCase() {
  // Test renaming a variable to an in-use name, but with different
  // capitalization.  The new capitalization should apply everywhere.

  // TODO (fenichel): What about different capitalization but also different
  // types?
  workspaceTest_setUp();
  var oldName = 'name1';
  var oldCase = 'Name2';
  var newName = 'name2';

  var id1 = 'id1';
  var id2 = 'id2';

  var type = 'type1';

  workspace.createVariable(oldName, type, id1);
  workspace.createVariable(oldCase, type, id2);
  createMockVarBlock(workspace, id1);
  createMockVarBlock(workspace, id2);

  workspace.renameVariableById(id1, newName);

  checkVariableValues(workspace, newName, type, id2);

  // The old variable should have been deleted.
  var variable = workspace.getVariableById(id1);
  assertNull(variable);

  // There should only be one variable left.
  assertEquals(1, workspace.getAllVariables().length);

  // Blocks should now use the new capitalization.
  var block_var_name_1 = workspace.topBlocks_[0].getVarModels()[0].name;
  var block_var_name_2 = workspace.topBlocks_[1].getVarModels()[0].name;
  assertEquals(newName, block_var_name_1);
  assertEquals(newName, block_var_name_2);
  workspaceTest_tearDown();
}

function test_deleteVariableById_Trivial() {
  workspaceTest_setUp();
  createTwoVariablesAndBlocks(workspace);

  workspace.deleteVariableById('id1');
  checkVariableValues(workspace, 'name2', 'type2', 'id2');
  var variable = workspace.getVariableById('id1');
  var block_var_name = workspace.topBlocks_[0].getVarModels()[0].name;
  assertNull(variable);
  assertEquals('name2', block_var_name);
  workspaceTest_tearDown();
}<|MERGE_RESOLUTION|>--- conflicted
+++ resolved
@@ -158,93 +158,16 @@
 
 // TODO(marisaleung): Test the alert for deleting a variable that is a procedure.
 
-<<<<<<< HEAD
-function test_updateVariableStore_TrivialNoClear() {
-  workspaceTest_setUp();
-  workspace.createVariable('name1', 'type1', 'id1');
-  workspace.createVariable('name2', 'type2', 'id2');
-  setUpMockMethod(mockControl_, Blockly.Variables, 'allUsedVariables',
-    [workspace], [['name1', 'name2']]);
-
-  try {
-    workspace.updateVariableStore();
-    checkVariableValues(workspace, 'name1', 'type1', 'id1');
-    checkVariableValues(workspace, 'name2', 'type2', 'id2');
-  }
-  finally {
-    workspaceTest_tearDown();
-  }
-}
-
-function test_updateVariableStore_NameNotInvariableMap_NoClear() {
-  workspaceTest_setUp();
-  setUpMockMethod(mockControl_, Blockly.Variables, 'allUsedVariables',
-    [workspace], [['name1']]);
-  setUpMockMethod(mockControl_, Blockly.utils, 'genUid', null, ['1']);
-
-  try {
-    workspace.updateVariableStore();
-    checkVariableValues(workspace, 'name1', '', '1');
-  }
-  finally {
-    workspaceTest_tearDown();
-  }
-}
-
-function test_updateVariableStore_ClearAndAllInUse() {
-  workspaceTest_setUp();
-  workspace.createVariable('name1', 'type1', 'id1');
-  workspace.createVariable('name2', 'type2', 'id2');
-  setUpMockMethod(mockControl_, Blockly.Variables, 'allUsedVariables',
-    [workspace], [['name1', 'name2']]);
-
-  try {
-    workspace.updateVariableStore(true);
-    checkVariableValues(workspace, 'name1', 'type1', 'id1');
-    checkVariableValues(workspace, 'name2', 'type2', 'id2');
-  }
-  finally {
-    workspaceTest_tearDown();
-  }
-}
-
-function test_updateVariableStore_ClearAndOneInUse() {
-  workspaceTest_setUp();
-  workspace.createVariable('name1', 'type1', 'id1');
-  workspace.createVariable('name2', 'type2', 'id2');
-  setUpMockMethod(mockControl_, Blockly.Variables, 'allUsedVariables',
-    [workspace], [['name1']]);
-
-  try {
-    workspace.updateVariableStore(true);
-    checkVariableValues(workspace, 'name1', 'type1', 'id1');
-    var variable = workspace.getVariable('name2');
-    assertNull(variable);
-  }
-  finally {
-    workspaceTest_tearDown();
-  }
-}
-
-=======
->>>>>>> 82fd258a
+
 function test_addTopBlock_TrivialFlyoutIsTrue() {
   workspaceTest_setUp();
   var targetWorkspace = new Blockly.Workspace();
   workspace.isFlyout = true;
-<<<<<<< HEAD
-  var block = createMockBlock('name1');
-  workspace.removeTopBlock(block);
-  setUpMockMethod(mockControl_, Blockly.Variables, 'allUsedVariables', [block],
-    [['name1']]);
-  setUpMockMethod(mockControl_, Blockly.utils, 'genUid', null, ['1']);
-=======
   workspace.targetWorkspace = targetWorkspace;
   targetWorkspace.createVariable('name1', '', '1');
 
   // Flyout.init usually does this binding.
   workspace.variableMap_ = targetWorkspace.getVariableMap();
->>>>>>> 82fd258a
 
   try {
     var block = createMockVarBlock(workspace, '1');
