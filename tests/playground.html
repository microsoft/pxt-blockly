<!DOCTYPE html>
<html>
<head>
<meta charset="utf-8">
<title>PXT-Blockly Playground</title>
<script src="../blockly_uncompressed.js"></script>
<script src="../generators/javascript.js"></script>
<script src="../generators/javascript/logic.js"></script>
<script src="../generators/javascript/loops.js"></script>
<script src="../generators/javascript/math.js"></script>
<script src="../generators/javascript/text.js"></script>
<script src="../generators/javascript/lists.js"></script>
<script src="../generators/javascript/colour.js"></script>
<script src="../generators/javascript/variables.js"></script>
<script src="../generators/javascript/variables_dynamic.js"></script>
<script src="../generators/javascript/procedures.js"></script>
<script src="../generators/python.js"></script>
<script src="../generators/python/logic.js"></script>
<script src="../generators/python/loops.js"></script>
<script src="../generators/python/math.js"></script>
<script src="../generators/python/text.js"></script>
<script src="../generators/python/lists.js"></script>
<script src="../generators/python/colour.js"></script>
<script src="../generators/python/variables.js"></script>
<script src="../generators/python/variables_dynamic.js"></script>
<script src="../generators/python/procedures.js"></script>
<script src="../generators/php.js"></script>
<script src="../generators/php/logic.js"></script>
<script src="../generators/php/loops.js"></script>
<script src="../generators/php/math.js"></script>
<script src="../generators/php/text.js"></script>
<script src="../generators/php/lists.js"></script>
<script src="../generators/php/colour.js"></script>
<script src="../generators/php/variables.js"></script>
<script src="../generators/php/variables_dynamic.js"></script>
<script src="../generators/php/procedures.js"></script>
<script src="../generators/lua.js"></script>
<script src="../generators/lua/logic.js"></script>
<script src="../generators/lua/loops.js"></script>
<script src="../generators/lua/math.js"></script>
<script src="../generators/lua/text.js"></script>
<script src="../generators/lua/lists.js"></script>
<script src="../generators/lua/colour.js"></script>
<script src="../generators/lua/variables.js"></script>
<script src="../generators/lua/variables_dynamic.js"></script>
<script src="../generators/lua/procedures.js"></script>
<script src="../generators/dart.js"></script>
<script src="../generators/dart/logic.js"></script>
<script src="../generators/dart/loops.js"></script>
<script src="../generators/dart/math.js"></script>
<script src="../generators/dart/text.js"></script>
<script src="../generators/dart/lists.js"></script>
<script src="../generators/dart/colour.js"></script>
<script src="../generators/dart/variables.js"></script>
<script src="../generators/dart/variables_dynamic.js"></script>
<script src="../generators/dart/procedures.js"></script>
<script src="../msg/messages.js"></script>
<script src="../blocks/extensions.js"></script>
<script src="../blocks/logic.js"></script>
<script src="../blocks/loops.js"></script>
<script src="../blocks/math.js"></script>
<script src="../blocks/text.js"></script>
<script src="../blocks/lists.js"></script>
<script src="../blocks/colour.js"></script>
<script src="../blocks/variables.js"></script>
<script src="../blocks/variables_dynamic.js"></script>
<script src="../blocks/procedures.js"></script>
<<<<<<< HEAD
<script src="../blocks/pxt_blockly_functions.js"></script>
<script src="blocks/test_blocks.js"></script>
<script src="blocks/pxt_test_blocks.js"></script>
=======
<script src="themes/test_themes.js"></script>
<script src="./playgrounds/screenshot.js"></script>
<script src="../node_modules/@blockly/block-test/dist/index.js"></script>

<script>
// Custom requires for the playground.
goog.require('Blockly.WorkspaceCommentSvg');
goog.require('Blockly.WorkspaceCommentSvg.render');
</script>
>>>>>>> a9f9086e
<script>
'use strict';
var workspace = null;

function start() {
  setBackgroundColour();

  // Parse the URL arguments.
  var match = location.search.match(/dir=([^&]+)/);
  var rtl = match && match[1] == 'rtl';
  document.forms.options.elements.dir.selectedIndex = Number(rtl);
  var toolbox = getToolboxElement();
  setToolboxDropdown();
  match = location.search.match(/side=([^&]+)/);
<<<<<<< HEAD
  var side = match ? match[1] : 'start';
  document.forms.options.elements.side.value = side;
=======
  var autoimport = !!location.search.match(/autoimport=([^&]+)/);
>>>>>>> a9f9086e
  // Create main workspace.
  workspace = Blockly.inject('blocklyDiv',
      {
        comments: true,
        collapse: true,
        disable: true,
        grid:
          {
            spacing: 25,
            length: 3,
            colour: '#ccc',
            snap: true
          },
        horizontalLayout: false,
        maxBlocks: Infinity,
        maxInstances: {'test_basic_limit_instances': 3},
        media: '../media/',
        oneBasedIndex: true,
        readOnly: false,
        rtl: rtl,
        move: {
          scrollbars: true,
          drag: true,
          wheel: false,
        },
        toolbox: toolbox,
<<<<<<< HEAD
        toolboxPosition: side == 'top' || side == 'start' ? 'start' : 'end',
        toolboxOptions:
          {
            color: true,
            inverted: true
          },
=======
        toolboxPosition: 'start',
        renderer: 'geras',
>>>>>>> a9f9086e
        zoom:
          {
            controls: true,
            wheel: true,
            startScale: 1.0,
            maxScale: 4,
            minScale: 0.25,
            scaleSpeed: 1.1
          },
        renderer: 'pxt'
      });
<<<<<<< HEAD
  addToolboxButtonCallbacks();
=======
  initToolbox(workspace);
  workspace.configureContextMenu = configureContextMenu;
>>>>>>> a9f9086e
  // Restore previously displayed text.
  if (sessionStorage) {
    var text = sessionStorage.getItem('textarea');
    if (text) {
      document.getElementById('importExport').value = text;
    }
    // Restore event logging state.
<<<<<<< HEAD
    var state = sessionStorage.getItem('logEvents');
    logEvents(Boolean(Number(state)));
=======
    var logMainEventsState = sessionStorage.getItem('logEvents');
    logEvents(Boolean(Number(logMainEventsState)));
    var logToolboxFlyoutEventsState = sessionStorage.getItem('logFlyoutEvents');
    logFlyoutEvents(Boolean(Number(logToolboxFlyoutEventsState)));
>>>>>>> a9f9086e
  } else {
    // MSIE 11 does not support sessionStorage on file:// URLs.
    logEvents(false);
  }
  taChange();

  // Register help icon handler
  workspace.registerButtonCallback('GROUP_HELP', function(button) {
    alert("Help icon triggered")
  });
}

<<<<<<< HEAD
function addToolboxButtonCallbacks() {
  var addAllBlocksToWorkspace = function(button) {
    var workspace = button.getTargetWorkspace();
    var blocks = button.workspace_.getTopBlocks();
    for(var i = 0, block; block = blocks[i]; i++) {
      var xml = Blockly.utils.xml.createElement('xml');
      xml.appendChild(Blockly.Xml.blockToDom(block));
      Blockly.Xml.appendDomToWorkspace(xml, workspace);
    }
  };
  var randomizeLabelText = function(button) {
    var blocks = button.targetWorkspace_
        .getBlocksByType('test_fields_label_serializable');
    var possible = 'AB';
    for (var i = 0, block; block = blocks[i]; i++) {
      var text = '';
      for (var j = 0; j < 4; j++) {
        text += possible.charAt(Math.floor(Math.random() * possible.length));
      }
      block.setFieldValue(text, 'LABEL');
    }
  };
  var setRandomStyle = function(button) {
    var blocks = button.workspace_.getAllBlocks();
    var styles = Object.keys(Blockly.getTheme().getAllBlockStyles());
    styles.splice(styles.indexOf(blocks[0].getStyleName()), 1);
    var style = styles[Math.floor(Math.random() * styles.length)];
    for(var i = 0, block; block = blocks[i]; i++) {
      block.setStyle(style);
    }
  };
  var toggleEnabled = function(button) {
    var blocks = button.workspace_.getAllBlocks();
    for(var i = 0, block; block = blocks[i]; i++) {
      block.setEnabled(!block.isEnabled());
    }
  };
  var toggleShadow = function(button) {
    var blocks = button.workspace_.getAllBlocks();
    for(var i = 0, block; block = blocks[i]; i++) {
      block.setShadow(!block.isShadow());
    }
  };
  var toggleCollapsed = function(button) {
    var blocks = button.workspace_.getAllBlocks();
    for(var i = 0, block; block = blocks[i]; i++) {
      block.setCollapsed(!block.isCollapsed());
    }
  };
  var setInput = function(button) {
    Blockly.prompt('Input text to set.', 'ab', function(input) {
      var blocks = button.getTargetWorkspace().getAllBlocks();
      for(var i = 0, block; block = blocks[i]; i++) {
        if (block.getField('INPUT')) {
          block.setFieldValue(input, 'INPUT');
        }
      }
    })
  };
  var changeImage = function(button) {
    var blocks = button.workspace_.getBlocksByType('test_fields_image');
    var possible = 'abcdefghijklm';
    var image = possible.charAt(Math.floor(Math.random() * possible.length));
    var src = 'https://blockly-demo.appspot.com/static/tests/media/'
      + image + '.png';
    for (var i = 0, block; block = blocks[i]; i++) {
      var imageField = block.getField('IMAGE');
      imageField.setValue(src);
      imageField.setText(image);
    }
  };
  var addVariables = function(button) {
    workspace.createVariable('1a', '', '1A');
    workspace.createVariable('1b', '', '1B');
    workspace.createVariable('1c', '', '1C');
    workspace.createVariable('2a', '', '2A');
    workspace.createVariable('2b', '', '2B');
    workspace.createVariable('2c', '', '2C');
  };

  workspace.registerButtonCallback(
      'addVariables', addVariables);
  workspace.registerButtonCallback(
      'changeImage', changeImage);
  workspace.registerButtonCallback(
      'addAllBlocksToWorkspace', addAllBlocksToWorkspace);
  workspace.registerButtonCallback(
      'setInput', setInput);
  workspace.registerButtonCallback(
      'setRandomStyle', setRandomStyle);
  workspace.registerButtonCallback(
      'toggleEnabled', toggleEnabled);
  workspace.registerButtonCallback(
      'toggleShadow', toggleShadow);
  workspace.registerButtonCallback(
    'toggleCollapsed', toggleCollapsed);
  workspace.registerButtonCallback(
      'randomizeLabelText', randomizeLabelText);
  workspace.registerButtonCallback(
      'addDynamicOption', Blockly.TestBlocks.addDynamicDropdownOption);
  workspace.registerButtonCallback(
      'removeDynamicOption', Blockly.TestBlocks.removeDynamicDropdownOption);
  workspace.registerButtonCallback(
      'insertConnectionRows', Blockly.TestBlocks.insertConnectionRows);
  workspace.registerButtonCallback(
      'insertConnectionStacks', Blockly.TestBlocks.insertConnectionStacks);
  workspace.registerButtonCallback(
      'insertConnectionStatements',
          Blockly.TestBlocks.insertConnectionStatements);
}

function changeTheme() {
  var theme = document.getElementById('themeChanger');
  if (theme.value === "modern") {
    Blockly.setTheme(Blockly.Themes.Modern);
  } else if (theme.value === "high_contrast") {
    Blockly.setTheme(Blockly.Themes.HighContrast);
  } else {
    Blockly.setTheme(Blockly.Themes.Classic);
  }
}

=======
>>>>>>> a9f9086e
function setBackgroundColour() {
  // Set background colour to differentiate server vs local copy.
  if (location.protocol == 'file:') {
    var lilac = '#d6d6ff';
    document.body.style.backgroundColor = lilac;
  }
}

function getToolboxSuffix() {
  var match = location.search.match(/toolbox=([^&]+)/);
  // Default to the basic toolbox with categories and untyped variables,
  // but override that if the toolbox type is set in the URL.
  return (match ? match[1] : 'categories');
}

function getToolboxElement() {
  var toolboxSuffix = getToolboxSuffix();
  if (toolboxSuffix == 'test-blocks') {
    if (typeof window.toolboxTestBlocks !== 'undefined') {
      return toolboxTestBlocks;
    } else {
      alert('You need to run \'npm install\' in order to use the test blocks.');
      toolboxSuffix = 'categories';
    }
  }
  // The three possible values are: "simple", "categories",
  // "categories-typed-variables".
  return document.getElementById('toolbox-' + toolboxSuffix);
}

function setToolboxDropdown() {
  var toolboxNames = [
      'toolbox-categories',
      'toolbox-categories-typed-variables',
      'toolbox-simple',
      'toolbox-test-blocks'
  ];
  var toolboxSuffix = getToolboxSuffix();
  document.forms.options.elements.toolbox.selectedIndex =
      toolboxNames.indexOf('toolbox-' + toolboxSuffix);
}

function initToolbox(workspace) {
  var toolboxSuffix = getToolboxSuffix();
  if (toolboxSuffix == 'test-blocks' &&
      typeof window.toolboxTestBlocksInit !== 'undefined') {
    toolboxTestBlocksInit(workspace);
  }
}

function toXml() {
  var output = document.getElementById('importExport');
  var xml = Blockly.Xml.workspaceToDom(workspace);
  output.value = Blockly.Xml.domToPrettyText(xml);
  output.focus();
  output.select();
  taChange();
}

function fromXml() {
  var input = document.getElementById('importExport');
  var xml = Blockly.Xml.textToDom(input.value);
  Blockly.Xml.domToWorkspace(xml, workspace);
  taChange();
}

function toCode(lang) {
  var output = document.getElementById('importExport');
  output.value = Blockly[lang].workspaceToCode(workspace);
  taChange();
}

// Disable the "Import from XML" button if the XML is invalid.
// Preserve text between page reloads.
function taChange() {
  var textarea = document.getElementById('importExport');
  if (sessionStorage) {
    sessionStorage.setItem('textarea', textarea.value);
  }
  var valid = true;
  try {
    Blockly.Xml.textToDom(textarea.value);
  } catch (e) {
    valid = false;
  }
  document.getElementById('import').disabled = !valid;
}

function logEvents(state) {
  var checkbox = document.getElementById('logCheck');
  checkbox.checked = state;
  if (sessionStorage) {
    sessionStorage.setItem('logEvents', Number(state));
  }
  if (state) {
    workspace.addChangeListener(logger);
  } else {
    workspace.removeChangeListener(logger);
  }
}

<<<<<<< HEAD
function logger(e) {
  console.log(e);
}

function centerOnBlock() {
  if (Blockly.selected) {
    workspace.centerOnBlock(Blockly.selected.id, true);
  }
}

function highlightBlock() {
  if (Blockly.selected) {
    workspace.highlightBlock(Blockly.selected.id, true);
  }
}

function unhighlightBlock() {
  if (Blockly.selected) {
    workspace.highlightBlock(Blockly.selected.id, false);
  }
}

function highlightBlockWarning() {
  if (Blockly.selected) {
    var block = workspace.getBlockById(Blockly.selected.id);
    if (block) {
      block.setHighlightWarning(true);
    }
  }
=======
function logFlyoutEvents(state) {
  var checkbox = document.getElementById('logFlyoutCheck');
  checkbox.checked = state;
  if (sessionStorage) {
    sessionStorage.setItem('logFlyoutEvents', Number(state));
  }
  var flyoutWorkspace = workspace.getFlyout().getWorkspace();
  if (state) {
    flyoutWorkspace.addChangeListener(logger);
  } else {
    flyoutWorkspace.removeChangeListener(logger);
  }
}

function configureContextMenu(menuOptions, e) {
  var screenshotOption = {
    text: 'Download Screenshot',
    enabled: workspace.getTopBlocks().length,
    callback: function() {
      Blockly.downloadScreenshot(workspace);
    }
  };
  menuOptions.push(screenshotOption);

  // Adds a default-sized workspace comment to the workspace.
  menuOptions.push(Blockly.ContextMenu.workspaceCommentOption(workspace, e));
>>>>>>> a9f9086e
}

function unhighlightBlockWarning() {
  if (Blockly.selected) {
    var block = workspace.getBlockById(Blockly.selected.id);
    if (block) {
      block.setHighlightWarning(false);
    }
  }
}

function airstrike(n) {
  var prototypes = [];
  var toolbox = getToolboxElement();
  var blocks = toolbox.getElementsByTagName('block');
  for (var i = 0, block; block = blocks[i]; i++) {
    prototypes.push(block.getAttribute('type'));
  }
  for (var i = 0; i < n; i++) {
    var prototype = prototypes[Math.floor(Math.random() * prototypes.length)];
    var block = workspace.newBlock(prototype);
    block.initSvg();
    block.getSvgRoot().setAttribute('transform', 'translate(' +
        Math.round(Math.random() * 450 + 40) + ', ' +
        Math.round(Math.random() * 600 + 40) + ')');
    block.render();
  }
}

function toggleBreakpoints() {
  workspace.options.debugMode = !workspace.options.debugMode;
  var blocks = workspace.getAllBlocks();
  blocks.forEach(block => {
    if (block.nextConnection && block.previousConnection) {
      block.enableBreakpoint(workspace.options.debugMode);
    }
  });
}

function spaghetti(n) {
  var xml = spaghettiXml;
  for(var i = 0; i < n; i++) {
    xml = xml.replace(/(<(statement|next)( name="DO0")?>)<\//g,
        '$1' + spaghettiXml + '</');
  }
  xml = '<xml xmlns="https://developers.google.com/blockly/xml">' + xml + '</xml>';
  var dom = Blockly.Xml.textToDom(xml);
  console.time('Spaghetti domToWorkspace');
  Blockly.Xml.domToWorkspace(dom, workspace);
  console.timeEnd('Spaghetti domToWorkspace');
}
var spaghettiXml = [
  '  <block type="controls_if">',
  '    <value name="IF0">',
  '      <block type="logic_compare">',
  '        <field name="OP">EQ</field>',
  '        <value name="A">',
  '          <block type="math_arithmetic">',
  '            <field name="OP">MULTIPLY</field>',
  '            <value name="A">',
  '              <block type="math_number">',
  '                <field name="NUM">6</field>',
  '              </block>',
  '            </value>',
  '            <value name="B">',
  '              <block type="math_number">',
  '                <field name="NUM">7</field>',
  '              </block>',
  '            </value>',
  '          </block>',
  '        </value>',
  '        <value name="B">',
  '          <block type="math_number">',
  '            <field name="NUM">42</field>',
  '          </block>',
  '        </value>',
  '      </block>',
  '    </value>',
  '    <statement name="DO0"></statement>',
  '    <next></next>',
  '  </block>'].join('\n');

</script>

<link rel="stylesheet" href="https://use.fontawesome.com/releases/v5.4.1/css/all.css" integrity="sha384-5sAR7xN1Nv6T6+dT2mhtzEpVJvfS3NScPQTrOxhwjIuvcA67KV2R5Jz6kr4abQsz" crossorigin="anonymous">
<style>
html, body {
  height: 100%;
}
body {
  background-color: #fff;
  font-family: sans-serif;
  overflow: hidden;
}
h1 {
  font-weight: normal;
  font-size: 140%;
}
#blocklyDiv {
  float: right;
  height: 95%;
  width: 70%;
}
#importExport {
  font-family: monospace;
}

.ioLabel>.blocklyFlyoutLabelText {
  font-style: italic;
}

.blocklyFlyoutLabelText {
  fill: white !important;
}
.blocklyFlyoutHeading>.blocklyFlyoutLabelText {
  font-size: 1.5rem;
}
line.blocklyFlyoutLine {
  stroke: white;
}
.blocklyFlyoutLabelIcon {
  font-family: 'Font Awesome\ 5 Free';
  font-size: 1.5rem;
  font-weight: 900;
  fill: white;
}

<<<<<<< HEAD
=======
  .blockRenderDebug {
    display: none;
  }

  .zelos-renderer .blocklyFlyoutButton .blocklyText {
    font-size: 1.5rem;
  }
>>>>>>> a9f9086e
</style>
</head>
<body onload="start()">

  <div id="blocklyDiv"></div>

  <h1>PXT-Blockly Playground</h1>

  <p><a href="javascript:void(workspace.setVisible(true))">Show</a>
   - <a href="javascript:void(workspace.setVisible(false))">Hide</a>
   - <a href="playgrounds/advanced_playground.html">Advanced</a></p>

  <form id="options">
    <select name="dir" onchange="document.forms.options.submit()">
      <option value="ltr">LTR</option>
      <option value="rtl">RTL</option>
    </select>
    <select name="toolbox" onchange="document.forms.options.submit()">
      <option value="categories">Categories (untyped variables)</option>
      <option value="categories-typed-variables">Categories (typed variables)</option>
      <option value="simple">Simple</option>
      <option value="test-blocks">Test Blocks</option>
    </select>
<<<<<<< HEAD
    <select name="side" onchange="document.forms.options.submit()">
      <option value="start">Start</option>
      <option value="end">End</option>
      <option value="top">Top</option>
      <option value="bottom">Bottom</option>
    </select>
  </form>
  <select id="themeChanger" name="theme" onchange="changeTheme()">
    <option value="classic">Classic</option>
    <option value="modern">Modern</option>
    <option value="high_contrast">High Contrast</option>
  </select>
=======
  </form>
>>>>>>> a9f9086e
  <p>
    <input type="button" value="Export to XML" onclick="toXml()">
    &nbsp;
    <input type="button" value="Import from XML" onclick="fromXml()" id="import">
    <br>
    <input type="button" value="To JavaScript" onclick="toCode('JavaScript')">
    &nbsp;
    <input type="button" value="To Python" onclick="toCode('Python')">
    &nbsp;
    <input type="button" value="To PHP" onclick="toCode('PHP')">
    &nbsp;
    <input type="button" value="To Lua" onclick="toCode('Lua')">
    &nbsp;
    <input type="button" value="To Dart" onclick="toCode('Dart')">
    <br>
    <textarea id="importExport" style="width: 26%; height: 12em"
      onchange="taChange();" onkeyup="taChange()"></textarea>
  </p>

  <p>
    Stress test: &nbsp;
    <input type="button" value="Airstrike!" onclick="airstrike(100)">
    <input type="button" value="Spaghetti!" onclick="spaghetti(8)">
    <input type="button" value="Debug!" onclick="toggleBreakpoints()">
  </p>

  <p>
    Center on block : &nbsp;
    <input type="button" value="center on last clicked block" onclick="centerOnBlock()" />
  </p>

  <p>
    Highlight: &nbsp;
    <input type="button" value="Highlight last clicked block" onclick="highlightBlock()" />
    <input type="button" value="Unhighlight last clicked block" onclick="unhighlightBlock()" />
  </p>

  <p>
    Warning: &nbsp;
    <input type="button" value="Set warning on last clicked block" onclick="highlightBlockWarning()" />
    <input type="button" value="Remove warning from last clicked block" onclick="unhighlightBlockWarning()" />
  </p>
<<<<<<< HEAD
=======
  <ul class="playgroundToggleOptions">
    <li>
      <label for="logCheck">Log main workspace events:</label>
      <input type="checkbox" onclick="logEvents(this.checked)" id="logCheck">
    </li>
    <li>
    <label for="logFlyoutCheck">Log flyout events:</label>
    <input type="checkbox" onclick="logFlyoutEvents(this.checked)" id="logFlyoutCheck">
  </li>
  </ul>
>>>>>>> a9f9086e

  <p>
    <input type="button" value="Undo" onclick="workspace.undo()" />
    <input type="button" value="Redo" onclick="workspace.undo(true)" />
    <input type="button" value="Clear" onclick="workspace.clear()" />
  </p>

  <p>
    Log events: &nbsp;
    <input type="checkbox" onclick="logEvents(this.checked)" id="logCheck">
  </p>

  <!-- The next three blocks of XML are sample toolboxes for testing basic
  configurations.  For more information on building toolboxes, see https://developers.google.com/blockly/guides/configure/web/toolbox -->

  <!-- toolbox-simple is an always-open flyout with no category menu.
  Always-open flyouts are a good idea if you have a small number of blocks. -->
  <xml xmlns="https://developers.google.com/blockly/xml" id="toolbox-simple" style="display: none">
    <block type="controls_ifelse"></block>
    <block type="logic_compare"></block>
    <!-- <block type="control_repeat"></block> -->
    <block type="logic_operation"></block>
    <block type="controls_repeat_ext">
      <value name="TIMES">
        <shadow type="math_number">
          <field name="NUM">10</field>
        </shadow>
      </value>
    </block>
    <block type="logic_operation"></block>
    <block type="logic_negate"></block>
    <block type="logic_boolean"></block>
    <block type="logic_null" disabled="true"></block>
    <block type="logic_ternary"></block>
    <block type="text_charAt">
      <value name="VALUE">
        <block type="variables_get">
          <field name="VAR">text</field>
        </block>
      </value>
    </block>
  </xml>

  <!-- toolbox-categories has a category menu and an auto-closing flyout.  The
  Variables category uses untyped variable blocks.
  See https://developers.google.com/blockly/guides/create-custom-blocks/variables#untyped_variable_blocks for more information. -->
  <xml xmlns="https://developers.google.com/blockly/xml" id="toolbox-categories" style="display: none">
    <category name="Logic" categorystyle="logic_category" iconclass="blocklyTreeIconCustom logic">
      <label text="Logic" web-icon="" web-class="blocklyFlyoutHeading"></label>
      <block type="controls_if">
        <value name="IF0">
          <shadow type="logic_boolean">
          </shadow>
        </value>
      </block>
      <block type="controls_if">
        <mutation else="1"></mutation>
        <value name="IF0">
          <shadow type="logic_boolean">
          </shadow>
        </value>
      </block>
      <block type="logic_compare">
        <value name="A">
          <shadow type="math_number">
            <field name="NUM">10</field>
          </shadow>
        </value>
        <value name="B">
          <shadow type="math_number">
            <field name="NUM">10</field>
          </shadow>
        </value>
      </block>
      <block type="logic_operation"></block>
      <block type="logic_negate"></block>
      <block type="logic_boolean"></block>
      <block type="logic_null" disabled="true"></block>
      <block type="logic_ternary"></block>
    </category>
    <category name="Loops" categorystyle="loop_category" iconclass="blocklyTreeIconCustom loops">
      <label text="Loops" web-icon="" web-class="blocklyFlyoutHeading"></label>
      <label text="Basic" web-line="1.0"></label>
      <block type="controls_repeat_ext">
        <value name="TIMES">
          <shadow type="math_number">
            <field name="NUM">10</field>
          </shadow>
        </value>
      </block>
      <block type="controls_repeat" disabled="true"></block>
      <block type="controls_whileUntil" disabled="true"></block>
      <label text="Advanced" web-line="1.0"></label>
      <block type="controls_for">
        <value name="VAR">
          <shadow type="variables_get_reporter">
            <field name="VAR">index</field>
          </shadow>
        </value>
        <value name="FROM">
          <shadow type="math_arithmetic">
            <value name="A">
              <shadow type="math_number">
                <field name="NUM">1</field>
              </shadow>
            </value>
            <value name="B">
              <shadow type="math_number">
                <field name="NUM">1</field>
              </shadow>
            </value>
          </shadow>
        </value>
        <value name="TO">
          <shadow type="math_number">
            <field name="NUM">10</field>
          </shadow>
        </value>
        <value name="BY">
          <shadow type="math_number">
            <field name="NUM">1</field>
          </shadow>
        </value>
      </block>
      <block type="controls_forEach">
        <value name="VAR">
          <shadow type="variables_get_reporter">
            <field name="VAR">item</field>
          </shadow>
        </value>
      </block>
      <block type="controls_flow_statements"></block>
    </category>
    <category name="Math" categorystyle="math_category" iconclass="blocklyTreeIconCustom math">
      <label text="Math" web-icon="" web-class="blocklyFlyoutHeading"></label>
      <block type="math_number" gap="32">
        <field name="NUM">123</field>
      </block>
      <block type="math_number_minmax" gap="32">
        <mutation min="0" max="100"></mutation>
      </block>
      <label text="Arithmetic" web-line="0.0"></label>
      <block type="math_arithmetic">
        <value name="A">
          <shadow type="math_number">
            <field name="NUM">1</field>
          </shadow>
        </value>
        <value name="B">
          <shadow type="math_number">
            <field name="NUM">1</field>
          </shadow>
        </value>
      </block>
      <block type="math_single">
        <value name="NUM">
          <shadow type="math_number">
            <field name="NUM">9</field>
          </shadow>
        </value>
      </block>
      <block type="math_trig">
        <value name="NUM">
          <shadow type="math_number">
            <field name="NUM">45</field>
          </shadow>
        </value>
      </block>
      <block type="math_constant"></block>
      <block type="math_number_property">
        <value name="NUMBER_TO_CHECK">
          <shadow type="math_number">
            <field name="NUM">0</field>
          </shadow>
        </value>
      </block>
      <label text="Advanced" web-line="2.0" web-line-width="200"></label>
      <block type="math_round">
        <value name="NUM">
          <shadow type="math_number">
            <field name="NUM">3.1</field>
          </shadow>
        </value>
      </block>
      <block type="math_on_list"></block>
      <block type="math_modulo">
        <value name="DIVIDEND">
          <shadow type="math_number">
            <field name="NUM">64</field>
          </shadow>
        </value>
        <value name="DIVISOR">
          <shadow type="math_number">
            <field name="NUM">10</field>
          </shadow>
        </value>
      </block>
      <block type="math_constrain">
        <value name="VALUE">
          <shadow type="math_number">
            <field name="NUM">50</field>
          </shadow>
        </value>
        <value name="LOW">
          <shadow type="math_number">
            <field name="NUM">1</field>
          </shadow>
        </value>
        <value name="HIGH">
          <shadow type="math_number">
            <field name="NUM">100</field>
          </shadow>
        </value>
      </block>
      <label text="Random" web-line="4.0"></label>
      <block type="math_random_int">
        <value name="FROM">
          <shadow type="math_number">
            <field name="NUM">1</field>
          </shadow>
        </value>
        <value name="TO">
          <shadow type="math_number">
            <field name="NUM">100</field>
          </shadow>
        </value>
      </block>
      <block type="math_random_float"></block>
      <block type="math_atan2">
        <value name="X">
          <shadow type="math_number">
            <field name="NUM">1</field>
          </shadow>
        </value>
        <value name="Y">
          <shadow type="math_number">
            <field name="NUM">1</field>
          </shadow>
        </value>
      </block>
    </category>
    <category name="Text" categorystyle="text_category" iconclass="blocklyTreeIconCustom text">
      <label text="Text" web-icon="" web-class="blocklyFlyoutHeading"></label>
      <block type="text"></block>
      <block type="text_join"></block>
      <!--<block type="text_append">
        <value name="TEXT">
          <shadow type="text"></shadow>
        </value>
      </block>-->
      <block type="text_length">
        <value name="VALUE">
          <shadow type="text">
            <field name="TEXT">abc</field>
          </shadow>
        </value>
      </block>
      <block type="text_isEmpty">
        <value name="VALUE">
          <shadow type="text">
            <field name="TEXT"></field>
          </shadow>
        </value>
      </block>
      <block type="text_indexOf">
        <value name="VALUE">
          <block type="variables_get">
            <field name="VAR">text</field>
          </block>
        </value>
        <value name="FIND">
          <shadow type="text">
            <field name="TEXT">abc</field>
          </shadow>
        </value>
      </block>
      <label text="Group with help" web-help-button="true" callbackkey="GROUP_HELP" web-line="1.0"></label>
      <block type="text_charAt">
        <value name="VALUE">
          <block type="variables_get">
            <field name="VAR">text</field>
          </block>
        </value>
      </block>
      <block type="text_getSubstring">
        <value name="STRING">
          <block type="variables_get">
            <field name="VAR">text</field>
          </block>
        </value>
      </block>
      <block type="text_changeCase">
        <value name="TEXT">
          <shadow type="text">
            <field name="TEXT">abc</field>
          </shadow>
        </value>
      </block>
      <block type="text_trim">
        <value name="TEXT">
          <shadow type="text">
            <field name="TEXT">abc</field>
          </shadow>
        </value>
      </block>
      <block type="text_count">
        <value name="SUB">
          <shadow type="text"></shadow>
        </value>
        <value name="TEXT">
          <shadow type="text"></shadow>
        </value>
      </block>
      <block type="text_replace">
        <value name="FROM">
          <shadow type="text"></shadow>
        </value>
        <value name="TO">
          <shadow type="text"></shadow>
        </value>
        <value name="TEXT">
          <shadow type="text"></shadow>
        </value>
      </block>
      <block type="text_reverse">
        <value name="TEXT">
          <shadow type="text"></shadow>
        </value>
      </block>
      <label text="Input/Output:" web-class="ioLabel"></label>
      <block type="text_print">
        <value name="TEXT">
          <shadow type="text">
            <field name="TEXT">abc</field>
          </shadow>
        </value>
      </block>
      <block type="text_prompt_ext">
        <value name="TEXT">
          <shadow type="text">
            <field name="TEXT">abc</field>
          </shadow>
        </value>
      </block>
    </category>
    <category name="Lists" categorystyle="list_category" iconclass="blocklyTreeIconCustom lists">
      <label text="Lists" web-icon="" web-class="blocklyFlyoutHeading"></label>
      <block type="lists_create_with">
        <mutation items="0" type="math_number"></mutation>
      </block>
      <block type="lists_create_with">
        <mutation items="3" type="text"></mutation>
        <value name="ADD0">
          <shadow type="math_number">
            <field name="NUM">1</field>
          </shadow>
        </value>
        <value name="ADD1">
          <shadow type="math_number">
            <field name="NUM">2</field>
          </shadow>
        </value>
        <value name="ADD2">
          <shadow type="math_number">
            <field name="NUM">3</field>
          </shadow>
        </value>
      </block>
      <block type="lists_create_with">
        <mutation items="2" type="text"></mutation>
        <value name="ADD0">
          <shadow type="text">
            <field name="TEXT">Hello</field>
          </shadow>
        </value>
        <value name="ADD1">
          <shadow type="text">
            <field name="TEXT">World</field>
          </shadow>
        </value>
      </block>
      <block type="lists_repeat">
        <value name="NUM">
          <shadow type="math_number">
            <field name="NUM">5</field>
          </shadow>
        </value>
      </block>
      <block type="lists_length"></block>
      <block type="lists_isEmpty"></block>
      <block type="lists_indexOf"></block>
      <block type="lists_getIndex"></block>
      <block type="lists_setIndex"></block>
      <block type="lists_getSublist"></block>
      <block type="lists_split">
        <value name="DELIM">
          <shadow type="text">
            <field name="TEXT">,</field>
          </shadow>
        </value>
      </block>
      <block type="lists_sort"></block>
      <block type="lists_reverse"></block>
    </category>
    <category name="Colour" categorystyle="colour_category" iconclass="blocklyTreeIconCustom colour">
      <label text="Colour" web-icon="" web-class="blocklyFlyoutHeading"></label>
      <block type="colour_picker"></block>
      <block type="colour_random"></block>
      <block type="colour_rgb">
        <value name="RED">
          <shadow type="math_number">
            <field name="NUM">100</field>
          </shadow>
        </value>
        <value name="GREEN">
          <shadow type="math_number">
            <field name="NUM">50</field>
          </shadow>
        </value>
        <value name="BLUE">
          <shadow type="math_number">
            <field name="NUM">0</field>
          </shadow>
        </value>
      </block>
      <block type="colour_blend">
        <value name="COLOUR1">
          <shadow type="colour_picker">
            <field name="COLOUR">#ff0000</field>
          </shadow>
        </value>
        <value name="COLOUR2">
          <shadow type="colour_picker">
            <field name="COLOUR">#3333ff</field>
          </shadow>
        </value>
        <value name="RATIO">
          <shadow type="math_number">
            <field name="NUM">0.5</field>
          </shadow>
        </value>
      </block>
    </category>
    <sep></sep>
    <category name="Variables" categorystyle="variable_category" custom="VARIABLE" iconclass="blocklyTreeIconCustom variables"></category>
    <category name="Functions" categorystyle="procedure_category" custom="PROCEDURE" iconclass="blocklyTreeIconCustom functions"></category>
  </xml>

  <!-- toolbox-categories-typed-variables has a category menu and an
  auto-closing flyout.  The Variables category uses typed variable blocks.
  See https://developers.google.com/blockly/guides/create-custom-blocks/variables#typed_variable_blocks for more information. -->
  <xml xmlns="https://developers.google.com/blockly/xml" id="toolbox-categories-typed-variables" style="display: none">
    <category name="Logic" categorystyle="logic_category">
      <block type="controls_if"></block>
      <block type="logic_compare"></block>
      <block type="logic_operation"></block>
      <block type="logic_negate"></block>
      <block type="logic_boolean"></block>
      <block type="logic_null" disabled="true"></block>
      <block type="logic_ternary"></block>
    </category>
    <category name="Loops" categorystyle="loop_category">
      <block type="controls_repeat_ext">
        <value name="TIMES">
          <shadow type="math_number">
            <field name="NUM">10</field>
          </shadow>
        </value>
      </block>
      <block type="controls_repeat" disabled="true"></block>
      <block type="controls_whileUntil"></block>
      <block type="controls_for">
        <value name="VAR">
          <shadow type="variables_get_reporter">
            <field name="VAR">index</field>
          </shadow>
        </value>
        <value name="FROM">
          <shadow type="math_number">
            <field name="NUM">1</field>
          </shadow>
        </value>
        <value name="TO">
          <shadow type="math_number">
            <field name="NUM">10</field>
          </shadow>
        </value>
        <value name="BY">
          <shadow type="math_number">
            <field name="NUM">1</field>
          </shadow>
        </value>
      </block>
      <block type="controls_forEach">
        <value name="VAR">
          <shadow type="variables_get_reporter">
            <field name="VAR">item</field>
          </shadow>
        </value>
      </block>
      <block type="controls_flow_statements"></block>
    </category>
    <category name="Math" categorystyle="math_category">
      <block type="math_number" gap="32">
        <field name="NUM">123</field>
      </block>
      <block type="math_arithmetic">
        <value name="A">
          <shadow type="math_number">
            <field name="NUM">1</field>
          </shadow>
        </value>
        <value name="B">
          <shadow type="math_number">
            <field name="NUM">1</field>
          </shadow>
        </value>
      </block>
      <block type="math_single">
        <value name="NUM">
          <shadow type="math_number">
            <field name="NUM">9</field>
          </shadow>
        </value>
      </block>
      <block type="math_trig">
        <value name="NUM">
          <shadow type="math_number">
            <field name="NUM">45</field>
          </shadow>
        </value>
      </block>
      <block type="math_constant"></block>
      <block type="math_number_property">
        <value name="NUMBER_TO_CHECK">
          <shadow type="math_number">
            <field name="NUM">0</field>
          </shadow>
        </value>
      </block>
      <block type="math_round">
        <value name="NUM">
          <shadow type="math_number">
            <field name="NUM">3.1</field>
          </shadow>
        </value>
      </block>
      <block type="math_on_list"></block>
      <block type="math_modulo">
        <value name="DIVIDEND">
          <shadow type="math_number">
            <field name="NUM">64</field>
          </shadow>
        </value>
        <value name="DIVISOR">
          <shadow type="math_number">
            <field name="NUM">10</field>
          </shadow>
        </value>
      </block>
      <block type="math_constrain">
        <value name="VALUE">
          <shadow type="math_number">
            <field name="NUM">50</field>
          </shadow>
        </value>
        <value name="LOW">
          <shadow type="math_number">
            <field name="NUM">1</field>
          </shadow>
        </value>
        <value name="HIGH">
          <shadow type="math_number">
            <field name="NUM">100</field>
          </shadow>
        </value>
      </block>
      <block type="math_random_int">
        <value name="FROM">
          <shadow type="math_number">
            <field name="NUM">1</field>
          </shadow>
        </value>
        <value name="TO">
          <shadow type="math_number">
            <field name="NUM">100</field>
          </shadow>
        </value>
      </block>
      <block type="math_random_float"></block>
      <block type="math_atan2">
        <value name="X">
          <shadow type="math_number">
            <field name="NUM">1</field>
          </shadow>
        </value>
        <value name="Y">
          <shadow type="math_number">
            <field name="NUM">1</field>
          </shadow>
        </value>
      </block>
    </category>
    <category name="Text" categorystyle="text_category">
      <block type="text"></block>
      <block type="text_join"></block>
      <block type="text_append">
        <value name="TEXT">
          <shadow type="text"></shadow>
        </value>
      </block>
      <block type="text_length">
        <value name="VALUE">
          <shadow type="text">
            <field name="TEXT">abc</field>
          </shadow>
        </value>
      </block>
      <block type="text_isEmpty">
        <value name="VALUE">
          <shadow type="text">
            <field name="TEXT"></field>
          </shadow>
        </value>
      </block>
      <block type="text_indexOf">
        <value name="VALUE">
          <block type="variables_get">
            <field name="VAR">text</field>
          </block>
        </value>
        <value name="FIND">
          <shadow type="text">
            <field name="TEXT">abc</field>
          </shadow>
        </value>
      </block>
      <block type="text_charAt">
        <value name="VALUE">
          <block type="variables_get">
            <field name="VAR">text</field>
          </block>
        </value>
      </block>
      <block type="text_getSubstring">
        <value name="STRING">
          <block type="variables_get">
            <field name="VAR">text</field>
          </block>
        </value>
      </block>
      <block type="text_changeCase">
        <value name="TEXT">
          <shadow type="text">
            <field name="TEXT">abc</field>
          </shadow>
        </value>
      </block>
      <block type="text_trim">
        <value name="TEXT">
          <shadow type="text">
            <field name="TEXT">abc</field>
          </shadow>
        </value>
      </block>
      <block type="text_count">
        <value name="SUB">
          <shadow type="text"></shadow>
        </value>
        <value name="TEXT">
          <shadow type="text"></shadow>
        </value>
      </block>
      <block type="text_replace">
        <value name="FROM">
          <shadow type="text"></shadow>
        </value>
        <value name="TO">
          <shadow type="text"></shadow>
        </value>
        <value name="TEXT">
          <shadow type="text"></shadow>
        </value>
      </block>
      <block type="text_reverse">
        <value name="TEXT">
          <shadow type="text"></shadow>
        </value>
      </block>
      <label text="Input/Output:" web-class="ioLabel"></label>
      <block type="text_print">
        <value name="TEXT">
          <shadow type="text">
            <field name="TEXT">abc</field>
          </shadow>
        </value>
      </block>
      <block type="text_prompt_ext">
        <value name="TEXT">
          <shadow type="text">
            <field name="TEXT">abc</field>
          </shadow>
        </value>
      </block>
    </category>
    <category name="Lists" categorystyle="list_category">
      <block type="lists_create_with">
        <mutation items="0"></mutation>
      </block>
      <block type="lists_create_with"></block>
      <block type="lists_repeat">
        <value name="NUM">
          <shadow type="math_number">
            <field name="NUM">5</field>
          </shadow>
        </value>
      </block>
      <block type="lists_length"></block>
      <block type="lists_isEmpty"></block>
      <block type="lists_indexOf">
        <value name="VALUE">
          <block type="variables_get">
            <field name="VAR">list</field>
          </block>
        </value>
      </block>
      <block type="lists_getIndex">
        <value name="VALUE">
          <block type="variables_get">
            <field name="VAR">list</field>
          </block>
        </value>
      </block>
      <block type="lists_setIndex">
        <value name="LIST">
          <block type="variables_get">
            <field name="VAR">list</field>
          </block>
        </value>
      </block>
      <block type="lists_getSublist">
        <value name="LIST">
          <block type="variables_get">
            <field name="VAR">list</field>
          </block>
        </value>
      </block>
      <block type="lists_split">
        <value name="DELIM">
          <shadow type="text">
            <field name="TEXT">,</field>
          </shadow>
        </value>
      </block>
      <block type="lists_sort"></block>
      <block type="lists_reverse"></block>
    </category>
    <category name="Colour" categorystyle="colour_category">
      <block type="colour_picker"></block>
      <block type="colour_random"></block>
      <block type="colour_rgb">
        <value name="RED">
          <shadow type="math_number">
            <field name="NUM">100</field>
          </shadow>
        </value>
        <value name="GREEN">
          <shadow type="math_number">
            <field name="NUM">50</field>
          </shadow>
        </value>
        <value name="BLUE">
          <shadow type="math_number">
            <field name="NUM">0</field>
          </shadow>
        </value>
      </block>
      <block type="colour_blend">
        <value name="COLOUR1">
          <shadow type="colour_picker">
            <field name="COLOUR">#ff0000</field>
          </shadow>
        </value>
        <value name="COLOUR2">
          <shadow type="colour_picker">
            <field name="COLOUR">#3333ff</field>
          </shadow>
        </value>
        <value name="RATIO">
          <shadow type="math_number">
            <field name="NUM">0.5</field>
          </shadow>
        </value>
      </block>
    </category>
    <sep></sep>
    <category name="Variables" categorystyle="variable_category" custom="VARIABLE_DYNAMIC"></category>
    <category name="Functions" categorystyle="procedure_category" custom="PROCEDURE"></category>
  </xml>
<<<<<<< HEAD
  <!-- toolbox-test-blocks has a category menu and an auto-closing flyout.
  The blocks in this toolbox reflect block configurations not used by
  the standard predefined blocks, and so test alternative block rendering
  code paths. -->
  <xml xmlns="https://developers.google.com/blockly/xml" id="toolbox-test-blocks" style="display: none">
    <category name="Align">
      <block type="test_align_dummy_right"></block>
      <block type="test_align_all"></block>
      <block type="test_align_with_external_input"></block>
    </category>
    <category name="Argument Reporters">
      <block type="event_with_draggable_params_all">
        <value name="HANDLER_DRAG_PARAM_myStr">
          <shadow type="argument_reporter_string">
            <field name="VALUE">myStr</field>
          </shadow>
        </value>
        <value name="HANDLER_DRAG_PARAM_myNum">
          <shadow type="argument_reporter_number">
            <field name="VALUE">myNum</field>
          </shadow>
        </value>
        <value name="HANDLER_DRAG_PARAM_myBool">
          <shadow type="argument_reporter_boolean">
            <field name="VALUE">myBool</field>
          </shadow>
        </value>
        <value name="HANDLER_DRAG_PARAM_myArg">
          <shadow type="argument_reporter_custom">
            <field name="VALUE">myArg</field>
          </shadow>
        </value>
        <statement name="STACK"></statement>
      </block>
      <block type="event_with_draggable_params_string">
        <value name="HANDLER_DRAG_PARAM_myStr">
          <shadow type="argument_reporter_string">
            <field name="VALUE">myStr</field>
          </shadow>
        </value>
        <statement name="STACK"></statement>
      </block>
      <block type="event_with_draggable_params_number">
        <value name="HANDLER_DRAG_PARAM_myNum">
          <shadow type="argument_reporter_number">
            <field name="VALUE">myNum</field>
          </shadow>
        </value>
        <statement name="STACK"></statement>
      </block>
      <block type="event_with_draggable_params_boolean">
        <value name="HANDLER_DRAG_PARAM_myBool">
          <shadow type="argument_reporter_boolean">
            <field name="VALUE">myBool</field>
          </shadow>
        </value>
        <statement name="STACK"></statement>
      </block>
      <block type="event_with_draggable_params_custom">
        <value name="HANDLER_DRAG_PARAM_myArg">
          <shadow type="argument_reporter_custom">
            <field name="VALUE">myArg</field>
          </shadow>
        </value>
        <statement name="STACK"></statement>
      </block>
      <block type="event_with_draggable_params_wrong_names">
        <value name="HANDLER_DRAG_PARAM_myNum">
          <shadow type="argument_reporter_boolean">
            <field name="VALUE">myNum</field>
          </shadow>
        </value>
        <value name="HANDLER_DRAG_PARAM_myBool">
            <shadow type="argument_reporter_number">
              <field name="VALUE">myBool</field>
            </shadow>
          </value>
        <statement name="STACK"></statement>
      </block>
      <block type="event_with_draggable_variable">
        <value name="HANDLER_DRAG_PARAM_myVar1">
          <shadow type="variables_get_reporter">
            <field name="VAR">myVar1</field>
          </shadow>
        </value>
        <value name="HANDLER_DRAG_PARAM_myVar2">
            <shadow type="variables_get_reporter">
              <field name="VAR">myVar2</field>
            </shadow>
          </value>
        <statement name="STACK"></statement>
      </block>
      <block type="controls_forEach">
        <value name="VAR">
          <shadow type="variables_get_reporter">
            <field name="VAR">item</field>
          </shadow>
        </value>
      </block>
    </category>
    <category name="Basic">
      <block type="test_basic_empty"></block>
      <block type="test_basic_empty_with_mutator"></block>
      <block type="test_basic_dummy"></block>
      <block type="test_basic_multiple_dummy"></block>
      <block type="test_basic_stack"></block>
      <block type="test_basic_row"></block>
      <block type="test_basic_value_to_stack"></block>
      <block type="test_basic_value_to_statement"></block>
      <block type="test_basic_limit_instances"></block>
      <block type="test_basic_tooltips"></block>
      <block type="test_basic_javascript"></block>
    </category>
    <category name="Connections" expanded="true">
      <category name="Row">
        <label text="blocks have"></label>
        <sep gap="-1"></sep>
        <label text="tooltips"></label>

        <button text="insert" callbackkey="insertConnectionRows"></button>
        <sep gap="7"></sep>
        <block type="test_connections_row_input"></block>
        <sep gap="7"></sep>
        <block type="test_connections_row_blue"></block>
        <sep gap="7"></sep>
        <block type="test_connections_row_yellow"></block>
        <sep gap="7"></sep>
        <block type="test_connections_row_red"></block>
        <sep gap="7"></sep>
        <block type="test_connections_row_output"></block>
        <block type="test_connections_row_yellow">
          <value name="NAME">
            <block type="test_connections_row_yellow" movable="false"></block>
          </value>
        </block>
        <sep gap="7"></sep>
        <block type="test_connections_multivalue_1valid"></block>
        <sep gap="7"></sep>
        <block type="test_connections_multivalue_2valid"></block>
      </category>
      <category name="Stack">
        <label text="blocks have"></label>
        <sep gap="-1"></sep>
        <label text="tooltips"></label>

        <button text="insert" callbackkey="insertConnectionStacks"></button>
        <sep gap="7"></sep>
        <block type="test_connections_stack_next"></block>
        <sep gap="7"></sep>
        <block type="test_connections_stack_blue"></block>
        <sep gap="7"></sep>
        <block type="test_connections_stack_yellow"></block>
        <sep gap="7"></sep>
        <block type="test_connections_stack_red"></block>
        <sep gap="7"></sep>
        <block type="test_connections_stack_prev"></block>
        <block type="test_connections_stack_yellow">
          <next>
            <block type="test_connections_stack_yellow" movable="false"></block>
          </next>
        </block>
      </category>
      <category name="Statement">
        <label text="blocks have"></label>
        <sep gap="-1"></sep>
        <label text="tooltips"></label>

        <button text="insert" callbackkey="insertConnectionStatements"></button>
        <sep gap="7"></sep>
        <block type="test_connections_statement_blue"></block>
        <sep gap="7"></sep>
        <block type="test_connections_statement_yellow"></block>
        <sep gap="7"></sep>
        <block type="test_connections_statement_red"></block>
        <block type="test_connections_statement_nonext"></block>
        <sep gap="7"></sep>
        <block type="test_connections_multistatement_1valid"></block>
        <sep gap="7"></sep>
        <block type="test_connections_multistatement_2valid"></block>
      </category>
    </category>
    <category name="Drag">
      <label text="Drag each to the workspace"></label>
      <block type="text_print">
        <value name="TEXT">
          <block type="text">
            <field name="TEXT">Drag me by this child</field>
          </block>
        </value>
      </block>
      <block type="text_print">
        <value name="TEXT">
          <shadow type="text">
            <field name="TEXT">Drag me by this shadow</field>
          </shadow>
        </value>
      </block>
      <block type="text_print">
        <value name="TEXT">
          <shadow type="text">
            <field name="TEXT">Shadow value</field>
          </shadow>
        </value>
        <next>
          <shadow type="text_print">
            <value name="TEXT">
              <shadow type="text">
                <field name="TEXT">Shadow statement</field>
              </shadow>
            </value>
          </shadow>
        </next>
      </block>
      <label text="Multiple Variable Refs"></label>
      <block type="text_print">
        <value name="TEXT">
          <block type="variables_get">
            <field name="VAR" id="item">item</field>
          </block>
        </value>
        <next>
          <block type="text_print">
            <value name="TEXT">
              <block type="variables_get">
                <field name="VAR" id="item">item</field>
              </block>
            </value>
          </block>
        </next>
      </block>
      <label text="Procedure Definitions"></label>
      <block type="procedures_defnoreturn">
        <field name="NAME">without arguments</field>
        <statement name="STACK">
          <block type="text_print">
            <value name="TEXT">
              <shadow type="text">
                <field name="TEXT">No argument reference.</field>
              </shadow>
            </value>
          </block>
        </statement>
      </block>
      <block type="procedures_defnoreturn">
        <mutation>
          <arg name="fnArgument"></arg>
        </mutation>
        <field name="NAME">with one argument</field>
        <statement name="STACK">
          <block type="text_print">
            <value name="TEXT">
              <shadow type="text">
                <field name="TEXT">Expected an argument reference here.</field>
              </shadow>
              <block type="variables_get">
                <field name="VAR">fnArgument</field>
              </block>
            </value>
          </block>
        </statement>
      </block>
      <block type="function_definition" x="-94" y="-314">
        <mutation name="test_func" functionid="0J3HE)kqi0a7@]osR(iu">
            <arg name="bool" id="LBgq/Ni@{1GbB@=WqW+0" type="boolean" />
        </mutation>
        <field name="function_name">test_func</field>
        <value name="LBgq/Ni@{1GbB@=WqW+0">
            <shadow type="argument_reporter_boolean">
                <field name="VALUE">bool</field>
            </shadow>
        </value>
      </block>
      <block type="function_call">
        <mutation name="test_func" functionid="0J3HE)kqi0a7@]osR(iu">
          <arg name="bool" id="LBgq/Ni@{1GbB@=WqW+0" type="boolean" />
        </mutation>
        <value name="LBgq/Ni@{1GbB@=WqW+0">
          <shadow type="logic_boolean">
            <field name="BOOL">TRUE</field>
          </shadow>
        </value>
      </block>
      <block type="function_definition" x="-94" y="-166">
        <mutation name="test" functionid="Bmm1NH_Q^;B[)`SAkgMv" />
        <field name="function_name">test</field>
      </block>
      <block type="function_call">
        <mutation name="test" functionid="Bmm1NH_Q^;B[)`SAkgMv" />
      </block>
    </category>
    <category name="Fields" expanded="true">
      <category name="Defaults">
        <button text="add blocks to workspace" callbackKey="addAllBlocksToWorkspace"></button>
        <sep gap="8"></sep>
        <button text="set random style" callbackKey="setRandomStyle"></button>
        <sep gap="8"></sep>
        <button text="toggle enabled" callbackKey="toggleEnabled"></button>
        <sep gap="8"></sep>
        <button text="toggle shadow" callbackKey="toggleShadow"></button>
        <sep gap="8"></sep>
        <button text="toggle collapsed" callbackKey="toggleCollapsed"></button>
        <block type="test_fields_angle"></block>
        <block type="test_fields_checkbox"></block>
        <block type="test_fields_colour"></block>
        <block type="test_fields_colour_options"></block>
        <block type="test_fields_text_input"></block>
        <block type="test_fields_only_text_input"></block>
        <block type="test_fields_multilinetext"></block>
        <block type="test_fields_variable"></block>
        <button text="randomize label text" callbackKey="randomizeLabelText"></button>
        <sep gap="12"></sep>
        <block type="test_fields_label_serializable"></block>
        <button text="change image" callbackKey="changeImage"></button>
        <sep gap="12"></sep>
        <block type="test_fields_image"></block>
      </category>
      <category name="Numbers">
        <block type="test_numbers_float">
          <field name="NUM">123.456</field>
        </block>
        <block type="test_numbers_hundredths">
          <field name="NUM">123.456</field>
        </block>
        <block type="test_numbers_halves">
          <field name="NUM">123.456</field>
        </block>
        <block type="test_numbers_whole">
          <field name="NUM">123.456</field>
        </block>
        <block type="test_numbers_three_halves">
          <field name="NUM">123.456</field>
        </block>
        <block type="test_numbers_whole_bounded">
          <field name="NOTE">60</field>
        </block>
      </category>
      <category name="Angles">
        <block type="test_angles_clockwise"></block>
        <block type="test_angles_offset"></block>
        <block type="test_angles_wrap"></block>
        <block type="test_angles_round_30"></block>
        <block type="test_angles_round_0"></block>
        <block type="test_angles_protractor"></block>
        <block type="test_angles_compass"></block>
      </category>
      <category name="Drop-downs">
        <label text="Dynamic"></label>
        <block type="test_dropdowns_dynamic"></block>
        <button text="Add option" callbackKey="addDynamicOption"></button>
        <button text="Remove option" callbackKey="removeDynamicOption"></button>
        <block type="test_dropdowns_dynamic_random"></block>
        <label text="Other"></label>
        <block type="test_dropdowns_long"></block>
        <block type="test_dropdowns_images"></block>
        <block type="test_dropdowns_images_and_text"></block>
      </category>
      <category name="Images">
        <block type="test_images_datauri"></block>
        <block type="test_images_small"></block>
        <block type="test_images_large"></block>
        <block type="test_images_fliprtl"></block>
        <block type="test_images_missing"></block>
        <block type="test_images_many_icons"></block>
        <block type="test_images_clickhandler"></block>
      </category>
      <category name="Emoji! o((*^ᴗ^*))o">
        <label text="Unicode & Emojis"></label>
        <block type="test_style_emoji"></block>
        <block type="text">
          <field name="TEXT">Robot face in text field: &#x1f916;</field>
        </block>
        <block type="text">
          <field name="TEXT">Zalgo in text field: B&#776;&#788;&#862;&#795;&#842;&#827;&#806;&#837;&#812;&#792;&#816;&#846;&#805;l&#771;&#832;&#833;&#864;&#849;&#849;&#789;&#861;&#801;&#854;&#863;&#811;&#826;&#812;&#790;&#803;&#819;o&#843;&#777;&#778;&#785;&#831;&#829;&#794;&#825;&#857;&#814;&#802;&#811;&#852;c&#843;&#786;&#849;&#778;&#861;&#775;&#825;&#825;&#796;&#857;&#825;&#800;&#824;k&#778;&#850;&#833;&#774;&#772;&#782;&#862;&#770;&#789;&#788;&#841;&#801;&#811;&#860;&#839;&#790;&#819;&#854;l&#832;&#774;&#836;&#831;&#776;&#787;&#855;&#816;&#793;&#798;&#819;&#809;&#800;&#854;&#815;y&#864;&#783;&#856;&#773;&#832;&#808;&#799;&#839;&#814;&#840;&#812;&#793;&#818;&#801;</field>
        </block>
      </category>
      <category name="Validators">
        <button text="add blocks to workspace" callbackKey="addAllBlocksToWorkspace"></button>
        <sep gap="8"></sep>
        <button text="set input" callbackKey="setInput"></button>
        <label text="Angles"></label>
        <sep gap="12"></sep>
        <block type="test_validators_angle_null"></block>
        <sep gap="12"></sep>
        <block type="test_validators_angle_mult30_force"></block>
        <sep gap="12"></sep>
        <block type="test_validators_angle_mult30_null"></block>
        <label text="Checkboxes"></label>
        <sep gap="12"></sep>
        <block type="test_validators_checkbox_null"></block>
        <sep gap="12"></sep>
        <block type="test_validators_checkbox_match"></block>
        <sep gap="12"></sep>
        <block type="test_validators_checkbox_not_match_null"></block>
        <label text="Colours"></label>
        <sep gap="12"></sep>
        <block type="test_validators_colour_null"></block>
        <sep gap="12"></sep>
        <block type="test_validators_colour_force_red"></block>
        <sep gap="12"></sep>
        <block type="test_validators_colour_red_null"></block>
        <label text="Dropdowns"></label>
        <sep gap="12"></sep>
        <block type="test_validators_dropdown_null"></block>
        <sep gap="12"></sep>
        <block type="test_validators_dropdown_force_1s"></block>
        <sep gap="12"></sep>
        <block type="test_validators_dropdown_1s_null"></block>
        <label text="Numbers"></label>
        <sep gap="12"></sep>
        <block type="test_validators_number_null"></block>
        <sep gap="12"></sep>
        <block type="test_validators_number_mult10_force"></block>
        <sep gap="12"></sep>
        <block type="test_validators_number_mult10_null"></block>
        <label text="Text"></label>
        <sep gap="12"></sep>
        <block type="test_validators_text_null"></block>
        <sep gap="12"></sep>
        <block type="test_validators_text_A"></block>
        <sep gap="12"></sep>
        <block type="test_validators_text_B"></block>
        <label text="Variables"></label>
        <sep gap="8"></sep>
        <button text="add test variables" callbackKey="addVariables" web-class="modifiesWorkspace"></button>
        <sep gap="12"></sep>
        <block type="test_validators_variable_null"></block>
        <sep gap="12"></sep>
        <block type="test_validators_variable_force_1s"></block>
        <sep gap="12"></sep>
        <block type="test_validators_variable_1s_null"></block>
      </category>
      <category name="PXT Fields">
        <block type="test_basic_row">
          <value name="INPUT">
            <shadow type="test_fields_text_dropdown">
              <field name="FIELDNAME">Hello World</field>
            </shadow>
          </value>
        </block>
        <block type="test_basic_row">
          <value name="INPUT">
            <shadow type="test_fields_number_dropdown">
              <field name="FIELDNAME">10</field>
            </shadow>
          </value>
        </block>
        <block type="test_fields_vertical_separator"></block>
      </category>
    </category>
    <category name="Mutators">
      <label text="logic_compare"></label>
      <block type="logic_compare">
        <value name="A">
          <shadow type="math_number">
            <field name="NUM">10</field>
          </shadow>
        </value>
        <value name="B">
          <shadow type="math_number">
            <field name="NUM">10</field>
          </shadow>
        </value>
      </block>
      <block type="logic_compare">
        <value name="A">
          <block type="math_number">
            <field name="NUM">10</field>
          </block>
        </value>
        <value name="B">
          <block type="math_number">
            <field name="NUM">10</field>
          </block>
        </value>
      </block>
    </category>
    <category name="Style">
      <label text="Hats"></label>
      <block type="test_style_hat"></block>
      <label text="Colour"></label>
      <block type="test_style_hex1"></block>
      <block type="test_style_hex2"></block>
      <block type="test_style_hex3"></block>
      <block type="test_style_no_colour"></block>
      <block type="test_style_hex4"></block>
      <block type="test_style_hex5"></block>
    </category>
  </xml>
=======
>>>>>>> a9f9086e
</body>
</html><|MERGE_RESOLUTION|>--- conflicted
+++ resolved
@@ -65,11 +65,9 @@
 <script src="../blocks/variables.js"></script>
 <script src="../blocks/variables_dynamic.js"></script>
 <script src="../blocks/procedures.js"></script>
-<<<<<<< HEAD
 <script src="../blocks/pxt_blockly_functions.js"></script>
 <script src="blocks/test_blocks.js"></script>
 <script src="blocks/pxt_test_blocks.js"></script>
-=======
 <script src="themes/test_themes.js"></script>
 <script src="./playgrounds/screenshot.js"></script>
 <script src="../node_modules/@blockly/block-test/dist/index.js"></script>
@@ -79,7 +77,6 @@
 goog.require('Blockly.WorkspaceCommentSvg');
 goog.require('Blockly.WorkspaceCommentSvg.render');
 </script>
->>>>>>> a9f9086e
 <script>
 'use strict';
 var workspace = null;
@@ -94,12 +91,7 @@
   var toolbox = getToolboxElement();
   setToolboxDropdown();
   match = location.search.match(/side=([^&]+)/);
-<<<<<<< HEAD
-  var side = match ? match[1] : 'start';
-  document.forms.options.elements.side.value = side;
-=======
   var autoimport = !!location.search.match(/autoimport=([^&]+)/);
->>>>>>> a9f9086e
   // Create main workspace.
   workspace = Blockly.inject('blocklyDiv',
       {
@@ -126,17 +118,8 @@
           wheel: false,
         },
         toolbox: toolbox,
-<<<<<<< HEAD
-        toolboxPosition: side == 'top' || side == 'start' ? 'start' : 'end',
-        toolboxOptions:
-          {
-            color: true,
-            inverted: true
-          },
-=======
         toolboxPosition: 'start',
-        renderer: 'geras',
->>>>>>> a9f9086e
+        renderer: 'pxt',
         zoom:
           {
             controls: true,
@@ -148,12 +131,8 @@
           },
         renderer: 'pxt'
       });
-<<<<<<< HEAD
-  addToolboxButtonCallbacks();
-=======
   initToolbox(workspace);
   workspace.configureContextMenu = configureContextMenu;
->>>>>>> a9f9086e
   // Restore previously displayed text.
   if (sessionStorage) {
     var text = sessionStorage.getItem('textarea');
@@ -161,15 +140,10 @@
       document.getElementById('importExport').value = text;
     }
     // Restore event logging state.
-<<<<<<< HEAD
-    var state = sessionStorage.getItem('logEvents');
-    logEvents(Boolean(Number(state)));
-=======
     var logMainEventsState = sessionStorage.getItem('logEvents');
     logEvents(Boolean(Number(logMainEventsState)));
     var logToolboxFlyoutEventsState = sessionStorage.getItem('logFlyoutEvents');
     logFlyoutEvents(Boolean(Number(logToolboxFlyoutEventsState)));
->>>>>>> a9f9086e
   } else {
     // MSIE 11 does not support sessionStorage on file:// URLs.
     logEvents(false);
@@ -182,131 +156,6 @@
   });
 }
 
-<<<<<<< HEAD
-function addToolboxButtonCallbacks() {
-  var addAllBlocksToWorkspace = function(button) {
-    var workspace = button.getTargetWorkspace();
-    var blocks = button.workspace_.getTopBlocks();
-    for(var i = 0, block; block = blocks[i]; i++) {
-      var xml = Blockly.utils.xml.createElement('xml');
-      xml.appendChild(Blockly.Xml.blockToDom(block));
-      Blockly.Xml.appendDomToWorkspace(xml, workspace);
-    }
-  };
-  var randomizeLabelText = function(button) {
-    var blocks = button.targetWorkspace_
-        .getBlocksByType('test_fields_label_serializable');
-    var possible = 'AB';
-    for (var i = 0, block; block = blocks[i]; i++) {
-      var text = '';
-      for (var j = 0; j < 4; j++) {
-        text += possible.charAt(Math.floor(Math.random() * possible.length));
-      }
-      block.setFieldValue(text, 'LABEL');
-    }
-  };
-  var setRandomStyle = function(button) {
-    var blocks = button.workspace_.getAllBlocks();
-    var styles = Object.keys(Blockly.getTheme().getAllBlockStyles());
-    styles.splice(styles.indexOf(blocks[0].getStyleName()), 1);
-    var style = styles[Math.floor(Math.random() * styles.length)];
-    for(var i = 0, block; block = blocks[i]; i++) {
-      block.setStyle(style);
-    }
-  };
-  var toggleEnabled = function(button) {
-    var blocks = button.workspace_.getAllBlocks();
-    for(var i = 0, block; block = blocks[i]; i++) {
-      block.setEnabled(!block.isEnabled());
-    }
-  };
-  var toggleShadow = function(button) {
-    var blocks = button.workspace_.getAllBlocks();
-    for(var i = 0, block; block = blocks[i]; i++) {
-      block.setShadow(!block.isShadow());
-    }
-  };
-  var toggleCollapsed = function(button) {
-    var blocks = button.workspace_.getAllBlocks();
-    for(var i = 0, block; block = blocks[i]; i++) {
-      block.setCollapsed(!block.isCollapsed());
-    }
-  };
-  var setInput = function(button) {
-    Blockly.prompt('Input text to set.', 'ab', function(input) {
-      var blocks = button.getTargetWorkspace().getAllBlocks();
-      for(var i = 0, block; block = blocks[i]; i++) {
-        if (block.getField('INPUT')) {
-          block.setFieldValue(input, 'INPUT');
-        }
-      }
-    })
-  };
-  var changeImage = function(button) {
-    var blocks = button.workspace_.getBlocksByType('test_fields_image');
-    var possible = 'abcdefghijklm';
-    var image = possible.charAt(Math.floor(Math.random() * possible.length));
-    var src = 'https://blockly-demo.appspot.com/static/tests/media/'
-      + image + '.png';
-    for (var i = 0, block; block = blocks[i]; i++) {
-      var imageField = block.getField('IMAGE');
-      imageField.setValue(src);
-      imageField.setText(image);
-    }
-  };
-  var addVariables = function(button) {
-    workspace.createVariable('1a', '', '1A');
-    workspace.createVariable('1b', '', '1B');
-    workspace.createVariable('1c', '', '1C');
-    workspace.createVariable('2a', '', '2A');
-    workspace.createVariable('2b', '', '2B');
-    workspace.createVariable('2c', '', '2C');
-  };
-
-  workspace.registerButtonCallback(
-      'addVariables', addVariables);
-  workspace.registerButtonCallback(
-      'changeImage', changeImage);
-  workspace.registerButtonCallback(
-      'addAllBlocksToWorkspace', addAllBlocksToWorkspace);
-  workspace.registerButtonCallback(
-      'setInput', setInput);
-  workspace.registerButtonCallback(
-      'setRandomStyle', setRandomStyle);
-  workspace.registerButtonCallback(
-      'toggleEnabled', toggleEnabled);
-  workspace.registerButtonCallback(
-      'toggleShadow', toggleShadow);
-  workspace.registerButtonCallback(
-    'toggleCollapsed', toggleCollapsed);
-  workspace.registerButtonCallback(
-      'randomizeLabelText', randomizeLabelText);
-  workspace.registerButtonCallback(
-      'addDynamicOption', Blockly.TestBlocks.addDynamicDropdownOption);
-  workspace.registerButtonCallback(
-      'removeDynamicOption', Blockly.TestBlocks.removeDynamicDropdownOption);
-  workspace.registerButtonCallback(
-      'insertConnectionRows', Blockly.TestBlocks.insertConnectionRows);
-  workspace.registerButtonCallback(
-      'insertConnectionStacks', Blockly.TestBlocks.insertConnectionStacks);
-  workspace.registerButtonCallback(
-      'insertConnectionStatements',
-          Blockly.TestBlocks.insertConnectionStatements);
-}
-
-function changeTheme() {
-  var theme = document.getElementById('themeChanger');
-  if (theme.value === "modern") {
-    Blockly.setTheme(Blockly.Themes.Modern);
-  } else if (theme.value === "high_contrast") {
-    Blockly.setTheme(Blockly.Themes.HighContrast);
-  } else {
-    Blockly.setTheme(Blockly.Themes.Classic);
-  }
-}
-
-=======
->>>>>>> a9f9086e
 function setBackgroundColour() {
   // Set background colour to differentiate server vs local copy.
   if (location.protocol == 'file:') {
@@ -408,37 +257,6 @@
   }
 }
 
-<<<<<<< HEAD
-function logger(e) {
-  console.log(e);
-}
-
-function centerOnBlock() {
-  if (Blockly.selected) {
-    workspace.centerOnBlock(Blockly.selected.id, true);
-  }
-}
-
-function highlightBlock() {
-  if (Blockly.selected) {
-    workspace.highlightBlock(Blockly.selected.id, true);
-  }
-}
-
-function unhighlightBlock() {
-  if (Blockly.selected) {
-    workspace.highlightBlock(Blockly.selected.id, false);
-  }
-}
-
-function highlightBlockWarning() {
-  if (Blockly.selected) {
-    var block = workspace.getBlockById(Blockly.selected.id);
-    if (block) {
-      block.setHighlightWarning(true);
-    }
-  }
-=======
 function logFlyoutEvents(state) {
   var checkbox = document.getElementById('logFlyoutCheck');
   checkbox.checked = state;
@@ -465,7 +283,6 @@
 
   // Adds a default-sized workspace comment to the workspace.
   menuOptions.push(Blockly.ContextMenu.workspaceCommentOption(workspace, e));
->>>>>>> a9f9086e
 }
 
 function unhighlightBlockWarning() {
@@ -593,8 +410,6 @@
   fill: white;
 }
 
-<<<<<<< HEAD
-=======
   .blockRenderDebug {
     display: none;
   }
@@ -602,7 +417,6 @@
   .zelos-renderer .blocklyFlyoutButton .blocklyText {
     font-size: 1.5rem;
   }
->>>>>>> a9f9086e
 </style>
 </head>
 <body onload="start()">
@@ -626,22 +440,7 @@
       <option value="simple">Simple</option>
       <option value="test-blocks">Test Blocks</option>
     </select>
-<<<<<<< HEAD
-    <select name="side" onchange="document.forms.options.submit()">
-      <option value="start">Start</option>
-      <option value="end">End</option>
-      <option value="top">Top</option>
-      <option value="bottom">Bottom</option>
-    </select>
   </form>
-  <select id="themeChanger" name="theme" onchange="changeTheme()">
-    <option value="classic">Classic</option>
-    <option value="modern">Modern</option>
-    <option value="high_contrast">High Contrast</option>
-  </select>
-=======
-  </form>
->>>>>>> a9f9086e
   <p>
     <input type="button" value="Export to XML" onclick="toXml()">
     &nbsp;
@@ -684,8 +483,6 @@
     <input type="button" value="Set warning on last clicked block" onclick="highlightBlockWarning()" />
     <input type="button" value="Remove warning from last clicked block" onclick="unhighlightBlockWarning()" />
   </p>
-<<<<<<< HEAD
-=======
   <ul class="playgroundToggleOptions">
     <li>
       <label for="logCheck">Log main workspace events:</label>
@@ -696,7 +493,6 @@
     <input type="checkbox" onclick="logFlyoutEvents(this.checked)" id="logFlyoutCheck">
   </li>
   </ul>
->>>>>>> a9f9086e
 
   <p>
     <input type="button" value="Undo" onclick="workspace.undo()" />
@@ -1496,7 +1292,6 @@
     <category name="Variables" categorystyle="variable_category" custom="VARIABLE_DYNAMIC"></category>
     <category name="Functions" categorystyle="procedure_category" custom="PROCEDURE"></category>
   </xml>
-<<<<<<< HEAD
   <!-- toolbox-test-blocks has a category menu and an auto-closing flyout.
   The blocks in this toolbox reflect block configurations not used by
   the standard predefined blocks, and so test alternative block rendering
@@ -1985,7 +1780,5 @@
       <block type="test_style_hex5"></block>
     </category>
   </xml>
-=======
->>>>>>> a9f9086e
 </body>
 </html>